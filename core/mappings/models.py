--- conflicted
+++ resolved
@@ -160,7 +160,6 @@
     def get_standard_checksum_fields_for_resource(data):
         return {
             **Mapping.get_smart_checksum_fields_for_resource(data),
-<<<<<<< HEAD
             **{
                 field: get(data, field) or None for field in [
                     'extras',
@@ -172,10 +171,6 @@
                     'to_source_version'
                 ]
             }
-=======
-            'extras': get(data, 'extras') or None,
-            'external_id': get(data, 'external_id') or None,
->>>>>>> bc4d56c8
         }
 
     @staticmethod
@@ -366,11 +361,7 @@
             return concept or {'mnemonic': expr.replace(to_parent_uri(expr), '').replace('concepts/', '').split('/')[0]}
 
         def get_source(url):
-<<<<<<< HEAD
             source, _ = Source.resolve_reference_expression(url, None, HEAD)
-=======
-            source = Source.resolve_reference_expression(url, None, HEAD)
->>>>>>> bc4d56c8
             if source.id:
                 return source, source.versioned_object_url or source.resolution_url or url
             return None, source.resolution_url or url

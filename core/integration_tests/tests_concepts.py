from unittest.mock import patch

from django.conf import settings
from mock import ANY

from core.bundles.models import Bundle
from core.collections.tests.factories import OrganizationCollectionFactory, ExpansionFactory
from core.common.constants import OPENMRS_VALIDATION_SCHEMA
from core.common.tasks import rebuild_indexes
from core.common.tests import OCLAPITestCase
from core.concepts.documents import ConceptDocument
from core.concepts.models import Concept
from core.concepts.tests.factories import ConceptFactory, ConceptNameFactory, ConceptDescriptionFactory
from core.mappings.tests.factories import MappingFactory
from core.orgs.models import Organization
from core.sources.tests.factories import OrganizationSourceFactory, UserSourceFactory
from core.users.models import UserProfile
from core.users.tests.factories import UserProfileFactory


class ConceptCreateUpdateDestroyViewTest(OCLAPITestCase):
    def setUp(self):
        self.organization = Organization.objects.first()
        self.user = UserProfile.objects.filter(is_superuser=True).first()
        self.token = self.user.get_token()
        self.source = OrganizationSourceFactory(organization=self.organization)
        self.concept_payload = {
            'datatype': 'Coded',
            'concept_class': 'Procedure',
            'extras': {'foo': 'bar'},
            'descriptions': [{
                'locale': 'en', 'locale_preferred': True, 'description': 'c1 desc', 'description_type': 'None'
            }],
            'external_id': '',
            'id': 'c1',
            'names': [{
                'locale': 'en', 'locale_preferred': True, 'name': 'c1 name', 'name_type': 'Fully Specified'
            }]
        }

    def test_get_200(self):
        response = self.client.get(
            self.source.concepts_url,
            HTTP_AUTHORIZATION='Token ' + self.token,
            format='json'
        )

        self.assertEqual(response.status_code, 200)
        self.assertEqual(len(response.data), 0)

        ConceptFactory(parent=self.source)

        response = self.client.get(
            self.source.concepts_url,
            HTTP_AUTHORIZATION='Token ' + self.token,
            format='json'
        )

        self.assertEqual(response.status_code, 200)
        self.assertEqual(len(response.data), 1)

    def test_post_201(self):
        concepts_url = f"/orgs/{self.organization.mnemonic}/sources/{self.source.mnemonic}/concepts/"

        response = self.client.post(
            concepts_url,
            self.concept_payload,
            HTTP_AUTHORIZATION='Token ' + self.token,
            format='json'
        )

        self.assertEqual(response.status_code, 201)
        self.assertListEqual(
            sorted(list(response.data.keys())),
            sorted([
                'uuid',
                'id',
                'external_id',
                'concept_class',
                'datatype',
                'url',
                'retired',
                'source',
                'owner',
                'owner_type',
                'owner_url',
                'display_name',
                'display_locale',
                'names',
                'descriptions',
                'created_on',
                'updated_on',
                'versions_url',
                'version',
                'extras',
                'type',
                'update_comment',
                'version_url',
                'updated_by',
                'created_by',
                'parent_concept_urls',
                'public_can_view',
                'checksums',
                'versioned_object_id',
                'latest_source_version'
            ])
        )

        concept = Concept.objects.first()
        latest_version = Concept.objects.last()

        self.assertFalse(latest_version.is_versioned_object)
        self.assertTrue(latest_version.is_latest_version)

        self.assertTrue(concept.is_versioned_object)
        self.assertFalse(concept.is_latest_version)

        self.assertEqual(concept.versions.count(), 1)
        self.assertEqual(response.data['uuid'], str(concept.id))
        self.assertEqual(response.data['datatype'], 'Coded')
        self.assertEqual(response.data['concept_class'], 'Procedure')
        self.assertEqual(response.data['url'], concept.uri)
        self.assertFalse(response.data['retired'])
        self.assertEqual(response.data['source'], self.source.mnemonic)
        self.assertEqual(response.data['owner'], self.organization.mnemonic)
        self.assertEqual(response.data['owner_type'], "Organization")
        self.assertEqual(response.data['owner_url'], self.organization.uri)
        self.assertEqual(response.data['display_name'], 'c1 name')
        self.assertEqual(response.data['display_locale'], 'en')
        self.assertEqual(response.data['versions_url'], concept.uri + 'versions/')
        self.assertEqual(response.data['version'], str(concept.id))
        self.assertEqual(response.data['extras'], {'foo': 'bar'})
        self.assertEqual(response.data['type'], 'Concept')
        self.assertEqual(response.data['version_url'], latest_version.uri)

        response = self.client.post(
            concepts_url,
            self.concept_payload,
            HTTP_AUTHORIZATION='Token ' + self.token,
            format='json'
        )
        self.assertEqual(response.status_code, 400)
        self.assertEqual(response.data, {'__all__': ['Concept ID must be unique within a source.']})

    def test_post_400(self):
        concepts_url = f"/orgs/{self.organization.mnemonic}/sources/{self.source.mnemonic}/concepts/"

        response = self.client.post(
            concepts_url,
            {**self.concept_payload.copy(), 'datatype': ''},
            HTTP_AUTHORIZATION='Token ' + self.token,
            format='json'
        )

        self.assertEqual(response.status_code, 400)
        self.assertListEqual(
            list(response.data.keys()),
            ['datatype']
        )

    def test_put_200(self):
        concept = ConceptFactory(parent=self.source)
        self.assertEqual(concept.versions.count(), 1)
        concepts_url = f"/orgs/{self.organization.mnemonic}/sources/{self.source.mnemonic}/concepts/{concept.mnemonic}/"

        response = self.client.put(
            concepts_url,
            {**self.concept_payload, 'datatype': 'None', 'update_comment': 'Updated datatype'},
            HTTP_AUTHORIZATION='Token ' + self.token,
            format='json'
        )

        self.assertEqual(response.status_code, 200)
        self.assertListEqual(
            sorted(list(response.data.keys())),
            sorted(['uuid',
                    'id',
                    'external_id',
                    'concept_class',
                    'datatype',
                    'url',
                    'retired',
                    'source',
                    'owner',
                    'owner_type',
                    'owner_url',
                    'display_name',
                    'display_locale',
                    'names',
                    'descriptions',
                    'created_on',
                    'updated_on',
                    'versions_url',
                    'version',
                    'extras',
                    'type',
                    'update_comment',
                    'version_url',
                    'updated_by',
                    'created_by',
                    'parent_concept_urls',
                    'public_can_view',
                    'checksums',
                    'latest_source_version',
                    'versioned_object_id'])
        )

        version = Concept.objects.last()
        concept.refresh_from_db()

        self.assertFalse(version.is_versioned_object)
        self.assertTrue(version.is_latest_version)
        self.assertEqual(version.versions.count(), 2)
        self.assertEqual(response.data['uuid'], str(version.id))
        self.assertEqual(response.data['datatype'], 'None')
        self.assertEqual(response.data['update_comment'], 'Updated datatype')
        self.assertEqual(response.data['concept_class'], 'Procedure')
        self.assertEqual(response.data['url'], concept.uri)
        self.assertEqual(response.data['url'], version.versioned_object.uri)
        self.assertEqual(response.data['version_url'], version.uri)
        self.assertFalse(response.data['retired'])
        self.assertEqual(response.data['source'], self.source.mnemonic)
        self.assertEqual(response.data['owner'], self.organization.mnemonic)
        self.assertEqual(response.data['owner_type'], "Organization")
        self.assertEqual(response.data['owner_url'], self.organization.uri)
        self.assertEqual(response.data['display_name'], 'c1 name')
        self.assertEqual(response.data['display_locale'], 'en')
        self.assertEqual(response.data['versions_url'], concept.uri + 'versions/')
        self.assertEqual(response.data['version'], str(version.id))
        self.assertEqual(response.data['extras'], {'foo': 'bar'})
        self.assertEqual(response.data['type'], 'Concept')
        self.assertEqual(response.data['version_url'], version.uri)
        self.assertTrue(concept.is_versioned_object)
        self.assertEqual(concept.datatype, "None")

        response = self.client.put(
            concepts_url,
            {**self.concept_payload, 'datatype': 'None', 'update_comment': 'Updated Nothing'},
            HTTP_AUTHORIZATION='Token ' + self.token,
            format='json'
        )
<<<<<<< HEAD
        self.assertEqual(response.status_code, 208)
=======
        self.assertEqual(response.status_code, 400)
>>>>>>> bc4d56c8
        self.assertEqual(
            response.data,
            {
                '__all__': ['No changes detected. Standard checksum is same as last version.']
            }
        )

    def test_put_200_openmrs_schema(self):  # pylint: disable=too-many-statements
        self.create_lookup_concept_classes()
        source = OrganizationSourceFactory(custom_validation_schema=OPENMRS_VALIDATION_SCHEMA)
        name = ConceptNameFactory.build(locale='fr')
        concept = ConceptFactory(parent=source, names=[name])
        self.assertEqual(concept.versions.count(), 1)
        response = self.client.put(
            concept.uri,
            {**self.concept_payload, 'datatype': 'None', 'update_comment': 'Updated datatype'},
            HTTP_AUTHORIZATION='Token ' + self.token,
            format='json'
        )

        self.assertEqual(response.status_code, 200)
        self.assertListEqual(
            sorted(list(response.data.keys())),
            sorted(['uuid',
                    'id',
                    'external_id',
                    'concept_class',
                    'datatype',
                    'url',
                    'retired',
                    'source',
                    'owner',
                    'owner_type',
                    'owner_url',
                    'display_name',
                    'display_locale',
                    'names',
                    'descriptions',
                    'created_on',
                    'updated_on',
                    'versions_url',
                    'version',
                    'extras',
                    'type',
                    'update_comment',
                    'version_url',
                    'updated_by',
                    'created_by',
                    'parent_concept_urls',
                    'public_can_view',
                    'checksums',
                    'latest_source_version',
                    'versioned_object_id'])
        )

        names = response.data['names']

        version = Concept.objects.last()
        concept.refresh_from_db()

        self.assertFalse(version.is_versioned_object)
        self.assertTrue(version.is_latest_version)
        self.assertEqual(version.versions.count(), 2)
        self.assertEqual(response.data['uuid'], str(version.id))
        self.assertEqual(response.data['datatype'], 'None')
        self.assertEqual(response.data['update_comment'], 'Updated datatype')
        self.assertEqual(response.data['concept_class'], 'Procedure')
        self.assertEqual(response.data['url'], concept.uri)
        self.assertEqual(response.data['url'], version.versioned_object.uri)
        self.assertEqual(response.data['version_url'], version.uri)
        self.assertFalse(response.data['retired'])
        self.assertEqual(response.data['source'], source.mnemonic)
        self.assertEqual(response.data['owner'], source.organization.mnemonic)
        self.assertEqual(response.data['owner_type'], "Organization")
        self.assertEqual(response.data['owner_url'], source.organization.uri)
        self.assertEqual(response.data['display_name'], 'c1 name')
        self.assertEqual(response.data['display_locale'], 'en')
        self.assertEqual(response.data['versions_url'], concept.uri + 'versions/')
        self.assertEqual(response.data['version'], str(version.id))
        self.assertEqual(response.data['extras'], {'foo': 'bar'})
        self.assertEqual(response.data['type'], 'Concept')
        self.assertEqual(response.data['version_url'], version.uri)
        self.assertTrue(concept.is_versioned_object)
        self.assertEqual(concept.datatype, "None")

        # same names in update
        names[0]['uuid'] = str(name.id)
        [name.pop('type', None) for name in names]  # pylint: disable=expression-not-assigned
        response = self.client.put(
            concept.uri,
            {**self.concept_payload, 'names': names, 'datatype': 'Numeric', 'update_comment': 'Updated datatype'},
            HTTP_AUTHORIZATION='Token ' + self.token,
            format='json'
        )

        self.assertEqual(response.status_code, 200)

        concept.refresh_from_db()
        self.assertEqual(concept.datatype, "Numeric")
        self.assertEqual(concept.names.count(), 1)

        latest_version = concept.get_latest_version()
        prev_version = latest_version.prev_version
        self.assertEqual(latest_version.names.count(), 1)
        self.assertEqual(prev_version.names.count(), 1)
        self.assertEqual(prev_version.names.first().name, latest_version.names.first().name)
        self.assertEqual(prev_version.names.first().locale, latest_version.names.first().locale)

    def test_put_400(self):
        concept = ConceptFactory(parent=self.source)
        concepts_url = f"/orgs/{self.organization.mnemonic}/sources/{self.source.mnemonic}/concepts/{concept.mnemonic}/"

        response = self.client.put(
            concepts_url,
            {**self.concept_payload, 'concept_class': '', 'update_comment': 'Updated concept_class'},
            HTTP_AUTHORIZATION='Token ' + self.token,
            format='json'
        )

        self.assertEqual(response.status_code, 400)
        self.assertEqual(list(response.data.keys()), ['concept_class'])

    def test_put_404(self):
        concepts_url = f"/orgs/{self.organization.mnemonic}/sources/{self.source.mnemonic}/concepts/foobar/"

        response = self.client.put(
            concepts_url,
            {**self.concept_payload, 'concept_class': '', 'update_comment': 'Updated concept_class'},
            HTTP_AUTHORIZATION='Token ' + self.token,
            format='json'
        )

        self.assertEqual(response.status_code, 404)

    def test_delete_204(self):
        names = [ConceptNameFactory.build()]
        concept = ConceptFactory(parent=self.source, names=names)
        concepts_url = f"/orgs/{self.organization.mnemonic}/sources/{self.source.mnemonic}/concepts/{concept.mnemonic}/"

        response = self.client.delete(
            concepts_url,
            {'update_comment': 'Deleting it'},
            HTTP_AUTHORIZATION='Token ' + self.token,
            format='json'
        )

        self.assertEqual(response.status_code, 204)

        concept.refresh_from_db()

        self.assertEqual(concept.versions.count(), 2)
        latest_version = concept.versions.order_by('-created_at').first()
        self.assertTrue(latest_version.retired)
        self.assertTrue(concept.retired)
        self.assertTrue(latest_version.comment, 'Deleting it')

    def test_db_hard_delete_204(self):
        names = [ConceptNameFactory.build()]
        concept = ConceptFactory(parent=self.source, names=names)
        concepts_url = f"/orgs/{self.organization.mnemonic}/sources/{self.source.mnemonic}/concepts/{concept.mnemonic}/"

        response = self.client.delete(
            concepts_url + '?db=true&hardDelete=true',
            {'update_comment': 'Deleting it'},
            HTTP_AUTHORIZATION='Token ' + self.token,
            format='json'
        )

        self.assertEqual(response.status_code, 204)
        self.assertFalse(Concept.objects.filter(id=concept.id).exists())
        self.assertFalse(Concept.objects.filter(mnemonic=concept.mnemonic).exists())

    def test_hard_delete_204(self):
        names = [ConceptNameFactory.build()]
        concept = ConceptFactory(parent=self.source, names=names)
        concepts_url = f"/orgs/{self.organization.mnemonic}/sources/{self.source.mnemonic}/concepts/{concept.mnemonic}/"

        response = self.client.delete(
            concepts_url + '?hardDelete=true',
            {'update_comment': 'Deleting it'},
            HTTP_AUTHORIZATION='Token ' + self.token,
            format='json'
        )

        self.assertEqual(response.status_code, 204)
        self.assertFalse(Concept.objects.filter(id=concept.id).exists())
        self.assertFalse(Concept.objects.filter(mnemonic=concept.mnemonic).exists())

    @patch('core.concepts.views.delete_concept')
    def test_async_hard_delete_204(self, delete_concept_task_mock):
        delete_concept_task_mock.__name__ = 'delete_concept'
        names = [ConceptNameFactory.build()]
        concept = ConceptFactory(parent=self.source, names=names)
        concepts_url = f"/orgs/{self.organization.mnemonic}/sources/{self.source.mnemonic}/concepts/{concept.mnemonic}/"

        response = self.client.delete(
            concepts_url + '?async=true&hardDelete=true',
            {'update_comment': 'Deleting it'},
            HTTP_AUTHORIZATION='Token ' + self.token,
            format='json'
        )

        self.assertEqual(response.status_code, 204)
        delete_concept_task_mock.apply_async.assert_called_once_with((concept.id,), queue='default', task_id=ANY)

    def test_delete_404(self):
        concepts_url = f"/orgs/{self.organization.mnemonic}/sources/{self.source.mnemonic}/concepts/foobar/"

        response = self.client.delete(
            concepts_url,
            {'update_comment': 'Deleting it'},
            HTTP_AUTHORIZATION='Token ' + self.token,
            format='json'
        )

        self.assertEqual(response.status_code, 404)

    def test_delete_400(self):
        names = [ConceptNameFactory.build()]
        concept = ConceptFactory(parent=self.source, names=names, retired=True)
        concepts_url = f"/orgs/{self.organization.mnemonic}/sources/{self.source.mnemonic}/concepts/{concept.mnemonic}/"

        response = self.client.delete(
            concepts_url + '?includeRetired=true',
            {'update_comment': 'Deleting it'},
            HTTP_AUTHORIZATION='Token ' + self.token,
            format='json'
        )

        self.assertEqual(response.status_code, 400)
        self.assertEqual(response.data, {'__all__': 'Concept is already retired'})

    def test_extras_get_200(self):
        names = [ConceptNameFactory.build()]
        concept = ConceptFactory(parent=self.source, names=names, extras={'foo': 'bar'})
        extras_url = f"/orgs/{self.organization.mnemonic}/sources/{self.source.mnemonic}" \
            f"/concepts/{concept.mnemonic}/extras/"

        response = self.client.get(
            extras_url,
            HTTP_AUTHORIZATION='Token ' + self.token,
            format='json'
        )

        self.assertEqual(response.status_code, 200)
        self.assertEqual(response.data, {'foo': 'bar'})

    def test_extra_get_200(self):
        names = [ConceptNameFactory.build()]
        concept = ConceptFactory(parent=self.source, names=names, extras={'foo': 'bar', 'tao': 'ching'})

        def extra_url(extra):
            return f"/orgs/{self.organization.mnemonic}/sources/{self.source.mnemonic}" \
                f"/concepts/{concept.mnemonic}/extras/{extra}/"

        response = self.client.get(
            extra_url('tao'),
            HTTP_AUTHORIZATION='Token ' + self.token,
            format='json'
        )

        self.assertEqual(response.status_code, 200)
        self.assertEqual(response.data, {'tao': 'ching'})

        response = self.client.get(
            extra_url('foo'),
            HTTP_AUTHORIZATION='Token ' + self.token,
            format='json'
        )

        self.assertEqual(response.status_code, 200)
        self.assertEqual(response.data, {'foo': 'bar'})

        response = self.client.get(
            extra_url('bar'),
            HTTP_AUTHORIZATION='Token ' + self.token,
            format='json'
        )

        self.assertEqual(response.status_code, 404)
        self.assertEqual(response.data, {'detail': 'Not found.'})

    def test_extra_put_200(self):
        names = [ConceptNameFactory.build()]
        concept = ConceptFactory(parent=self.source, names=names, extras={'foo': 'bar', 'tao': 'ching'})

        def extra_url(extra):
            return f"/orgs/{self.organization.mnemonic}/sources/{self.source.mnemonic}" \
                f"/concepts/{concept.mnemonic}/extras/{extra}/"

        response = self.client.put(
            extra_url('tao'),
            {'tao': 'te-ching'},
            HTTP_AUTHORIZATION='Token ' + self.token,
            format='json'
        )

        self.assertEqual(response.status_code, 200)

        concept.refresh_from_db()
        self.assertTrue(concept.extras['tao'] == response.data['tao'] == 'te-ching')
        self.assertEqual(concept.versions.count(), 2)

        latest_version = concept.versions.order_by('-created_at').first()
        self.assertEqual(latest_version.extras, {'foo': 'bar', 'tao': 'te-ching'})
        self.assertEqual(latest_version.comment, 'Updated extras: tao=te-ching.')

    def test_extra_put_400(self):
        names = [ConceptNameFactory.build()]
        concept = ConceptFactory(parent=self.source, names=names, extras={'foo': 'bar', 'tao': 'ching'})

        def extra_url(extra):
            return f"/orgs/{self.organization.mnemonic}/sources/{self.source.mnemonic}" \
                f"/concepts/{concept.mnemonic}/extras/{extra}/"

        response = self.client.put(
            extra_url('tao'),
            {'tao': None},
            HTTP_AUTHORIZATION='Token ' + self.token,
            format='json'
        )

        self.assertEqual(response.status_code, 400)
        self.assertEqual(response.data, ['Must specify tao param in body.'])
        concept.refresh_from_db()
        self.assertEqual(concept.extras, {'foo': 'bar', 'tao': 'ching'})

    def test_extra_delete_204(self):
        names = [ConceptNameFactory.build()]
        concept = ConceptFactory(parent=self.source, names=names, extras={'foo': 'bar', 'tao': 'ching'})
        self.assertEqual(concept.versions.count(), 1)

        def extra_url(extra):
            return f"/orgs/{self.organization.mnemonic}/sources/{self.source.mnemonic}" \
                f"/concepts/{concept.mnemonic}/extras/{extra}/"

        response = self.client.delete(
            extra_url('tao'),
            HTTP_AUTHORIZATION='Token ' + self.token,
            format='json'
        )

        self.assertEqual(response.status_code, 204)

        concept.refresh_from_db()
        self.assertFalse('tao' in concept.extras)
        self.assertEqual(concept.versions.count(), 2)

        latest_version = concept.get_latest_version()
        self.assertEqual(latest_version.extras, {'foo': 'bar'})
        self.assertEqual(latest_version.comment, 'Deleted extra tao.')

    def test_extra_delete_404(self):
        names = [ConceptNameFactory.build()]
        concept = ConceptFactory(parent=self.source, names=names, extras={'foo': 'bar', 'tao': 'ching'})

        def extra_url(extra):
            return f"/orgs/{self.organization.mnemonic}/sources/{self.source.mnemonic}" \
                f"/concepts/{concept.mnemonic}/extras/{extra}/"

        response = self.client.delete(
            extra_url('bar'),
            HTTP_AUTHORIZATION='Token ' + self.token,
            format='json'
        )

        self.assertEqual(response.status_code, 404)

    def test_names_get_200(self):
        name = ConceptNameFactory.build()
        concept = ConceptFactory(parent=self.source, names=[name])

        response = self.client.get(
            f"/orgs/{self.organization.mnemonic}/sources/{self.source.mnemonic}/concepts/{concept.mnemonic}/names/",
            HTTP_AUTHORIZATION='Token ' + self.token,
            format='json'
        )
        self.assertEqual(response.status_code, 200)
        self.assertEqual(len(response.data), 1)
        self.assertEqual(
            dict(response.data[0]),
            {
                "uuid": str(name.id),
                "external_id": None,
                "type": 'ConceptName',
                "locale": name.locale,
                "locale_preferred": False,
                "name": name.name,
                "name_type": "FULLY_SPECIFIED"
            }
        )

    def test_names_post_201(self):
        name = ConceptNameFactory.build()
        concept = ConceptFactory(parent=self.source, names=[name])

        response = self.client.post(
            f"/orgs/{self.organization.mnemonic}/sources/{self.source.mnemonic}/concepts/{concept.mnemonic}/names/",
            {
                "type": 'ConceptName',
                "locale": 'en',
                "locale_preferred": False,
                "name": 'foo',
                "name_type": "Fully Specified"
            },
            HTTP_AUTHORIZATION='Token ' + self.token,
            format='json'
        )
        self.assertEqual(response.status_code, 201)
        self.assertEqual(
            response.data,
            {
                "uuid": ANY,
                "external_id": None,
                "type": 'ConceptName',
                "locale": 'en',
                "locale_preferred": False,
                "name": 'foo',
                "name_type": "Fully Specified"
            }
        )
        self.assertEqual(concept.names.count(), 2)

    def test_names_post_400(self):
        name = ConceptNameFactory.build()
        concept = ConceptFactory(parent=self.source, names=[name])

        response = self.client.post(
            f"/orgs/{self.organization.mnemonic}/sources/{self.source.mnemonic}/concepts/{concept.mnemonic}/names/",
            {
                "type": 'ConceptName',
                "name": name.name,
                "name_type": "Fully Specified"
            },
            HTTP_AUTHORIZATION='Token ' + self.token,
            format='json'
        )
        self.assertEqual(response.status_code, 400)
        self.assertEqual(list(response.data.keys()), ['locale'])

    def test_name_delete_204(self):
        name1 = ConceptNameFactory.build()
        name2 = ConceptNameFactory.build()
        concept = ConceptFactory(parent=self.source, names=[name1, name2])
        response = self.client.delete(
            f"/orgs/{self.organization.mnemonic}/sources/{self.source.mnemonic}"
            f"/concepts/{concept.mnemonic}/names/{name2.id}/",
            HTTP_AUTHORIZATION='Token ' + self.token,
            format='json'
        )
        self.assertEqual(response.status_code, 204)
        self.assertEqual(concept.versions.count(), 2)
        self.assertEqual(concept.names.count(), 1)
        self.assertEqual(concept.names.first().name, name1.name)

        latest_version = concept.get_latest_version()
        self.assertEqual(latest_version.names.count(), 1)
        self.assertEqual(latest_version.names.first().name, name1.name)
        self.assertEqual(latest_version.comment, f'Deleted {name2.name} in names.')

    def test_get_200_with_response_modes(self):
        ConceptFactory(parent=self.source, mnemonic='conceptA')
        response = self.client.get(
            "/concepts/",
            HTTP_AUTHORIZATION='Token ' + self.token,
            format='json'
        )
        self.assertEqual(response.status_code, 200)
        self.assertEqual(
            sorted(response.data[0].keys()),
            sorted(['uuid', 'id', 'external_id', 'concept_class', 'datatype', 'url', 'retired', 'source',
                    'owner', 'owner_type', 'owner_url', 'display_name', 'display_locale', 'version', 'update_comment',
                    'locale', 'version_created_by', 'version_created_on', 'is_latest_version', 'latest_source_version',
                    'versions_url', 'version_url', 'type', 'versioned_object_id',
                    'version_updated_on', 'version_updated_by', 'checksums'])
        )

        response = self.client.get(
            "/concepts/?verbose=true",
            HTTP_AUTHORIZATION='Token ' + self.token,
            format='json'
        )
        self.assertEqual(response.status_code, 200)
        self.assertEqual(
            sorted(response.data[0].keys()),
            sorted(['uuid', 'id', 'external_id', 'concept_class', 'datatype', 'url', 'retired', 'source',
                    'owner', 'owner_type', 'owner_url', 'display_name', 'display_locale', 'names', 'descriptions',
                    'created_on', 'updated_on', 'versions_url', 'version', 'extras', 'type', 'latest_source_version',
                    'update_comment', 'version_url', 'updated_by', 'created_by',
                    'public_can_view', 'versioned_object_id', 'checksums'])
        )

        response = self.client.get(
            "/concepts/?brief=true",
            HTTP_AUTHORIZATION='Token ' + self.token,
            format='json'
        )
        self.assertEqual(response.status_code, 200)
        self.assertEqual(
            sorted(response.data[0].keys()),
            sorted(['uuid', 'id', 'url', 'version_url', 'type', 'retired', 'checksums'])
        )

    def test_get_200_with_mappings(self):
        concept1 = ConceptFactory(parent=self.source, mnemonic='conceptA')
        concept2 = ConceptFactory(parent=self.source, mnemonic='conceptB')
        mapping = MappingFactory(
            parent=self.source, from_concept=concept2.get_latest_version(), to_concept=concept1.get_latest_version()
        )

        response = self.client.get(
            "/concepts/",
            HTTP_AUTHORIZATION='Token ' + self.token,
            format='json'
        )

        self.assertEqual(response.status_code, 200)
        self.assertEqual(len(response.data), 2)
        self.assertEqual(
            [response.data[0]['id'], response.data[1]['id']],
            [concept2.mnemonic, concept1.mnemonic]
        )
        self.assertEqual(response['num_found'], '2')
        self.assertEqual(response['num_returned'], '2')
        self.assertFalse(response.has_header('previous'))
        self.assertFalse(response.has_header('next'))

        response = self.client.get(
            "/concepts/?limit=1&verbose=true&includeMappings=true",
            HTTP_AUTHORIZATION='Token ' + self.token,
            format='json'
        )

        self.assertEqual(response.status_code, 200)
        self.assertEqual(len(response.data), 1)
        self.assertEqual(response.data[0]['id'], concept2.mnemonic)
        self.assertEqual(len(response.data[0]['mappings']), 1)
        self.assertEqual(response.data[0]['mappings'][0]['uuid'], str(mapping.id))
        self.assertEqual(response['num_found'], '2')
        self.assertEqual(response['num_returned'], '1')
        self.assertTrue('/concepts/?limit=1&verbose=true&includeMappings=true&page=2' in response['next'])
        self.assertFalse(response.has_header('previous'))

        response = self.client.get(
            "/concepts/?page=2&limit=1&verbose=true&includeInverseMappings=true",
            HTTP_AUTHORIZATION='Token ' + self.token,
            format='json'
        )

        self.assertEqual(response.status_code, 200)
        self.assertEqual(len(response.data), 1)
        self.assertEqual(response.data[0]['id'], concept1.mnemonic)
        self.assertEqual(response['num_found'], '2')
        self.assertEqual(response['num_returned'], '1')
        self.assertEqual(len(response.data[0]['mappings']), 1)
        self.assertEqual(response.data[0]['mappings'][0]['uuid'], str(mapping.id))
        self.assertTrue('/concepts/?page=1&limit=1&verbose=true&includeInverseMappings=true' in response['previous'])
        self.assertFalse(response.has_header('next'))


class ConceptVersionRetrieveViewTest(OCLAPITestCase):
    def setUp(self):
        super().setUp()
        self.user = UserProfileFactory()
        self.token = self.user.get_token()
        self.source = UserSourceFactory(user=self.user)
        self.concept = ConceptFactory(parent=self.source)

    def test_get_200(self):
        latest_version = self.concept.get_latest_version()

        response = self.client.get(self.concept.url + f'{latest_version.id}/')

        self.assertEqual(response.status_code, 200)
        self.assertEqual(response.data['is_latest_version'], True)
        self.assertEqual(response.data['version_url'], latest_version.uri)
        self.assertEqual(response.data['versioned_object_id'], self.concept.id)

    def test_get_404(self):
        response = self.client.get(self.concept.url + 'unknown/')

        self.assertEqual(response.status_code, 404)

    def test_soft_delete_204(self):
        admin_token = UserProfile.objects.get(username='ocladmin').get_token()
        concept_v1 = ConceptFactory(
            parent=self.source, version='v1', mnemonic=self.concept.mnemonic
        )

        response = self.client.delete(
            self.concept.url + f'{concept_v1.version}/',
            HTTP_AUTHORIZATION=f'Token {admin_token}',
        )

        self.assertEqual(response.status_code, 204)
        self.assertTrue(Concept.objects.filter(id=concept_v1.id).exists())
        concept_v1.refresh_from_db()
        self.assertFalse(concept_v1.is_active)

    def test_hard_delete_204(self):
        admin_token = UserProfile.objects.get(username='ocladmin').get_token()
        concept_v1 = ConceptFactory(
            parent=self.source, version='v1', mnemonic=self.concept.mnemonic
        )

        response = self.client.delete(
            f'{self.concept.url}{concept_v1.version}/?hardDelete=true',
            HTTP_AUTHORIZATION=f'Token {admin_token}',
        )

        self.assertEqual(response.status_code, 204)
        self.assertFalse(Concept.objects.filter(id=concept_v1.id).exists())


class ConceptExtrasViewTest(OCLAPITestCase):
    def setUp(self):
        super().setUp()
        self.extras = {'foo': 'bar', 'tao': 'ching'}
        self.concept = ConceptFactory(extras=self.extras)
        self.user = UserProfileFactory(organizations=[self.concept.parent.organization])
        self.token = self.user.get_token()

    def test_get_200(self):
        response = self.client.get(self.concept.uri + 'extras/', format='json')

        self.assertEqual(response.status_code, 200)
        self.assertEqual(response.data, self.extras)


class ConceptExtraRetrieveUpdateDestroyViewTest(OCLAPITestCase):
    def setUp(self):
        super().setUp()
        self.extras = {'foo': 'bar', 'tao': 'ching'}
        self.concept = ConceptFactory(extras=self.extras, names=[ConceptNameFactory.build()])
        self.user = UserProfileFactory(organizations=[self.concept.parent.organization])
        self.token = self.user.get_token()

    def test_get_200(self):
        response = self.client.get(self.concept.uri + 'extras/foo/', format='json')

        self.assertEqual(response.status_code, 200)
        self.assertEqual(response.data, {'foo': 'bar'})

    def test_get_404(self):
        response = self.client.get(self.concept.uri + 'extras/bar/', format='json')

        self.assertEqual(response.status_code, 404)

    def test_put_200(self):
        self.assertEqual(self.concept.versions.count(), 1)
        self.assertEqual(self.concept.get_latest_version().extras, self.extras)
        self.assertEqual(self.concept.extras, self.extras)

        response = self.client.put(
            self.concept.uri + 'extras/foo/',
            {'foo': 'foobar'},
            HTTP_AUTHORIZATION='Token ' + self.token,
            format='json'
        )

        self.assertEqual(response.status_code, 200)
        self.assertEqual(response.data, {'foo': 'foobar'})
        self.assertEqual(self.concept.versions.count(), 2)
        self.assertEqual(self.concept.get_latest_version().extras, {'foo': 'foobar', 'tao': 'ching'})
        self.concept.refresh_from_db()
        self.assertEqual(self.concept.extras, {'foo': 'foobar', 'tao': 'ching'})

    def test_put_400(self):
        self.assertEqual(self.concept.versions.count(), 1)
        self.assertEqual(self.concept.get_latest_version().extras, self.extras)
        self.assertEqual(self.concept.extras, self.extras)

        response = self.client.put(
            self.concept.uri + 'extras/foo/',
            {'tao': 'foobar'},
            HTTP_AUTHORIZATION='Token ' + self.token,
            format='json'
        )

        self.assertEqual(response.status_code, 400)
        self.assertEqual(response.data, ['Must specify foo param in body.'])
        self.assertEqual(self.concept.versions.count(), 1)
        self.assertEqual(self.concept.get_latest_version().extras, self.extras)
        self.concept.refresh_from_db()
        self.assertEqual(self.concept.extras, self.extras)

    def test_delete_204(self):
        self.assertEqual(self.concept.versions.count(), 1)
        self.assertEqual(self.concept.get_latest_version().extras, self.extras)
        self.assertEqual(self.concept.extras, self.extras)

        response = self.client.delete(
            self.concept.uri + 'extras/foo/',
            HTTP_AUTHORIZATION='Token ' + self.token,
            format='json'
        )

        self.assertEqual(response.status_code, 204)
        self.assertEqual(self.concept.versions.count(), 2)
        self.assertEqual(self.concept.get_latest_version().extras, {'tao': 'ching'})
        self.assertEqual(self.concept.versions.first().extras, {'foo': 'bar', 'tao': 'ching'})
        self.concept.refresh_from_db()
        self.assertEqual(self.concept.extras, {'tao': 'ching'})


class ConceptVersionsViewTest(OCLAPITestCase):
    def setUp(self):
        super().setUp()
        self.concept = ConceptFactory(names=[ConceptNameFactory.build()])
        self.user = UserProfileFactory(organizations=[self.concept.parent.organization])
        self.token = self.user.get_token()

    def test_get_200(self):
        self.assertEqual(self.concept.versions.count(), 1)

        response = self.client.get(self.concept.versions_url)

        self.assertEqual(response.status_code, 200)
        versions = response.data
        self.assertEqual(len(versions), 1)
        version = versions[0]
        latest_version = self.concept.get_latest_version()
        self.assertEqual(version['uuid'], str(latest_version.id))
        self.assertEqual(version['id'], self.concept.mnemonic)
        self.assertEqual(version['url'], self.concept.uri)
        self.assertEqual(version['version_url'], latest_version.uri)
        self.assertTrue(version['is_latest_version'])
        self.assertIsNone(version['previous_version_url'])

        response = self.client.put(
            self.concept.uri,
            {'names': [{
                'locale': 'ab', 'locale_preferred': True, 'name': 'c1 name', 'name_type': 'Fully Specified'
            }], 'datatype': 'foobar', 'update_comment': 'Updated datatype'},
            HTTP_AUTHORIZATION='Token ' + self.token,
            format='json'
        )

        self.assertEqual(response.status_code, 200)
        self.assertEqual(self.concept.versions.count(), 2)

        response = self.client.get(self.concept.versions_url)

        self.assertEqual(response.status_code, 200)
        versions = response.data
        self.assertEqual(len(versions), 2)

        prev_latest_version = [v for v in versions if v['uuid'] == version['uuid']][0]
        new_latest_version = [v for v in versions if v['uuid'] != version['uuid']][0]
        latest_version = self.concept.get_latest_version()

        self.assertEqual(new_latest_version['version_url'], latest_version.uri)
        self.assertEqual(str(latest_version.id), str(new_latest_version['uuid']))
        self.assertEqual(prev_latest_version['uuid'], version['uuid'])
        self.assertEqual(new_latest_version['previous_version_url'], prev_latest_version['version_url'])
        self.assertEqual(new_latest_version['previous_version_url'], version['version_url'])
        self.assertIsNone(prev_latest_version['previous_version_url'])
        self.assertFalse(prev_latest_version['is_latest_version'])
        self.assertTrue(new_latest_version['is_latest_version'])
        self.assertEqual(new_latest_version['datatype'], 'foobar')
        self.assertEqual(prev_latest_version['datatype'], 'None')


class ConceptMappingsViewTest(OCLAPITestCase):
    def setUp(self):
        super().setUp()
        self.concept = ConceptFactory(names=[ConceptNameFactory.build()])

    def test_get_200_for_concept(self):
        mappings_url = self.concept.uri + 'mappings/'
        response = self.client.get(mappings_url)
        self.assertEqual(response.status_code, 200)
        self.assertEqual(len(response.data), 0)

        direct_mapping = MappingFactory(parent=self.concept.parent, from_concept=self.concept)
        indirect_mapping = MappingFactory(parent=self.concept.parent, to_concept=self.concept)

        response = self.client.get(mappings_url)

        self.assertEqual(response.status_code, 200)
        self.assertEqual(len(response.data), 1)
        self.assertEqual(response.data[0]['uuid'], str(direct_mapping.id))

        response = self.client.get(mappings_url + '?includeInverseMappings=true')

        self.assertEqual(response.status_code, 200)
        self.assertEqual(len(response.data), 2)
        self.assertEqual(
            sorted([mapping['uuid'] for mapping in response.data]),
            sorted([str(direct_mapping.id), str(indirect_mapping.id)])
        )

    def test_get_200_for_concept_version(self):
        concept_latest_version = self.concept.get_latest_version()

        mappings_url = concept_latest_version.uri + 'mappings/'
        response = self.client.get(mappings_url)
        self.assertEqual(response.status_code, 200)
        self.assertEqual(len(response.data), 0)

        direct_mapping = MappingFactory(parent=self.concept.parent, from_concept=concept_latest_version)
        indirect_mapping = MappingFactory(parent=self.concept.parent, to_concept=concept_latest_version)

        response = self.client.get(mappings_url)

        self.assertEqual(response.status_code, 200)
        self.assertEqual(len(response.data), 1)
        self.assertEqual(response.data[0]['uuid'], str(direct_mapping.id))

        response = self.client.get(mappings_url + '?includeInverseMappings=true')

        self.assertEqual(response.status_code, 200)
        self.assertEqual(len(response.data), 2)
        self.assertEqual(
            sorted([mapping['uuid'] for mapping in response.data]),
            sorted([str(direct_mapping.id), str(indirect_mapping.id)])
        )


class ConceptCascadeViewTest(OCLAPITestCase):
    def test_get_200_for_source_version(self):  # pylint: disable=too-many-statements
        source1 = OrganizationSourceFactory()
        source2 = OrganizationSourceFactory()
        concept1 = ConceptFactory(parent=source1)
        concept2 = ConceptFactory(parent=source1)
        concept3 = ConceptFactory(parent=source2)
        mapping1 = MappingFactory(from_concept=concept1, to_concept=concept2, parent=source1, map_type='map_type1')
        mapping2 = MappingFactory(from_concept=concept2, to_concept=concept1, parent=source1, map_type='map_type1')
        mapping3 = MappingFactory(from_concept=concept2, to_concept=concept3, parent=source1, map_type='map_type1')
        mapping4 = MappingFactory(from_concept=concept1, to_concept=concept3, parent=source1, map_type='map_type2')
        mapping6 = MappingFactory(from_concept=concept3, to_concept=concept1, parent=source2, map_type='map_type2')

        response = self.client.get(concept1.uri + '$cascade/?method=sourceMappings&cascadeLevels=1')

        self.assertEqual(response.status_code, 200)
        self.assertEqual(len(response.data['entry']), 3)
        self.assertEqual(
            sorted([data['url'] for data in response.data['entry']]),
            sorted([
                concept1.uri,
                mapping1.uri,
                mapping4.uri,
            ])
        )

        response = self.client.get(concept1.uri + '$cascade/?method=sourceToConcepts&cascadeLevels=1')

        self.assertEqual(response.status_code, 200)
        self.assertEqual(len(response.data['entry']), 4)
        self.assertEqual(
            sorted([data['url'] for data in response.data['entry']]),
            sorted([
                concept1.uri,
                concept2.uri,
                mapping1.uri,
                mapping4.uri,
            ])
        )

        response = self.client.get(concept1.uri + '$cascade/?method=sourceToConcepts&cascadeLevels=*')

        self.assertEqual(response.status_code, 200)
        self.assertEqual(len(response.data['entry']), 6)
        self.assertEqual(
            sorted([data['url'] for data in response.data['entry']]),
            sorted([
                concept1.uri,
                concept2.uri,
                mapping1.uri,
                mapping2.uri,
                mapping3.uri,
                mapping4.uri,
            ])
        )

        response = self.client.get(
            concept1.uri + '$cascade/?method=sourceToConcepts&cascadeLevels=1&returnMapTypes=false')

        self.assertEqual(response.status_code, 200)
        self.assertEqual(len(response.data['entry']), 2)
        self.assertEqual(
            sorted([data['url'] for data in response.data['entry']]),
            sorted([
                concept1.uri,
                concept2.uri,
            ])
        )

        response = self.client.get(
            concept1.uri + '$cascade/?method=sourceToConcepts&cascadeLevels=1&'
                           'cascadeMappings=false&cascadeHierarchy=false')

        self.assertEqual(response.status_code, 200)
        self.assertEqual(len(response.data['entry']), 1)
        self.assertEqual(
            sorted([data['url'] for data in response.data['entry']]),
            sorted([
                concept1.uri,
            ])
        )

        response = self.client.get(
            concept1.uri +
            '$cascade/?method=sourceToConcepts&mapTypes=map_type1&cascadeLevels=1&returnMapTypes=map_type1')

        self.assertEqual(response.status_code, 200)
        self.assertEqual(len(response.data['entry']), 3)
        self.assertEqual(
            sorted([data['url'] for data in response.data['entry']]),
            sorted([
                concept1.uri,
                concept2.uri,
                mapping1.uri,
            ])
        )

        response = self.client.get(
            concept1.uri +
            '$cascade/?method=sourceToConcepts&excludeMapTypes=map_type1&cascadeLevels=1&returnMapTypes=map_type2')

        self.assertEqual(response.status_code, 200)
        self.assertEqual(len(response.data['entry']), 2)
        self.assertEqual(
            sorted([data['url'] for data in response.data['entry']]),
            sorted([
                concept1.uri,
                mapping4.uri,
            ])
        )

        response = self.client.get(concept2.uri + '$cascade/?method=sourceMappings&cascadeLevels=1')

        self.assertEqual(response.status_code, 200)
        self.assertEqual(len(response.data['entry']), 3)
        self.assertEqual(
            sorted([data['url'] for data in response.data['entry']]),
            sorted([
                concept2.uri,
                mapping2.uri,
                mapping3.uri,
            ])
        )

        response = self.client.get(concept2.uri + '$cascade/?method=sourceToConcepts&cascadeLevels=1')

        self.assertEqual(response.status_code, 200)
        self.assertEqual(len(response.data['entry']), 4)
        self.assertEqual(
            sorted([data['url'] for data in response.data['entry']]),
            sorted([
                concept2.uri,
                concept1.uri,
                mapping2.uri,
                mapping3.uri,
            ])
        )

        response = self.client.get(concept3.uri + '$cascade/?method=sourceMappings&cascadeLevels=1')

        self.assertEqual(response.status_code, 200)
        self.assertEqual(len(response.data['entry']), 2)
        self.assertEqual(
            sorted([data['url'] for data in response.data['entry']]),
            sorted([
                concept3.uri,
                mapping6.uri,
            ])
        )

        response = self.client.get(concept3.uri + '$cascade/?method=sourceToConcepts&cascadeLevels=1')

        self.assertEqual(response.status_code, 200)
        self.assertEqual(len(response.data['entry']), 2)
        self.assertEqual(
            sorted([data['url'] for data in response.data['entry']]),
            sorted([
                concept3.uri,
                mapping6.uri,
            ])
        )

        response = self.client.get(
            concept3.uri + '$cascade/?method=sourceToConcepts&mapTypes=foobar&cascadeLevels=1&returnMapTypes=foobar')

        self.assertEqual(response.status_code, 200)
        self.assertEqual(len(response.data['entry']), 1)
        self.assertEqual(
            sorted([data['url'] for data in response.data['entry']]),
            sorted([
                concept3.uri,
            ])
        )

        # bundle response
        response = self.client.get(concept3.uri + '$cascade/?method=sourceToConcepts&cascadeLevels=1')

        self.assertEqual(response.status_code, 200)
        self.assertEqual(response.data['resourceType'], 'Bundle')
        self.assertEqual(response.data['total'], 2)
        self.assertEqual(len(response.data['entry']), 2)
        self.assertEqual(
            sorted([data['url'] for data in response.data['entry']]),
            sorted([
                concept3.uri,
                mapping6.uri,
            ])
        )

        response = self.client.get(
            concept3.uri + '$cascade/?method=sourceToConcepts&mapTypes=foobar&cascadeLevels=1&returnMapTypes=foobar')

        self.assertEqual(response.status_code, 200)
        self.assertEqual(response.data['resourceType'], 'Bundle')
        self.assertEqual(response.data['total'], 1)
        self.assertEqual(len(response.data['entry']), 1)
        self.assertEqual(
            sorted([data['url'] for data in response.data['entry']]),
            sorted([
                concept3.uri,
            ])
        )

        # hierarchy response
        response = self.client.get(concept1.uri + '$cascade/?view=hierarchy&returnMapTypes=false')

        self.assertEqual(response.status_code, 200)
        self.assertEqual(response.data['resourceType'], 'Bundle')

        entry = response.data['entry']
        self.assertCountEqual(
            list(entry.keys()),
            ['id', 'type', 'url', 'version_url', 'terminal', 'entries', 'display_name', 'retired', 'checksums']
        )
        self.assertEqual(entry['id'], concept1.mnemonic)
        self.assertEqual(entry['type'], 'Concept')
        self.assertEqual(len(entry['entries']), 1)
        self.assertEqual(entry['entries'][0]['url'], concept2.url)

        # reverse ($cascade up)
        response = self.client.get(concept3.uri + '$cascade/?method=sourceToConcepts&cascadeLevels=*&reverse=true')

        self.assertEqual(response.status_code, 200)
        self.assertEqual(len(response.data['entry']), 1)
        self.assertEqual(
            sorted([data['url'] for data in response.data['entry']]),
            sorted([
                concept3.uri,
            ])
        )

        # reverse ($cascade up)
        response = self.client.get(concept2.uri + '$cascade/?method=sourceToConcepts&cascadeLevels=*&reverse=true')

        self.assertEqual(response.status_code, 200)
        self.assertEqual(len(response.data['entry']), 4)
        self.assertEqual(
            sorted([data['url'] for data in response.data['entry']]),
            sorted([
                concept1.uri,
                concept2.uri,
                mapping1.uri,
                mapping2.uri,
            ])
        )

        # reverse ($cascade up)
        response = self.client.get(concept1.uri + '$cascade/?method=sourceToConcepts&cascadeLevels=*&reverse=true')

        self.assertEqual(response.status_code, 200)
        self.assertEqual(len(response.data['entry']), 4)
        self.assertEqual(
            sorted([data['url'] for data in response.data['entry']]),
            sorted([
                concept1.uri,
                concept2.uri,
                mapping1.uri,
                mapping2.uri,
            ])
        )

        # reverse hierarchy response
        response = self.client.get(concept2.uri + '$cascade/?view=hierarchy&reverse=true&returnMapTypes=false')

        self.assertEqual(response.status_code, 200)
        self.assertEqual(response.data['resourceType'], 'Bundle')

        entry = response.data['entry']
        self.assertCountEqual(
            list(entry.keys()),
            ['id', 'type', 'url', 'version_url', 'terminal', 'entries', 'display_name', 'retired', 'checksums']
        )
        self.assertEqual(entry['id'], concept2.mnemonic)
        self.assertEqual(entry['type'], 'Concept')
        self.assertEqual(len(entry['entries']), 1)
        self.assertEqual(entry['entries'][0]['url'], concept1.url)

        # cascade 0
        response = self.client.get(concept3.uri + '$cascade/?cascadeLevels=0')

        self.assertEqual(response.status_code, 200)
        self.assertEqual(response.data['resourceType'], 'Bundle')
        self.assertEqual(response.data['total'], 1)
        self.assertEqual(len(response.data['entry']), 1)
        self.assertEqual(
            sorted([data['url'] for data in response.data['entry']]),
            sorted([
                concept3.uri,
            ])
        )

        # $cascade 0 - reverse ($cascade up)
        response = self.client.get(concept1.uri + '$cascade/?cascadeLevels=0&reverse=true')

        self.assertEqual(response.status_code, 200)
        self.assertEqual(len(response.data['entry']), 1)
        self.assertEqual(
            sorted([data['url'] for data in response.data['entry']]),
            sorted([
                concept1.uri,
            ])
        )

        # $cascade 0 - hierarchy response
        response = self.client.get(concept1.uri + '$cascade/?view=hierarchy&cascadeLevels=0')

        self.assertEqual(response.status_code, 200)
        self.assertEqual(response.data['resourceType'], 'Bundle')

        entry = response.data['entry']
        self.assertCountEqual(
            list(entry.keys()),
            ['id', 'type', 'url', 'version_url', 'terminal', 'entries', 'display_name', 'retired', 'checksums']
        )
        self.assertEqual(entry['id'], concept1.mnemonic)
        self.assertEqual(entry['type'], 'Concept')
        self.assertEqual(len(entry['entries']), 0)

        # $cascade 0 - reverse hierarchy response
        response = self.client.get(concept2.uri + '$cascade/?view=hierarchy&reverse=true&cascadeLevels=0')

        self.assertEqual(response.status_code, 200)
        self.assertEqual(response.data['resourceType'], 'Bundle')

        entry = response.data['entry']
        self.assertCountEqual(
            list(entry.keys()),
            ['id', 'type', 'url', 'version_url', 'terminal', 'entries', 'display_name', 'retired', 'checksums']
        )
        self.assertEqual(entry['id'], concept2.mnemonic)
        self.assertEqual(entry['type'], 'Concept')
        self.assertEqual(len(entry['entries']), 0)

        # $cascade all forward with omitIfExistsIn
        collection = OrganizationCollectionFactory()
        expansion = ExpansionFactory(collection_version=collection)
        collection.expansion_uri = expansion.uri
        collection.save()
        expansion.concepts.add(concept2.get_latest_version())
        expansion.concepts.add(concept3)
        expansion.mappings.add(mapping2)
        expansion.mappings.add(mapping6)

        response = self.client.get(
            concept1.uri + '$cascade/?omitIfExistsIn=' + collection.uri
        )

        self.assertEqual(response.status_code, 200)
        self.assertEqual(len(response.data['entry']), 3)
        self.assertEqual(
            sorted([data['url'] for data in response.data['entry']]),
            sorted([
                concept1.uri,
                mapping1.uri,
                mapping4.uri,
            ])
        )

        response = self.client.get(
            concept1.uri + '$cascade/?view=hierarchy&omitIfExistsIn=' + collection.uri
        )

        self.assertEqual(response.status_code, 200)
        self.assertEqual(response.data['entry']['url'], concept1.uri)
        self.assertEqual(len(response.data['entry']['entries']), 2)
        self.assertEqual(
            sorted([data['url'] for data in response.data['entry']['entries']]),
            sorted([
                mapping1.uri,
                mapping4.uri,
            ])
        )

        response = self.client.get(
            concept1.uri + '$cascade/?includeSelf=false&includeRetired=true&omitIfExistsIn=' + collection.uri
        )

        self.assertEqual(response.status_code, 200)
        self.assertEqual(len(response.data['entry']), 3)
        self.assertEqual(
            sorted([data['url'] for data in response.data['entry']]),
            sorted([
                concept1.uri,
                mapping1.uri,
                mapping4.uri,
            ])
        )

    def test_get_200_for_collection_version(self):  # pylint: disable=too-many-locals,too-many-statements
        source1 = OrganizationSourceFactory()
        source2 = OrganizationSourceFactory()
        concept1 = ConceptFactory(parent=source1)
        concept2 = ConceptFactory(parent=source1)
        concept3 = ConceptFactory(parent=source2)
        mapping1 = MappingFactory(from_concept=concept1, to_concept=concept2, parent=source1, map_type='map_type1')
        mapping2 = MappingFactory(from_concept=concept2, to_concept=concept1, parent=source1, map_type='map_type1')
        mapping3 = MappingFactory(from_concept=concept2, to_concept=concept3, parent=source1, map_type='map_type1')
        mapping4 = MappingFactory(from_concept=concept1, to_concept=concept3, parent=source1, map_type='map_type2')
        mapping5 = MappingFactory(from_concept=concept3, to_concept=concept1, parent=source2, map_type='map_type2')

        collection1 = OrganizationCollectionFactory()
        expansion1 = ExpansionFactory(collection_version=collection1)
        collection2 = OrganizationCollectionFactory()
        expansion2 = ExpansionFactory(collection_version=collection2)
        expansion1.concepts.set([concept1, concept3])
        expansion1.mappings.set([mapping1, mapping4, mapping5])
        expansion2.concepts.set([concept1, concept2, concept3])
        expansion2.mappings.set([mapping1, mapping2, mapping3, mapping4, mapping5])

        response = self.client.get(
            collection1.uri + 'HEAD/concepts/' + concept1.mnemonic + '/$cascade/')

        self.assertEqual(response.status_code, 200)
        self.assertEqual(len(response.data['entry']), 1)
        self.assertEqual(
            sorted([data['url'] for data in response.data['entry']]),
            sorted([concept1.uri])
        )

        collection1.expansion_uri = expansion1.uri
        collection1.save()

        response = self.client.get(
            collection1.uri + 'HEAD/concepts/' + concept1.mnemonic + '/$cascade/')

        self.assertEqual(response.status_code, 200)
        self.assertEqual(len(response.data['entry']), 5)
        self.assertEqual(
            sorted([data['url'] for data in response.data['entry']]),
            sorted([
                concept1.uri,
                concept3.uri,
                mapping1.uri,
                mapping4.uri,
                mapping5.uri
            ])
        )

        response = self.client.get(
            collection1.uri + 'HEAD/concepts/' + concept1.mnemonic + '/$cascade/?cascadeLevels=1')

        self.assertEqual(response.status_code, 200)
        self.assertEqual(len(response.data['entry']), 4)
        self.assertEqual(
            sorted([data['url'] for data in response.data['entry']]),
            sorted([
                concept1.uri,
                concept3.uri,
                mapping1.uri,
                mapping4.uri,
            ])
        )

        response = self.client.get(
            collection1.uri + 'HEAD/concepts/' + concept2.mnemonic + '/$cascade/')

        self.assertEqual(response.status_code, 404)

        response = self.client.get(
            collection1.uri + 'HEAD/concepts/' + concept3.mnemonic + '/$cascade/')

        self.assertEqual(response.status_code, 200)
        self.assertEqual(len(response.data['entry']), 5)
        self.assertEqual(
            sorted([data['url'] for data in response.data['entry']]),
            sorted([
                concept3.uri,
                concept1.uri,
                mapping1.uri,
                mapping4.uri,
                mapping5.uri
            ])
        )

        response = self.client.get(
            collection1.uri + 'HEAD/concepts/' + concept3.mnemonic +
            '/$cascade/?mapTypes=map_type1&returnMapTypes=map_type1')

        self.assertEqual(response.status_code, 200)
        self.assertEqual(len(response.data['entry']), 1)
        self.assertEqual(
            sorted([data['url'] for data in response.data['entry']]),
            sorted([
                concept3.uri,
            ])
        )

        response = self.client.get(
            collection1.uri + 'HEAD/concepts/' + concept3.mnemonic + '/$cascade/?cascadeLevels=1')

        self.assertEqual(response.status_code, 200)
        self.assertEqual(len(response.data['entry']), 3)
        self.assertEqual(
            sorted([data['url'] for data in response.data['entry']]),
            sorted([
                concept3.uri,
                concept1.uri,
                mapping5.uri
            ])
        )

        collection2.expansion_uri = expansion2.uri
        collection2.save()

        response = self.client.get(
            collection2.uri + 'HEAD/concepts/' + concept1.mnemonic + '/$cascade/')

        self.assertEqual(response.status_code, 200)
        self.assertEqual(len(response.data['entry']), 8)
        self.assertEqual(
            sorted([data['url'] for data in response.data['entry']]),
            sorted([
                concept1.uri,
                concept2.uri,
                concept3.uri,
                mapping1.uri,
                mapping2.uri,
                mapping3.uri,
                mapping4.uri,
                mapping5.uri,
            ])
        )

        response = self.client.get(
            collection2.uri +
            'HEAD/concepts/' +
            concept2.mnemonic +
            '/$cascade/?excludeMapTypes=map_type2&returnMapTypes=map_type1')

        self.assertEqual(response.status_code, 200)
        self.assertEqual(len(response.data['entry']), 6)
        self.assertEqual(
            sorted([data['url'] for data in response.data['entry']]),
            sorted([
                concept1.uri,
                concept2.uri,
                concept3.uri,
                mapping1.uri,
                mapping2.uri,
                mapping3.uri,
            ])
        )

        response = self.client.get(
            collection2.uri + 'HEAD/concepts/' + concept2.mnemonic + '/$cascade/?reverse=true&cascadeLevels=1')

        self.assertEqual(response.status_code, 200)
        self.assertEqual(len(response.data['entry']), 3)
        self.assertEqual(
            sorted([data['url'] for data in response.data['entry']]),
            sorted([
                concept1.uri,
                concept2.uri,
                mapping1.uri,
            ])
        )

        response = self.client.get(
            collection2.uri + 'HEAD/concepts/' + concept2.mnemonic + '/$cascade/?reverse=true&cascadeLevels=2')

        self.assertEqual(response.status_code, 200)
        self.assertEqual(len(response.data['entry']), 6)
        self.assertEqual(
            sorted([data['url'] for data in response.data['entry']]),
            sorted([
                concept1.uri,
                concept2.uri,
                concept3.uri,
                mapping1.uri,
                mapping2.uri,
                mapping5.uri,
            ])
        )


class ConceptListViewTest(OCLAPITestCase):
    def setUp(self):
        super().setUp()
        self.source = OrganizationSourceFactory(mnemonic='MySource')
        self.source_v1 = OrganizationSourceFactory(
            version='v1', mnemonic='MySource', organization=self.source.parent,
            released=True
        )
        self.concept1 = ConceptFactory(
            mnemonic='MyConcept1', parent=self.source, concept_class='classA', extras={'foo': 'bar'}
        )
        self.concept2 = ConceptFactory(
            mnemonic='MyConcept2', parent=self.source, concept_class='classB', extras={'bar': 'foo'}
        )
        self.source.concepts.add(self.concept1.get_latest_version())
        self.source.concepts.add(self.concept2.get_latest_version())
        self.source_v1.concepts.add(self.concept2.get_latest_version())
        ConceptDocument().update(self.source.concepts_set.all())  # needed for parallel test execution
        self.user = UserProfile.objects.filter(is_superuser=True).first()
        self.token = self.user.get_token()
        self.random_user = UserProfileFactory()

    def test_search(self):  # pylint: disable=too-many-statements
        response = self.client.get('/concepts/?q=MyConcept2')
        self.assertEqual(response.status_code, 200)
        self.assertEqual(len(response.data), 1)
        self.assertEqual(response.data[0]['id'], 'MyConcept2')
        self.assertEqual(response.data[0]['uuid'], str(self.concept2.get_latest_version().id))
        self.assertEqual(response.data[0]['versioned_object_id'], self.concept2.id)

        response = self.client.get('/concepts/?q=MyConcept1')
        self.assertEqual(response.status_code, 200)
        self.assertEqual(len(response.data), 1)
        self.assertEqual(response.data[0]['id'], 'MyConcept1')

        response = self.client.get('/concepts/?q=MyConcept1&exact_match=on')
        self.assertEqual(response.status_code, 200)
        self.assertEqual(len(response.data), 1)
        self.assertEqual(response.data[0]['id'], 'MyConcept1')

        response = self.client.get('/concepts/?q=MyConcept&conceptClass=classA')
        self.assertEqual(response.status_code, 200)
        self.assertEqual(len(response.data), 1)
        self.assertEqual(response.data[0]['id'], 'MyConcept1')

        response = self.client.get('/concepts/?q=MyConcept1&conceptClass=classB')
        self.assertEqual(response.status_code, 200)
        self.assertEqual(len(response.data), 0)

        response = self.client.get('/concepts/?conceptClass=classA')
        self.assertEqual(response.status_code, 200)
        self.assertEqual(len(response.data), 1)
        self.assertEqual(response.data[0]['id'], 'MyConcept1')

        response = self.client.get('/concepts/?extras.foo=bar')
        self.assertEqual(response.status_code, 200)
        self.assertEqual(len(response.data), 1)
        self.assertEqual(response.data[0]['id'], 'MyConcept1')

        response = self.client.get('/concepts/?extras.exists=bar')
        self.assertEqual(response.status_code, 200)
        self.assertEqual(len(response.data), 1)
        self.assertEqual(response.data[0]['id'], 'MyConcept2')

        response = self.client.get(
            self.source.concepts_url + '?q=MyConcept&extras.exact.foo=bar&includeSearchMeta=true')
        self.assertEqual(response.status_code, 200)
        self.assertEqual(len(response.data), 1)
        self.assertEqual(response.data[0]['id'], 'MyConcept1')
        self.assertEqual(
            response.data[0]['search_meta']['search_highlight'],
            {
                'extras.foo': ['<em>bar</em>'],
                'id': ['<em>MyConcept1</em>']
            }
<<<<<<< HEAD
        )

        response = self.client.get(
            self.source.uri + 'v1/concepts/?q=MyConcept&sortAsc=last_update',
            HTTP_AUTHORIZATION='Token ' + self.random_user.get_token(),
        )
        self.assertEqual(response.status_code, 200)
        self.assertEqual(len(response.data), 1)
        self.assertEqual(response.data[0]['id'], 'MyConcept2')

        response = self.client.get(
            self.source.concepts_url + '?q=MyConcept&searchStatsOnly=true',
            HTTP_AUTHORIZATION='Token ' + self.token,
        )
        self.assertEqual(response.status_code, 200)
        self.assertEqual(
            response.data,
            [
                {
                    'name': 'high',
                    'threshold': ANY,
                    'confidence': ANY,
                    'total': ANY
                },
                {
                    'name': 'medium',
                    'threshold': ANY,
                    'confidence': ANY,
                    'total': 0
                },
                {
                    'name': 'low',
                    'threshold': 0.01,
                    'confidence': '<50.0%',
                    'total': 0
                }
            ]
        )
        self.assertTrue(response.data[0]['total'] >= 2)

        response = self.client.get(
            self.source.concepts_url + '?q=MyConcept',
            HTTP_AUTHORIZATION='Token ' + self.token,
        )
        self.assertEqual(response.status_code, 200)
        self.assertEqual(len(response.data), 2)

    def test_search_with_latest_released_repo_search(self):  # pylint: disable=too-many-statements
        response = self.client.get(
            '/concepts/?q=MyConcept',
            HTTP_INCLUDESEARCHLATEST=True,
        )
        self.assertEqual(response.status_code, 200)
        self.assertEqual(len(response.data), 1)
        self.assertEqual(response.data[0]['id'], 'MyConcept2')
        self.assertEqual(response.data[0]['uuid'], str(self.concept2.get_latest_version().id))
        self.assertEqual(response.data[0]['versioned_object_id'], self.concept2.id)

        response = self.client.get(
            '/concepts/?q=MyConcept1',
            HTTP_INCLUDESEARCHLATEST=True,
        )
        self.assertEqual(response.status_code, 200)
        self.assertEqual(len(response.data), 0)

        response = self.client.get(
            '/concepts/?q=MyConcept&conceptClass=classA',
            HTTP_INCLUDESEARCHLATEST=True,
        )
        self.assertEqual(response.status_code, 200)
        self.assertEqual(len(response.data), 0)

        response = self.client.get(
            '/concepts/?q=MyConcept2&conceptClass=classB',
            HTTP_INCLUDESEARCHLATEST=True,
        )
        self.assertEqual(response.status_code, 200)
        self.assertEqual(len(response.data), 1)
        self.assertEqual(response.data[0]['id'], 'MyConcept2')
        self.assertEqual(response.data[0]['uuid'], str(self.concept2.get_latest_version().id))
        self.assertEqual(response.data[0]['versioned_object_id'], self.concept2.id)

        response = self.client.get(
            '/concepts/?conceptClass=classA',
            HTTP_INCLUDESEARCHLATEST=True,
        )
        self.assertEqual(response.status_code, 200)
        self.assertEqual(len(response.data), 0)

        response = self.client.get(
            '/concepts/?extras.foo=bar',
            HTTP_INCLUDESEARCHLATEST=True,
        )
        self.assertEqual(response.status_code, 200)
        self.assertEqual(len(response.data), 0)

        response = self.client.get(
            '/concepts/?extras.exists=bar',
            HTTP_INCLUDESEARCHLATEST=True,
        )
        self.assertEqual(response.status_code, 200)
        self.assertEqual(len(response.data), 1)
        self.assertEqual(response.data[0]['id'], 'MyConcept2')

        response = self.client.get(
            self.source.concepts_url + '?q=MyConcept&extras.exact.bar=foo&includeSearchMeta=true',
            HTTP_INCLUDESEARCHLATEST=True,
        )
        self.assertEqual(response.status_code, 200)
        self.assertEqual(len(response.data), 1)
        self.assertEqual(response.data[0]['id'], 'MyConcept2')
        self.assertEqual(
            response.data[0]['search_meta']['search_highlight'],
            {'extras.bar': ['<em>foo</em>'], 'id': ['<em>MyConcept2</em>']}
=======
>>>>>>> bc4d56c8
        )

        response = self.client.get(
            self.source.uri + 'v1/concepts/?q=MyConcept&sortAsc=last_update',
            HTTP_AUTHORIZATION='Token ' + self.random_user.get_token(),
            HTTP_INCLUDESEARCHLATEST=True,
        )
        self.assertEqual(response.status_code, 200)
        self.assertEqual(len(response.data), 1)
        self.assertEqual(response.data[0]['id'], 'MyConcept2')

        response = self.client.get(
            self.source.concepts_url + '?q=MyConcept&searchStatsOnly=true',
            HTTP_AUTHORIZATION='Token ' + self.token,
            HTTP_INCLUDESEARCHLATEST=True,
        )
        self.assertEqual(response.status_code, 200)
        self.assertEqual(
            response.data,
            [
                {
                    'name': 'high',
                    'threshold': ANY,
                    'confidence': ANY,
                    'total': ANY
                },
                {
                    'name': 'medium',
                    'threshold': ANY,
                    'confidence': ANY,
                    'total': 0
                },
                {
                    'name': 'low',
                    'threshold': 0.01,
                    'confidence': '<50.0%',
                    'total': 0
                }
            ]
        )
        self.assertTrue(response.data[0]['total'] >= 2)

        response = self.client.get(
            self.source.concepts_url + '?q=MyConcept',
            HTTP_AUTHORIZATION='Token ' + self.token,
        )
        self.assertEqual(response.status_code, 200)
        self.assertEqual(len(response.data), 2)

    def test_search_with_latest_released_repo_search(self):  # pylint: disable=too-many-statements
        response = self.client.get(
            '/concepts/?q=MyConcept',
            HTTP_INCLUDESEARCHLATEST=True,
        )
        self.assertEqual(response.status_code, 200)
        self.assertEqual(len(response.data), 1)
        self.assertEqual(response.data[0]['id'], 'MyConcept2')
        self.assertEqual(response.data[0]['uuid'], str(self.concept2.get_latest_version().id))
        self.assertEqual(response.data[0]['versioned_object_id'], self.concept2.id)

        response = self.client.get(
            '/concepts/?q=MyConcept1',
            HTTP_INCLUDESEARCHLATEST=True,
        )
        self.assertEqual(response.status_code, 200)
        self.assertEqual(len(response.data), 0)

        response = self.client.get(
            '/concepts/?q=MyConcept&conceptClass=classA',
            HTTP_INCLUDESEARCHLATEST=True,
        )
        self.assertEqual(response.status_code, 200)
        self.assertEqual(len(response.data), 0)

        response = self.client.get(
            '/concepts/?q=MyConcept2&conceptClass=classB',
            HTTP_INCLUDESEARCHLATEST=True,
        )
        self.assertEqual(response.status_code, 200)
        self.assertEqual(len(response.data), 1)
        self.assertEqual(response.data[0]['id'], 'MyConcept2')
        self.assertEqual(response.data[0]['uuid'], str(self.concept2.get_latest_version().id))
        self.assertEqual(response.data[0]['versioned_object_id'], self.concept2.id)

        response = self.client.get(
            '/concepts/?conceptClass=classA',
            HTTP_INCLUDESEARCHLATEST=True,
        )
        self.assertEqual(response.status_code, 200)
        self.assertEqual(len(response.data), 0)

        response = self.client.get(
            '/concepts/?extras.foo=bar',
            HTTP_INCLUDESEARCHLATEST=True,
        )
        self.assertEqual(response.status_code, 200)
        self.assertEqual(len(response.data), 0)

        response = self.client.get(
            '/concepts/?extras.exists=bar',
            HTTP_INCLUDESEARCHLATEST=True,
        )
        self.assertEqual(response.status_code, 200)
        self.assertEqual(len(response.data), 1)
        self.assertEqual(response.data[0]['id'], 'MyConcept2')

        response = self.client.get(
            self.source.concepts_url + '?q=MyConcept&extras.exact.bar=foo&includeSearchMeta=true',
            HTTP_INCLUDESEARCHLATEST=True,
        )
        self.assertEqual(response.status_code, 200)
        self.assertEqual(len(response.data), 1)
        self.assertEqual(response.data[0]['id'], 'MyConcept2')
        self.assertEqual(
            response.data[0]['search_meta']['search_highlight'],
            {'extras.bar': ['<em>foo</em>'], 'id': ['<em>MyConcept2</em>']}
        )

        response = self.client.get(
            self.source.uri + 'v1/concepts/?q=MyConcept&sortAsc=last_update',
            HTTP_AUTHORIZATION='Token ' + self.random_user.get_token(),
            HTTP_INCLUDESEARCHLATEST=True,
        )
        self.assertEqual(response.status_code, 200)
        self.assertEqual(len(response.data), 1)
        self.assertEqual(response.data[0]['id'], 'MyConcept2')

        response = self.client.get(
            self.source.concepts_url + '?q=MyConcept&searchStatsOnly=true',
            HTTP_AUTHORIZATION='Token ' + self.token,
            HTTP_INCLUDESEARCHLATEST=True,
        )
        self.assertEqual(response.status_code, 200)
        self.assertEqual(
            response.data,
            [
                {'name': 'high', 'threshold': ANY, 'confidence': ANY, 'total': ANY},
                {'name': 'medium', 'threshold': ANY, 'confidence': ANY, 'total': 0},
                {'name': 'low', 'threshold': 0.01, 'confidence': '<50.0%', 'total': 0}
            ]
        )
        self.assertTrue(response.data[0]['total'] >= 1)

        response = self.client.get(
            self.source.concepts_url + '?q=MyConcept',  # assumes HEAD
            HTTP_AUTHORIZATION='Token ' + self.token,
            HTTP_INCLUDESEARCHLATEST=True,
        )
        self.assertEqual(response.status_code, 200)
        self.assertEqual(len(response.data), 2)
        self.assertEqual(response.data[0]['id'], 'MyConcept1')
        self.assertEqual(response.data[1]['id'], 'MyConcept2')

        response = self.client.get(
            self.source.uri + 'HEAD/concepts/?q=MyConcept',
            HTTP_AUTHORIZATION='Token ' + self.token,
            HTTP_INCLUDESEARCHLATEST=True,
        )
        self.assertEqual(response.status_code, 200)
        self.assertEqual(len(response.data), 2)
        self.assertEqual(
            sorted([data['id'] for data in response.data]),
            sorted(['MyConcept1', 'MyConcept2'])
        )

        response = self.client.get(
            self.source.uri + 'v1/concepts/?q=MyConcept',
            HTTP_AUTHORIZATION='Token ' + self.token,
            HTTP_INCLUDESEARCHLATEST=True,
        )
        self.assertEqual(response.status_code, 200)
        self.assertEqual(len(response.data), 1)

    def test_facets(self):
        if settings.ENV == 'ci':
            rebuild_indexes(['concepts'])
        ConceptDocument().update(self.source.concepts_set.all())

        response = self.client.get(
            '/concepts/?facetsOnly=true'
        )
        self.assertEqual(response.status_code, 200)
        self.assertEqual(list(response.data.keys()), ['facets'])

        class_a_facet = [x for x in response.data['facets']['fields']['conceptClass'] if x[0] == 'classa'][0]
        self.assertEqual(class_a_facet[0], 'classa')
        self.assertTrue(class_a_facet[1] >= 1)
        self.assertFalse(class_a_facet[2])

        class_b_facet = [x for x in response.data['facets']['fields']['conceptClass'] if x[0] == 'classb'][0]
        self.assertEqual(class_b_facet[0], 'classb')
        self.assertTrue(class_b_facet[1] >= 1)
        self.assertFalse(class_b_facet[2])

    def test_facets_with_latest_released_repo_search(self):
        if settings.ENV == 'ci':
            rebuild_indexes(['concepts'])
        ConceptDocument().update(self.source.concepts_set.all())

        response = self.client.get(
            '/concepts/?facetsOnly=true',
            HTTP_INCLUDESEARCHLATEST=True,
        )
        self.assertEqual(response.status_code, 200)
        self.assertEqual(list(response.data.keys()), ['facets'])

        class_b_facet = [x for x in response.data['facets']['fields']['conceptClass'] if x[0] == 'classb'][0]
        self.assertEqual(class_b_facet[0], 'classb')
        self.assertTrue(class_b_facet[1] >= 1)
        self.assertFalse(class_b_facet[2])
        self.assertEqual([x for x in response.data['facets']['fields']['conceptClass'] if x[0] == 'classa'], [])

        response = self.client.get(
            self.source.uri + 'HEAD/concepts/?facetsOnly=true',
            HTTP_INCLUDESEARCHLATEST=True,
        )
        self.assertEqual(response.status_code, 200)
        self.assertEqual(list(response.data.keys()), ['facets'])

        class_a_facet = [x for x in response.data['facets']['fields']['conceptClass'] if x[0] == 'classa'][0]
        self.assertEqual(class_a_facet[0], 'classa')
        self.assertTrue(class_a_facet[1] >= 1)
        self.assertFalse(class_a_facet[2])

        class_b_facet = [x for x in response.data['facets']['fields']['conceptClass'] if x[0] == 'classb'][0]
        self.assertEqual(class_b_facet[0], 'classb')
        self.assertTrue(class_b_facet[1] >= 1)
        self.assertFalse(class_b_facet[2])

        response = self.client.get(
            self.source.concepts_url + '?facetsOnly=true',  # assumes HEAD
            HTTP_INCLUDESEARCHLATEST=True,
        )
        self.assertEqual(response.status_code, 200)
        self.assertEqual(list(response.data.keys()), ['facets'])

        class_b_facet = [x for x in response.data['facets']['fields']['conceptClass'] if x[0] == 'classb'][0]
        class_a_facet = [x for x in response.data['facets']['fields']['conceptClass'] if x[0] == 'classa'][0]
        self.assertEqual(class_b_facet[0], 'classb')
        self.assertTrue(class_b_facet[1] >= 1)
        self.assertFalse(class_b_facet[2])
        self.assertEqual(class_a_facet[0], 'classa')
        self.assertTrue(class_a_facet[1] >= 1)
        self.assertFalse(class_a_facet[2])

        response = self.client.get(
            self.source.uri + 'v1/concepts/?facetsOnly=true',
            HTTP_INCLUDESEARCHLATEST=True,
        )
        self.assertEqual(response.status_code, 200)
        self.assertEqual(list(response.data.keys()), ['facets'])

        class_b_facet = [x for x in response.data['facets']['fields']['conceptClass'] if x[0] == 'classb'][0]
        self.assertEqual(class_b_facet[0], 'classb')
        self.assertTrue(class_b_facet[1] >= 1)
        self.assertFalse(class_b_facet[2])
        self.assertEqual([x for x in response.data['facets']['fields']['conceptClass'] if x[0] == 'classa'], [])


class ConceptNameRetrieveUpdateDestroyViewTest(OCLAPITestCase):
    def setUp(self):
        super().setUp()
        self.name = ConceptNameFactory.build(locale='fr', name='froobar')
        self.concept = ConceptFactory(names=[self.name])
        self.name = self.concept.names.first()
        self.token = self.concept.created_by.get_token()
        self.url = f'{self.concept.url}names/{self.name.id}/'

    def test_get_404(self):
        response = self.client.get(
            '/orgs/foo/sources/source/concepts/1234/names/1234/',
            HTTP_AUTHORIZATION='Token ' + self.token,
        )

        self.assertEqual(response.status_code, 404)
        response = self.client.get(
            self.concept.url + 'names/1234/',
            HTTP_AUTHORIZATION='Token ' + self.token,
        )

        self.assertEqual(response.status_code, 404)

    def test_get_200(self):
        self.assertEqual(self.concept.versions.count(), 1)

        response = self.client.get(
            self.url,
            HTTP_AUTHORIZATION='Token ' + self.token,

        )
        self.assertEqual(response.status_code, 200)
        self.assertEqual(response.data['uuid'], str(self.name.id))
        self.assertEqual(response.data['type'], 'ConceptName')
        self.assertEqual(response.data['name'], 'froobar')
        self.assertEqual(response.data['locale'], 'fr')

    def test_put_200(self):
        self.assertEqual(self.concept.versions.count(), 1)

        response = self.client.put(
            self.url,
            {'name': 'brar'},
            HTTP_AUTHORIZATION='Token ' + self.token,

        )

        self.assertEqual(response.status_code, 200)
        self.assertEqual(self.concept.versions.count(), 2)
        self.assertEqual(self.concept.get_latest_version().names.first().name, 'brar')
        self.assertEqual(self.concept.get_latest_version().prev_version.names.first().name, 'froobar')
        self.assertEqual(self.concept.names.first().name, 'brar')


class ConceptReactivateViewTest(OCLAPITestCase):
    def test_put(self):
        name = ConceptNameFactory.build()
        concept = ConceptFactory(retired=True, names=[name])
        self.assertTrue(concept.retired)
        self.assertTrue(concept.get_latest_version().retired)
        token = concept.created_by.get_token()

        response = self.client.put(
            concept.url + 'reactivate/',
            HTTP_AUTHORIZATION='Token ' + token,
        )

        self.assertEqual(response.status_code, 204)
        concept.refresh_from_db()
        self.assertFalse(concept.retired)
        self.assertFalse(concept.get_latest_version().retired)
        self.assertTrue(concept.get_latest_version().prev_version.retired)

        response = self.client.put(
            concept.url + 'reactivate/',
            HTTP_AUTHORIZATION='Token ' + token,
        )

        self.assertEqual(response.status_code, 400)
        self.assertEqual(response.data, {'__all__': 'Concept is already not retired'})


class ConceptParentsViewTest(OCLAPITestCase):
    def test_get_200(self):
        parent_concept1 = ConceptFactory()
        parent_concept2 = ConceptFactory()
        child_concept = ConceptFactory()
        child_concept.parent_concepts.set([parent_concept1, parent_concept2])

        response = self.client.get(child_concept.url + 'parents/')

        self.assertEqual(response.status_code, 200)
        self.assertEqual(len(response.data), 2)
        self.assertEqual(
            sorted([data['url'] for data in response.data]),
            [parent_concept1.uri, parent_concept2.uri]
        )

        response = self.client.get(parent_concept1.url + 'parents/')

        self.assertEqual(response.status_code, 200)
        self.assertEqual(len(response.data), 0)


class ConceptChildrenViewTest(OCLAPITestCase):
    def test_get_200(self):
        parent_concept = ConceptFactory()
        child_concept1 = ConceptFactory()
        child_concept2 = ConceptFactory()
        child_concept1.parent_concepts.set([parent_concept])
        child_concept2.parent_concepts.set([parent_concept])

        response = self.client.get(parent_concept.url + 'children/')

        self.assertEqual(response.status_code, 200)
        self.assertEqual(len(response.data), 2)
        self.assertEqual(
            sorted([data['url'] for data in response.data]),
            [child_concept1.uri, child_concept2.uri]
        )

        response = self.client.get(child_concept1.url + 'children/')

        self.assertEqual(response.status_code, 200)
        self.assertEqual(len(response.data), 0)


class ConceptCollectionMembershipViewTest(OCLAPITestCase):
    def test_get_200(self):
        parent = OrganizationSourceFactory()
        concept1 = ConceptFactory(parent=parent)
        concept2 = ConceptFactory()  # random owner/parent
        collection1 = OrganizationCollectionFactory(organization=parent.organization)
        expansion1 = ExpansionFactory(collection_version=collection1)
        collection1.expansion_uri = expansion1.uri
        collection1.save()
        collection2 = OrganizationCollectionFactory(organization=parent.organization)
        expansion2 = ExpansionFactory(collection_version=collection2)
        collection2.expansion_uri = expansion2.uri
        collection2.save()
        collection3 = OrganizationCollectionFactory()  # random owner/parent
        expansion3 = ExpansionFactory(collection_version=collection3)
        collection3.expansion_uri = expansion3.uri
        collection3.save()
        expansion1.concepts.add(concept1)
        expansion2.concepts.add(concept1)
        expansion3.concepts.add(concept1)
        expansion1.concepts.add(concept2)
        expansion2.concepts.add(concept2)
        expansion3.concepts.add(concept2)

        response = self.client.get(concept1.url + 'collection-versions/')

        self.assertEqual(response.status_code, 200)
        self.assertEqual(len(response.data), 2)
        self.assertEqual(
            sorted([data['url'] for data in response.data]),
            sorted([collection2.url, collection1.url])
        )

        response = self.client.get(concept2.url + 'collection-versions/')

        self.assertEqual(response.status_code, 200)
        self.assertEqual(len(response.data), 0)


class ConceptSummaryViewTest(OCLAPITestCase):
    def test_get_200(self):
        parent_concept = ConceptFactory(
            names=[ConceptNameFactory.build(), ConceptNameFactory.build()])
        child_concept = ConceptFactory(
            names=[ConceptNameFactory.build(), ConceptNameFactory.build()],
            descriptions=[ConceptDescriptionFactory.build()]
        )
        child_concept.parent_concepts.add(parent_concept)

        response = self.client.get(parent_concept.url + 'summary/')

        self.assertEqual(response.status_code, 200)
        self.assertEqual(response.data['uuid'], str(parent_concept.id))
        self.assertEqual(response.data['id'], parent_concept.mnemonic)
        self.assertEqual(response.data['descriptions'], 0)
        self.assertEqual(response.data['names'], 2)
        self.assertEqual(response.data['versions'], 1)
        self.assertEqual(response.data['children'], 1)
        self.assertEqual(response.data['parents'], 0)

        response = self.client.get(child_concept.url + 'summary/')

        self.assertEqual(response.status_code, 200)
        self.assertEqual(response.data['uuid'], str(child_concept.id))
        self.assertEqual(response.data['id'], child_concept.mnemonic)
        self.assertEqual(response.data['descriptions'], 1)
        self.assertEqual(response.data['names'], 2)
        self.assertEqual(response.data['versions'], 1)
        self.assertEqual(response.data['children'], 0)
        self.assertEqual(response.data['parents'], 1)


class ConceptCloneViewTest(OCLAPITestCase):
    def setUp(self):
        self.user = UserProfileFactory()
        self.token = self.user.get_token()
        self.concept = ConceptFactory()
        self.clone_to_source = OrganizationSourceFactory()

    def test_post_bad_requests(self):
        response = self.client.post(
            self.concept.uri + '$clone/',
            {'foo': 'bar'},
            HTTP_AUTHORIZATION=f"Token {self.token}",
            format='json'
        )
        self.assertEqual(response.status_code, 400)

        response = self.client.post(
            self.concept.uri + '$clone/',
            {'source_uri': 'foobar'},
            HTTP_AUTHORIZATION=f"Token {self.token}",
            format='json'
        )
        self.assertEqual(response.status_code, 404)

        self.clone_to_source.public_access = 'None'
        self.clone_to_source.save()

        response = self.client.post(
            self.concept.uri + '$clone/',
            {'source_uri': self.clone_to_source.uri},
            HTTP_AUTHORIZATION=f"Token {self.token}",
            format='json'
        )
        self.assertEqual(response.status_code, 403)

    @patch('core.concepts.views.Bundle.clone')
    def test_post_success(self, bundle_clone_mock):
        parameters = {'mapTypes': 'Q-AND-A,CONCEPT-SET'}
        bundle_clone_mock.return_value = Bundle(
            root=self.concept, repo_version=self.concept.parent, params=parameters, verbose=False
        )

        response = self.client.post(
            self.concept.uri + '$clone/',
            {'source_uri': self.clone_to_source.uri, 'parameters': parameters},
            HTTP_AUTHORIZATION=f"Token {self.token}",
            format='json'
        )
        self.assertEqual(response.status_code, 200)
        self.assertEqual(
            response.data,
            {
                'resourceType': 'Bundle',
                'type': 'searchset',
                'meta': ANY,
                'total': None,
                'entry': [],
                'requested_url': None,
                'repo_version_url': self.concept.parent.uri + 'HEAD/'
            }
        )
        bundle_clone_mock.assert_called_once_with(
            self.concept, self.concept.parent, self.clone_to_source, self.user, ANY, False,
            **parameters
        )<|MERGE_RESOLUTION|>--- conflicted
+++ resolved
@@ -239,11 +239,7 @@
             HTTP_AUTHORIZATION='Token ' + self.token,
             format='json'
         )
-<<<<<<< HEAD
         self.assertEqual(response.status_code, 208)
-=======
-        self.assertEqual(response.status_code, 400)
->>>>>>> bc4d56c8
         self.assertEqual(
             response.data,
             {
@@ -1713,7 +1709,6 @@
                 'extras.foo': ['<em>bar</em>'],
                 'id': ['<em>MyConcept1</em>']
             }
-<<<<<<< HEAD
         )
 
         response = self.client.get(
@@ -1727,124 +1722,6 @@
         response = self.client.get(
             self.source.concepts_url + '?q=MyConcept&searchStatsOnly=true',
             HTTP_AUTHORIZATION='Token ' + self.token,
-        )
-        self.assertEqual(response.status_code, 200)
-        self.assertEqual(
-            response.data,
-            [
-                {
-                    'name': 'high',
-                    'threshold': ANY,
-                    'confidence': ANY,
-                    'total': ANY
-                },
-                {
-                    'name': 'medium',
-                    'threshold': ANY,
-                    'confidence': ANY,
-                    'total': 0
-                },
-                {
-                    'name': 'low',
-                    'threshold': 0.01,
-                    'confidence': '<50.0%',
-                    'total': 0
-                }
-            ]
-        )
-        self.assertTrue(response.data[0]['total'] >= 2)
-
-        response = self.client.get(
-            self.source.concepts_url + '?q=MyConcept',
-            HTTP_AUTHORIZATION='Token ' + self.token,
-        )
-        self.assertEqual(response.status_code, 200)
-        self.assertEqual(len(response.data), 2)
-
-    def test_search_with_latest_released_repo_search(self):  # pylint: disable=too-many-statements
-        response = self.client.get(
-            '/concepts/?q=MyConcept',
-            HTTP_INCLUDESEARCHLATEST=True,
-        )
-        self.assertEqual(response.status_code, 200)
-        self.assertEqual(len(response.data), 1)
-        self.assertEqual(response.data[0]['id'], 'MyConcept2')
-        self.assertEqual(response.data[0]['uuid'], str(self.concept2.get_latest_version().id))
-        self.assertEqual(response.data[0]['versioned_object_id'], self.concept2.id)
-
-        response = self.client.get(
-            '/concepts/?q=MyConcept1',
-            HTTP_INCLUDESEARCHLATEST=True,
-        )
-        self.assertEqual(response.status_code, 200)
-        self.assertEqual(len(response.data), 0)
-
-        response = self.client.get(
-            '/concepts/?q=MyConcept&conceptClass=classA',
-            HTTP_INCLUDESEARCHLATEST=True,
-        )
-        self.assertEqual(response.status_code, 200)
-        self.assertEqual(len(response.data), 0)
-
-        response = self.client.get(
-            '/concepts/?q=MyConcept2&conceptClass=classB',
-            HTTP_INCLUDESEARCHLATEST=True,
-        )
-        self.assertEqual(response.status_code, 200)
-        self.assertEqual(len(response.data), 1)
-        self.assertEqual(response.data[0]['id'], 'MyConcept2')
-        self.assertEqual(response.data[0]['uuid'], str(self.concept2.get_latest_version().id))
-        self.assertEqual(response.data[0]['versioned_object_id'], self.concept2.id)
-
-        response = self.client.get(
-            '/concepts/?conceptClass=classA',
-            HTTP_INCLUDESEARCHLATEST=True,
-        )
-        self.assertEqual(response.status_code, 200)
-        self.assertEqual(len(response.data), 0)
-
-        response = self.client.get(
-            '/concepts/?extras.foo=bar',
-            HTTP_INCLUDESEARCHLATEST=True,
-        )
-        self.assertEqual(response.status_code, 200)
-        self.assertEqual(len(response.data), 0)
-
-        response = self.client.get(
-            '/concepts/?extras.exists=bar',
-            HTTP_INCLUDESEARCHLATEST=True,
-        )
-        self.assertEqual(response.status_code, 200)
-        self.assertEqual(len(response.data), 1)
-        self.assertEqual(response.data[0]['id'], 'MyConcept2')
-
-        response = self.client.get(
-            self.source.concepts_url + '?q=MyConcept&extras.exact.bar=foo&includeSearchMeta=true',
-            HTTP_INCLUDESEARCHLATEST=True,
-        )
-        self.assertEqual(response.status_code, 200)
-        self.assertEqual(len(response.data), 1)
-        self.assertEqual(response.data[0]['id'], 'MyConcept2')
-        self.assertEqual(
-            response.data[0]['search_meta']['search_highlight'],
-            {'extras.bar': ['<em>foo</em>'], 'id': ['<em>MyConcept2</em>']}
-=======
->>>>>>> bc4d56c8
-        )
-
-        response = self.client.get(
-            self.source.uri + 'v1/concepts/?q=MyConcept&sortAsc=last_update',
-            HTTP_AUTHORIZATION='Token ' + self.random_user.get_token(),
-            HTTP_INCLUDESEARCHLATEST=True,
-        )
-        self.assertEqual(response.status_code, 200)
-        self.assertEqual(len(response.data), 1)
-        self.assertEqual(response.data[0]['id'], 'MyConcept2')
-
-        response = self.client.get(
-            self.source.concepts_url + '?q=MyConcept&searchStatsOnly=true',
-            HTTP_AUTHORIZATION='Token ' + self.token,
-            HTTP_INCLUDESEARCHLATEST=True,
         )
         self.assertEqual(response.status_code, 200)
         self.assertEqual(

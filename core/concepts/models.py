--- conflicted
+++ resolved
@@ -272,11 +272,8 @@
         'same_as_map_codes': {'sortable': False, 'filterable': True, 'facet': False, 'exact': True},
         'other_map_codes': {'sortable': False, 'filterable': True, 'facet': False, 'exact': True},
         'properties': {'sortable': False, 'filterable': True, 'facet': True, 'exact': True},
-<<<<<<< HEAD
-=======
         'target_repo': {'sortable': False, 'filterable': True, 'facet': True, 'exact': True},
         'target_repo_map_type': {'sortable': False, 'filterable': True, 'facet': True, 'exact': True},
->>>>>>> dc11d493
     }
 
     @staticmethod
@@ -657,14 +654,6 @@
     def summary_properties(self):
         parent = self.get_parent_source_version()
 
-<<<<<<< HEAD
-        return self.__get_properties_from_extras_and_definitions(get(parent, 'properties') or [], summary=True)
-
-    @property
-    def filter_properties(self):
-        return get(self.get_parent_source_version(), 'filters') or []
-
-=======
         return self.__get_properties_from_extras_and_definitions(
             get(parent, 'properties') or [], summary=get(parent, 'concept_summary_properties') or [])
 
@@ -686,7 +675,6 @@
             return filters_ordered
         return definitions
 
->>>>>>> dc11d493
     def get_parent_source_version(self):
         if self.is_versioned_object or self.is_latest_version:
             return self.parent
@@ -696,18 +684,6 @@
     def __get_properties_from_extras_and_definitions(self, definitions, summary=False):
         extras = self.extras or {}
         result = []
-<<<<<<< HEAD
-        for prop in definitions:
-            if summary and not prop.get('include_in_concept_summary'):
-                continue
-            code = prop['code']
-            if code not in extras and code.lower() in ['concept_class', 'class', 'conceptclass', 'datatype']:
-                value = self.datatype if code.lower() == 'datatype' else self.concept_class
-            else:
-                value = get(extras, code)
-            value_key = f"value{(prop['type'] or '').title()}"
-            result.append({'code': code, value_key: value})
-=======
         summary_codes = summary or []
 
         def resolve_value(prop):
@@ -732,7 +708,6 @@
                 if built := build_property(_prop):
                     result.append(built)
 
->>>>>>> dc11d493
         return result
 
     def save_cloned(self):

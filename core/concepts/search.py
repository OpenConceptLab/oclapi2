<<<<<<< HEAD
from elasticsearch_dsl import TermsFacet, Q
=======
from elasticsearch_dsl import TermsFacet, Q, NestedFacet
>>>>>>> dc11d493
from pydash import flatten, is_number, compact, get

from core.common.constants import FACET_SIZE, HEAD
from core.common.search import CustomESFacetedSearch, CustomESSearch
from core.common.utils import get_embeddings, is_canonical_uri
from core.concepts.models import Concept


class ConceptFacetedSearch(CustomESFacetedSearch):
    index = 'concepts'
    doc_types = [Concept]
    fields = [
        'datatype', 'concept_class', 'locale', 'retired', 'is_latest_version',
        'source', 'owner', 'owner_type', 'name', 'collection', 'name_types',
        'description_types', 'id', 'synonyms', 'extras', 'updated_by'
    ]

    base_facets = {
        'datatype': TermsFacet(field='datatype', size=100),
        'conceptClass': TermsFacet(field='concept_class', size=100),
        'locale': TermsFacet(field='locale', size=100),
        'retired': TermsFacet(field='retired'),
        'source': TermsFacet(field='source', size=FACET_SIZE),
        'collection': TermsFacet(field='collection', size=FACET_SIZE),
        'owner': TermsFacet(field='owner', size=FACET_SIZE),
        'ownerType': TermsFacet(field='owner_type'),
        'updatedBy': TermsFacet(field='updated_by', size=FACET_SIZE),
        'is_latest_version': TermsFacet(field='is_latest_version'),
        'is_in_latest_source_version': TermsFacet(field='is_in_latest_source_version'),
        'collection_owner_url': TermsFacet(field='collection_owner_url', size=FACET_SIZE),
        'expansion': TermsFacet(field='expansion', size=FACET_SIZE),
        'nameTypes': TermsFacet(field='name_types', size=FACET_SIZE),
        'descriptionTypes': TermsFacet(field='description_types', size=FACET_SIZE),
        'source_version': TermsFacet(field='source_version', size=FACET_SIZE),
        'collection_version': TermsFacet(field='collection_version', size=FACET_SIZE),
        'targetRepo': NestedFacet("mapped_codes", TermsFacet(field="mapped_codes.source", size=FACET_SIZE)),
        'targetRepoMapType': NestedFacet("mapped_codes", TermsFacet(field="mapped_codes.map_type", size=FACET_SIZE)),
    }

    def __init__(self, parent=None, **kwargs):
        facets = {**self.base_facets}
        if parent is not None:
            facets = {
                **facets,
                **self.build_property_facets_from_source(parent)
            }
        self.facets = facets
        super().__init__(**kwargs)

    @staticmethod
    def build_property_facets_from_source(parent):
        return {
            f"properties__{_filter['code']}": TermsFacet(field=f"properties.{_filter['code']}.keyword", size=FACET_SIZE)
            for _filter in (get(parent, 'filters') or [])
        }



class ConceptFuzzySearch:  # pragma: no cover
    filter_fields = []
    priority_fields = [
        ['id', 0.3],
        ['name', 0.3],
        ['synonyms', 0.1],
        ['same_as_mapped_codes', 0.1],
        ['other_map_codes', 0.1],
        ['concept_class', 'datatype', 0.1],
        ['description', 0]
    ]
    semantic_priority_fields = [
        ['id', 0.3],
        ['_name', 0],
        ['_synonyms', 0],
<<<<<<< HEAD
        ['name', 0.1],
        ['synonyms', 0.1],
=======
        ['name', 0],
        ['synonyms', 0],
>>>>>>> dc11d493
        ['same_as_mapped_codes', 0.1],
        ['other_map_codes', 0.1],
        ['concept_class', 'datatype', 0.01],
    ]
    fuzzy_fields = ['name', 'synonyms']

    @staticmethod
    def get_target_repo(repo_url):
        from core.sources.models import Source
        repo, _ = Source.resolve_reference_expression(repo_url)
        if repo.id:
            return repo
        return None

    @classmethod
    def get_target_repo_params(cls, repo_url):
        return cls.get_repo_params(cls.get_target_repo(repo_url))

    @classmethod
    def get_repo_params(cls, repo):
        if repo:
            return {
                'owner': repo.parent.mnemonic,
                'owner_type': repo.parent.resource_type,
                'source_version': repo.version,
                'source': repo.mnemonic
            }
        return {}

    @staticmethod
    def get_exact_and_contains_criteria(field, value, boost=0, add_boost=True):
        return (CustomESSearch.get_match_criteria(field, value, boost) |
                Q('match_phrase', **{
                    field: {
                        'query': value,
                        'boost': 1 + boost if add_boost else boost
                    }
                }))

    @classmethod
    def search(  # pylint: disable=too-many-locals,too-many-arguments,too-many-branches,too-many-statements
            cls, data, repo_url, repo_params=None, include_retired=False,
            is_semantic=False, num_candidates=5000, k_nearest=5, map_config=None, additional_filter_criterion=None
    ):
        from core.concepts.documents import ConceptDocument
        map_config = map_config or []
        filter_query = cls.get_filter_criteria(
            data, include_retired, repo_params, repo_url, additional_filter_criterion)
        or_clauses = []

        priority_criteria = []
        fields = cls.semantic_priority_fields if is_semantic else cls.priority_fields
        for field_set in fields:
            boost = field_set[-1]
            for field in field_set[:-1]:
                value = data.get(field, None)
                if value:
                    values = value if isinstance(value, list) else [value]
                    for val in values:
                        val = val or ""
                        priority_criteria.append(CustomESSearch.get_or_match_criteria(field, val, boost))

        knn_queries = []
        if is_semantic:
            name = data.get('name', None)
            synonyms = data.get('synonyms')
            if synonyms and not isinstance(synonyms, list):
                synonyms = compact([synonyms])
            synonyms = synonyms or []
            def get_knn_query(_field, _value, _boost):
                return {
                        "field": _field,
                        "query_vector": get_embeddings(_value),
                        "k": k_nearest,
                        "num_candidates": num_candidates,
                        "filter": filter_query,
                        "boost": _boost
                }
            if name:
                knn_queries.append(get_knn_query("_embeddings.vector", name, 0.3))
                knn_queries.append(get_knn_query("_synonyms_embeddings.vector", name, 0.15))
            for synonym in synonyms:
                if synonym is not None:
                    knn_queries.append(get_knn_query("_synonyms_embeddings.vector", synonym, 0.1))
                    knn_queries.append(get_knn_query("_embeddings.vector", synonym, 0.15))
        else:
            for field in cls.fuzzy_fields:
                value = data.get(field, None)
                if value:
                    values = value if isinstance(value, list) else [value]
                    for val in compact(values):
                        val = str(val) or ""
                        _search_str = CustomESSearch.get_wildcard_search_string(
                            CustomESSearch.get_search_string(val, decode=True, lower=True)
                        )
                        priority_criteria.append(CustomESSearch.get_wildcard_criteria(field, _search_str, 0.01))
                        priority_criteria.append(CustomESSearch.fuzzy_criteria(val, field, 0, 3))

        if priority_criteria:
            combined_or = None
            for criteria in priority_criteria:
                combined_or = criteria if combined_or is None else combined_or | criteria
            or_clauses.append(combined_or)

        nested_mapped_codes_queries = cls.get_mapped_code_queries(data, map_config)

        if nested_mapped_codes_queries:
            or_clauses.append(Q("bool", should=nested_mapped_codes_queries, minimum_should_match=1, boost=0.1))

        wrapped_clauses = [
            Q("bool", must=[Q(filter_query), clause])
            for clause in or_clauses
        ]

        search = ConceptDocument.search()
        for knn_query in knn_queries:
            search = search.knn(**knn_query)
        if wrapped_clauses:
            search = search.query(Q("bool", should=wrapped_clauses, minimum_should_match=1))
        else:
            search = search.query(Q("bool", must=[Q(filter_query)]))

        highlight = [field for field in flatten([*cls.fuzzy_fields, *fields]) if not is_number(field)]
        search = search.highlight(*highlight)
        return search.sort({'_score': {'order': 'desc'}})

    @classmethod
    def get_mapped_code_queries(cls, data, map_config):
        mapped_codes = cls.get_mapped_codes(data, map_config)
        nested_mapped_codes_queries = []
        for mapped_code in mapped_codes:
            source = mapped_code.get('source', None)
            code = mapped_code.get('code', None)
            map_type = mapped_code.get('map_type', None)
            queries = []
            if source:
                queries.append(Q("term", **{"mapped_codes.source": source}))
            if code:
                queries.append(Q("term", **{"mapped_codes.code": code}))
            if map_type:
                queries.append(Q("term", **{"mapped_codes.map_type": map_type}))
            if queries:
                nested_mapped_codes_queries.append(Q("nested", path="mapped_codes", query=Q("bool", must=queries)))
        return nested_mapped_codes_queries

    @classmethod
    def get_mapped_codes(cls, data, map_config):  # pylint: disable=too-many-locals
        from core.sources.models import Source

        mapped_codes = []
        for config in map_config:
            config_type = config.get('type')
            column = config.get('input_column')
            target_urls = config.get('target_urls') or []
            target_source_url = config.get('target_source_url') or None
            delimiter = config.get('delimiter') or ','
            separator = config.get('separator') or ':'
            is_list = config_type == 'mapping-list'

            if not config_type or not column:
                continue
            if (is_list and not target_urls) or (not is_list and not target_source_url):
                continue
            value = data.get(column) or None
            if not value:
                continue

            mapped_code = {'source': None, 'code': None}
            if is_list:
                values = {}
                for val in value.split(delimiter):
                    parts = val.strip().split(separator)
                    values[parts[0].strip().lower()] = parts[1].strip() if len(parts) > 1 else None
                for source_code, url in target_urls.items():
                    if url and is_canonical_uri(url):
                        repo, _ = Source.resolve_reference_expression(url, version=HEAD)
                        url = repo.uri if repo and repo.id else None
                    mapped_code['source'] = url
                    mapped_code['code'] = values.get(source_code.strip().lower()) or None
            else:
                if is_canonical_uri(target_source_url):
                    repo, _ = Source.resolve_reference_expression(target_source_url, version=HEAD)
                    target_source_url = repo.uri if repo and repo.id else None
                mapped_code['source'] = target_source_url
                mapped_code['code'] = value

            if mapped_code['source'] and mapped_code['code']:
                mapped_codes.append(mapped_code)
        return mapped_codes

    @classmethod
    def get_filter_criteria(cls, data, include_retired, repo_params, repo_url, additional_filter_criterion=None):  # pylint: disable=too-many-arguments
        must_clauses = []
        repo_params = repo_params or cls.get_target_repo_params(repo_url)
        for field, value in repo_params.items():
            must_clauses.append(Q('match', **{field: value}))
        if not include_retired:
            must_clauses.append(Q('match', retired=False))
        for field in cls.filter_fields:
            value = data.get(field)
            if value:
                must_clauses.append(Q('match', **{field: value}))

        if additional_filter_criterion:
            must_clauses.append(additional_filter_criterion)

        return Q("bool", must=must_clauses)

    @classmethod
    def get_search_results(cls, row, repo_url, offset=0, limit=5):
        from core.concepts.documents import ConceptDocument
        search = cls.search(row, repo_url)
        es_search = CustomESSearch(search[offset:limit], ConceptDocument)
        es_search.to_queryset()
        return es_search.queryset, es_search.scores, es_search.max_score, es_search.highlights<|MERGE_RESOLUTION|>--- conflicted
+++ resolved
@@ -1,8 +1,4 @@
-<<<<<<< HEAD
-from elasticsearch_dsl import TermsFacet, Q
-=======
 from elasticsearch_dsl import TermsFacet, Q, NestedFacet
->>>>>>> dc11d493
 from pydash import flatten, is_number, compact, get
 
 from core.common.constants import FACET_SIZE, HEAD
@@ -76,13 +72,8 @@
         ['id', 0.3],
         ['_name', 0],
         ['_synonyms', 0],
-<<<<<<< HEAD
-        ['name', 0.1],
-        ['synonyms', 0.1],
-=======
         ['name', 0],
         ['synonyms', 0],
->>>>>>> dc11d493
         ['same_as_mapped_codes', 0.1],
         ['other_map_codes', 0.1],
         ['concept_class', 'datatype', 0.01],

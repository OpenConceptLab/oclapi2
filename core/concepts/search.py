--- conflicted
+++ resolved
@@ -10,11 +10,7 @@
     doc_types = [Concept]
     fields = [
         'datatype', 'concept_class', 'locale', 'retired',
-<<<<<<< HEAD
-        'source', 'owner', 'owner_type', 'name', 'collection', 'name_types',
-=======
         'source', 'owner', 'owner_type', 'is_latest_version', 'is_active', 'name', 'collection', 'name_types',
->>>>>>> 6d5b119e
         'description_types', 'id', 'synonyms', 'extras'
     ]
 

from unittest.mock import patch, ANY

import factory
from pydash import omit

from core.collections.models import CollectionReference
from core.collections.tests.factories import OrganizationCollectionFactory, ExpansionFactory
from core.common.constants import OPENMRS_VALIDATION_SCHEMA, HEAD, ACCESS_TYPE_EDIT, ACCESS_TYPE_VIEW
from core.common.tests import OCLTestCase
from core.concepts.constants import (
    OPENMRS_MUST_HAVE_EXACTLY_ONE_PREFERRED_NAME,
    OPENMRS_FULLY_SPECIFIED_NAME_UNIQUE_PER_SOURCE_LOCALE, OPENMRS_AT_LEAST_ONE_FULLY_SPECIFIED_NAME,
    OPENMRS_PREFERRED_NAME_UNIQUE_PER_SOURCE_LOCALE, OPENMRS_SHORT_NAME_CANNOT_BE_PREFERRED,
    SHORT, INDEX_TERM, OPENMRS_NAMES_EXCEPT_SHORT_MUST_BE_UNIQUE, OPENMRS_ONE_FULLY_SPECIFIED_NAME_PER_LOCALE,
    OPENMRS_NO_MORE_THAN_ONE_SHORT_NAME_PER_LOCALE, CONCEPT_IS_ALREADY_RETIRED, CONCEPT_IS_ALREADY_NOT_RETIRED,
    OPENMRS_CONCEPT_CLASS, OPENMRS_DATATYPE, OPENMRS_DESCRIPTION_TYPE, OPENMRS_NAME_LOCALE)
from core.concepts.documents import ConceptDocument
from core.concepts.models import Concept
from core.concepts.serializers import ConceptListSerializer, ConceptVersionListSerializer, ConceptDetailSerializer, \
    ConceptVersionDetailSerializer, ConceptMinimalSerializer
from core.concepts.tests.factories import ConceptNameFactory, ConceptFactory, ConceptDescriptionFactory
from core.concepts.validators import ValidatorSpecifier
from core.mappings.tests.factories import MappingFactory
from core.sources.tests.factories import OrganizationSourceFactory


class LocalizedTextTest(OCLTestCase):
    def test_clone(self):
        saved_locale = ConceptNameFactory.build()
        cloned_locale = saved_locale.clone()
        self.assertEqual(
            omit(saved_locale.__dict__, ['_state', 'id', 'created_at']),
            omit(cloned_locale.__dict__, ['_state', 'id', 'created_at'])
        )


class ConceptTest(OCLTestCase):
    def test_concept(self):
        self.assertEqual(Concept().concept, '')
        self.assertEqual(Concept(mnemonic='foobar').concept, 'foobar')

    def test_get_search_document(self):
        self.assertEqual(Concept.get_search_document(), ConceptDocument)

    def test_is_versioned(self):
        self.assertTrue(Concept().is_versioned)

    def test_display_name(self):
        source = OrganizationSourceFactory(default_locale='fr', supported_locales=['fr', 'ti'])
        concept = ConceptFactory(
            parent=source, names=1, names__locale_preferred=True, names__locale='ch', names__name='ch')
        en_locale = ConceptNameFactory(locale_preferred=True, locale='en', concept=concept, name='en')

        self.assertEqual(concept.display_name, en_locale.name)  # locale preferred order by created at desc

        source.supported_locales = ['fr', 'ti', 'ch']
        source.save()
        self.assertEqual(concept.display_name, 'ch')  # locale preferred parent's supported locale

        # taking scenarios for ciel 1366 concept
        concept = ConceptFactory(
            parent=source,
            names=[
                ConceptNameFactory.build(locale_preferred=True, locale='en', name='MALARIA SMEAR, QUALITATIVE'),
                ConceptNameFactory.build(type='SHORT', locale_preferred=False, locale='en', name='malaria sm, qual'),
                ConceptNameFactory.build(locale_preferred=False, locale='en', name='Jungle fever smear'),
                ConceptNameFactory.build(locale_preferred=True, locale='fr', name='FROTTIS POUR DÉTECTER PALUDISME'),
                ConceptNameFactory.build(locale_preferred=False, locale='ht', name='tès MALARYA , kalitatif'),
                ConceptNameFactory.build(locale_preferred=False, locale='es', name='frotis de malaria (cualitativo)'),
                ConceptNameFactory.build(locale_preferred=False, locale='es', name='Frotis de paludismo'),
            ]
        )

        source.default_locale = 'en'
        source.supported_locales = ['en']
        source.save()
        self.assertEqual(concept.display_name, 'MALARIA SMEAR, QUALITATIVE')

        source.default_locale = 'fr'
        source.supported_locales = ['fr', 'en']
        source.save()
        self.assertEqual(concept.display_name, 'FROTTIS POUR DÉTECTER PALUDISME')

        source.default_locale = 'es'
        source.supported_locales = ['es']
        source.save()
        self.assertEqual(concept.display_name, 'Frotis de paludismo')

        source.default_locale = 'ht'
        source.supported_locales = ['ht', 'en']
        source.save()
        self.assertEqual(concept.display_name, 'tès MALARYA , kalitatif')

        source.default_locale = 'ti'
        source.supported_locales = ['ti']
        source.save()
        self.assertEqual(concept.display_name, 'MALARIA SMEAR, QUALITATIVE')  # system default locale = en

        source.default_locale = 'ti'
        source.supported_locales = ['ti', 'en']
        source.save()
        self.assertEqual(concept.display_name, 'MALARIA SMEAR, QUALITATIVE')

    def test_display_locale(self):
        preferred_locale = ConceptNameFactory.build(locale_preferred=True)
        concept = ConceptFactory(names=(preferred_locale,))

        self.assertEqual(concept.display_locale, preferred_locale.locale)

    def test_default_name_locales(self):
        es_locale = ConceptNameFactory.build(locale='es')
        en_locale = ConceptNameFactory.build(locale='en')
        concept = ConceptFactory(names=(es_locale, en_locale))

        default_name_locales = concept.default_name_locales

        self.assertEqual(default_name_locales.count(), 1)
        self.assertEqual(default_name_locales.first(), en_locale)

    def test_default_description_locales(self):
        es_locale = ConceptDescriptionFactory.build(locale='es')
        en_locale = ConceptDescriptionFactory.build(locale='en')
        concept = ConceptFactory(descriptions=(es_locale, en_locale))

        default_description_locales = concept.default_description_locales

        self.assertEqual(default_description_locales.count(), 1)
        self.assertEqual(default_description_locales.first(), en_locale)

    def test_names_for_default_locale(self):
        es_locale = ConceptNameFactory.build(locale='es', name='Not English')
        en_locale = ConceptNameFactory.build(locale='en', name='English')
        concept = ConceptFactory(names=(es_locale, en_locale))

        self.assertEqual(concept.names_for_default_locale, [en_locale.name])

    def test_descriptions_for_default_locale(self):
        es_locale = ConceptDescriptionFactory.build(locale='es', name='Not English')
        en_locale = ConceptDescriptionFactory.build(locale='en', name='English')
        concept = ConceptFactory(descriptions=(es_locale, en_locale))

        self.assertEqual(concept.descriptions_for_default_locale, [en_locale.name])

    def test_all_names(self):
        concept = ConceptFactory(
            names=[
                ConceptNameFactory.build(name="name1", locale='en', locale_preferred=True),
                ConceptNameFactory.build(name='name2', locale='en', type='Short')
            ]
        )

        self.assertEqual(concept.all_names, ['name1', 'name2'])

    def test_persist_new(self):
        source = OrganizationSourceFactory(version=HEAD)
        concept = Concept.persist_new({
            **factory.build(dict, FACTORY_CLASS=ConceptFactory), 'mnemonic': 'c1', 'parent': source,
            'names': [ConceptNameFactory.build(locale='en', name='English', locale_preferred=True)]
        })

        self.assertEqual(concept.errors, {})
        self.assertIsNotNone(concept.id)
        self.assertEqual(concept.version, str(concept.id))
        self.assertEqual(source.concepts_set.count(), 2)
        self.assertEqual(source.concepts.count(), 2)
        self.assertEqual(
            concept.uri,
            f'/orgs/{source.organization.mnemonic}/sources/{source.mnemonic}/concepts/{concept.mnemonic}/'
        )

    def test_persist_new_with_autoid_sequential(self):
        source = OrganizationSourceFactory(
            version=HEAD, autoid_concept_mnemonic='sequential', autoid_concept_external_id='sequential')
        concept = Concept.persist_new({
            **factory.build(dict, FACTORY_CLASS=ConceptFactory), 'parent': source, 'mnemonic': None,
            'names': [ConceptNameFactory.build(locale='en', name='English', locale_preferred=True)]
        })

        self.assertEqual(concept.errors, {})
        self.assertIsNotNone(concept.id)
        self.assertEqual(concept.mnemonic, '1')
        self.assertEqual(concept.external_id, '1')

        concept = Concept.persist_new({
            **factory.build(dict, FACTORY_CLASS=ConceptFactory), 'parent': source, 'mnemonic': None,
            'names': [ConceptNameFactory.build(locale='en', name='English', locale_preferred=True)]
        })

        self.assertEqual(concept.errors, {})
        self.assertIsNotNone(concept.id)
        self.assertEqual(concept.mnemonic, '2')
        self.assertEqual(concept.external_id, '2')

        for concept in Concept.objects.filter(mnemonic='1'):
            concept.delete()

        concept = Concept.persist_new({
            **factory.build(dict, FACTORY_CLASS=ConceptFactory),
            'parent': source,
            'mnemonic': None,
            'names': [ConceptNameFactory.build(locale='en', name='English', locale_preferred=True)]
        })

        self.assertEqual(concept.errors, {})
        self.assertIsNotNone(concept.id)
        self.assertEqual(concept.mnemonic, '3')
        self.assertEqual(concept.external_id, '3')

        concept = Concept.persist_new({
            **factory.build(dict, FACTORY_CLASS=ConceptFactory),
            'mnemonic': '1',
            'external_id': '1',
            'parent': source,
            'names': [ConceptNameFactory.build(locale='en', name='English', locale_preferred=True)]
        })

        self.assertEqual(concept.errors, {})
        self.assertIsNotNone(concept.id)
        self.assertEqual(concept.mnemonic, '1')
        self.assertEqual(concept.external_id, '1')

        concept = Concept.persist_new({
            **factory.build(dict, FACTORY_CLASS=ConceptFactory),
            'mnemonic': None,
            'parent': source,
            'names': [ConceptNameFactory.build(locale='en', name='English', locale_preferred=True)]
        })

        self.assertEqual(concept.errors, {})
        self.assertIsNotNone(concept.id)
        self.assertEqual(concept.mnemonic, '4')
        self.assertEqual(concept.external_id, '4')

        source.autoid_concept_mnemonic_start_from = 100
        source.save()

        concept = Concept.persist_new({
            **factory.build(dict, FACTORY_CLASS=ConceptFactory),
            'mnemonic': None,
            'parent': source,
            'names': [ConceptNameFactory.build(locale='en', name='English', locale_preferred=True)]
        })

        self.assertEqual(concept.errors, {})
        self.assertIsNotNone(concept.id)
        self.assertEqual(concept.mnemonic, '100')
        self.assertEqual(concept.external_id, '5')

        concept = Concept.persist_new({
            **factory.build(dict, FACTORY_CLASS=ConceptFactory),
            'mnemonic': None,
            'parent': source,
            'names': [ConceptNameFactory.build(locale='en', name='English', locale_preferred=True)]
        })

        self.assertEqual(concept.errors, {})
        self.assertIsNotNone(concept.id)
        self.assertEqual(concept.mnemonic, '101')
        self.assertEqual(concept.external_id, '6')

    def test_persist_new_with_autoid_uuid(self):
        source = OrganizationSourceFactory(
            version=HEAD, autoid_concept_mnemonic='uuid', autoid_concept_external_id='uuid')
        concept1 = Concept.persist_new({
            **factory.build(dict, FACTORY_CLASS=ConceptFactory), 'parent': source, 'mnemonic': None,
            'names': [ConceptNameFactory.build(locale='en', name='English', locale_preferred=True)]
        })

        self.assertEqual(concept1.errors, {})
        self.assertIsNotNone(concept1.id)
        self.assertTrue(len(concept1.mnemonic), 36)
        self.assertTrue(len(concept1.external_id), 36)

        concept2 = Concept.persist_new({
            **factory.build(dict, FACTORY_CLASS=ConceptFactory), 'parent': source, 'mnemonic': None,
            'names': [ConceptNameFactory.build(locale='en', name='English', locale_preferred=True)]
        })

        self.assertEqual(concept2.errors, {})
        self.assertIsNotNone(concept2.id)
        self.assertTrue(len(concept2.mnemonic), 36)
        self.assertTrue(len(concept2.external_id), 36)
        self.assertIsNone(concept2.names.first().external_id)

        self.assertNotEqual(concept1.mnemonic, concept2.mnemonic)
        self.assertNotEqual(concept1.external_id, concept2.external_id)

    def test_persist_new_with_locale_autoid_uuid(self):
        source = OrganizationSourceFactory(
            version=HEAD, autoid_concept_mnemonic='uuid', autoid_concept_external_id='uuid',
            autoid_concept_name_external_id='uuid', autoid_concept_description_external_id='uuid'
        )
        concept1 = Concept.persist_new({
            **factory.build(dict, FACTORY_CLASS=ConceptFactory), 'parent': source, 'mnemonic': None,
            'names': [ConceptNameFactory.build(locale='en', name='English', locale_preferred=True)],
            'descriptions': [ConceptDescriptionFactory.build(locale='en', name='English', locale_preferred=True)]
        })

        self.assertEqual(concept1.errors, {})
        self.assertIsNotNone(concept1.id)
        self.assertTrue(len(concept1.mnemonic), 36)
        self.assertTrue(len(concept1.external_id), 36)
        self.assertTrue(len(concept1.names.first().external_id), 36)
        self.assertTrue(len(concept1.descriptions.first().external_id), 36)

        concept2 = Concept.persist_new({
            **factory.build(dict, FACTORY_CLASS=ConceptFactory), 'parent': source, 'mnemonic': None,
            'names': [
                ConceptNameFactory.build(locale='en', name='English', locale_preferred=True, external_id=None)
            ],
            'descriptions': [
                ConceptDescriptionFactory.build(locale='en', name='English', locale_preferred=True, external_id=None)
            ]
        })

        self.assertEqual(concept2.errors, {})
        self.assertIsNotNone(concept2.id)
        self.assertTrue(len(concept2.mnemonic), 36)
        self.assertTrue(len(concept2.external_id), 36)
        self.assertTrue(len(concept2.names.first().external_id), 36)
        self.assertTrue(len(concept2.descriptions.first().external_id), 36)

        self.assertNotEqual(concept1.mnemonic, concept2.mnemonic)
        self.assertNotEqual(concept1.external_id, concept2.external_id)
        self.assertNotEqual(concept1.names.first().external_id, concept2.names.first().external_id)
        self.assertNotEqual(concept1.descriptions.first().external_id, concept2.descriptions.first().external_id)

        concept3 = Concept.persist_new({
            **factory.build(dict, FACTORY_CLASS=ConceptFactory), 'parent': source, 'mnemonic': None,
            'names': [
                ConceptNameFactory.build(
                    locale='en', name='English', locale_preferred=True, external_id='name-ext-id')
            ],
            'descriptions': [
                ConceptDescriptionFactory.build(
                    locale='en', name='English', locale_preferred=True, external_id='desc-ext-id')
            ]
        })

        self.assertEqual(concept3.errors, {})
        self.assertTrue(concept3.names.first().external_id, 'name-ext-id')
        self.assertTrue(concept3.descriptions.first().external_id, 'desc-ext-id')

    def test_hierarchy_one_parent_child(self):
        parent_concept = ConceptFactory(
            names=[ConceptNameFactory.build(locale='en', name='English', locale_preferred=True)])
        source = parent_concept.parent
        child_concept = Concept.persist_new({
            **factory.build(dict, FACTORY_CLASS=ConceptFactory), 'mnemonic': 'c1', 'parent': source,
            'names': [ConceptNameFactory.build(locale='en', name='English', locale_preferred=True)],
            'parent_concept_urls': [parent_concept.uri]
        })

        parent_concept_latest_version = parent_concept.get_latest_version()
        self.assertEqual(child_concept.errors, {})
        self.assertIsNotNone(child_concept.id)
        self.assertEqual(list(child_concept.parent_concept_urls), [parent_concept.uri])
        self.assertEqual(list(child_concept.get_latest_version().parent_concept_urls), [parent_concept.uri])
        self.assertEqual(list(child_concept.child_concept_urls), [])
        self.assertEqual(list(parent_concept.child_concept_urls), [child_concept.uri])
        self.assertEqual(list(parent_concept_latest_version.child_concept_urls), [child_concept.uri])
        self.assertEqual(list(parent_concept_latest_version.prev_version.child_concept_urls), [])

        another_child_concept = Concept.persist_new({
            **factory.build(dict, FACTORY_CLASS=ConceptFactory), 'mnemonic': 'c2', 'parent': source,
            'names': [ConceptNameFactory.build(locale='en', name='English', locale_preferred=True)],
            'parent_concept_urls': [parent_concept.uri]
        })

        parent_concept_latest_version = parent_concept.get_latest_version()
        self.assertEqual(another_child_concept.errors, {})
        self.assertIsNotNone(another_child_concept.id)
        self.assertEqual(list(child_concept.parent_concept_urls), [parent_concept.uri])
        self.assertEqual(list(child_concept.get_latest_version().parent_concept_urls), [parent_concept.uri])
        self.assertEqual(list(child_concept.child_concept_urls), [])
        self.assertEqual(list(another_child_concept.parent_concept_urls), [parent_concept.uri])
        self.assertEqual(list(another_child_concept.get_latest_version().parent_concept_urls), [parent_concept.uri])
        self.assertEqual(list(another_child_concept.child_concept_urls), [])
        self.assertEqual(
            sorted(list(parent_concept.child_concept_urls)),
            sorted([child_concept.uri, another_child_concept.uri])
        )
        self.assertEqual(
            sorted(list(parent_concept_latest_version.child_concept_urls)),
            sorted([child_concept.uri, another_child_concept.uri])
        )
        self.assertEqual(list(parent_concept_latest_version.prev_version.child_concept_urls), [child_concept.uri])

    def test_hierarchy(self):  # pylint: disable=too-many-statements
        # Av1
        parent_concept = ConceptFactory(
            mnemonic='A', names=[ConceptNameFactory.build(locale='en', name='Av1', locale_preferred=True)])
        self.assertEqual(parent_concept.versions.count(), 1)
        source = parent_concept.parent

        # Av1 -> None and Av2 -> Bv1
        child_concept = Concept.persist_new({
            **factory.build(dict, FACTORY_CLASS=ConceptFactory), 'mnemonic': 'B', 'parent': source,
            'names': [ConceptNameFactory.build(locale='en', name='Bv1', locale_preferred=True)],
            'parent_concept_urls': [parent_concept.uri]
        })

        parent_concept_latest_version = parent_concept.get_latest_version()
        self.assertEqual(child_concept.errors, {})
        self.assertIsNotNone(child_concept.id)
        self.assertEqual(parent_concept.versions.count(), 2)
        self.assertEqual(child_concept.versions.count(), 1)
        self.assertEqual(list(child_concept.parent_concept_urls), [parent_concept.uri])
        self.assertEqual(list(child_concept.child_concept_urls), [])
        self.assertEqual(list(parent_concept.child_concept_urls), [child_concept.uri])
        self.assertEqual(list(parent_concept_latest_version.child_concept_urls), [child_concept.uri])
        self.assertEqual(list(parent_concept_latest_version.prev_version.child_concept_urls), [])

        # Av1 -> None and Av2 -> Bv1,Bv2 and Bv2 -> Cv1
        child_child_concept = Concept.persist_new({
            **factory.build(dict, FACTORY_CLASS=ConceptFactory), 'mnemonic': 'C', 'parent': source,
            'names': [ConceptNameFactory.build(locale='en', name='Cv1', locale_preferred=True)],
            'parent_concept_urls': [child_concept.uri]
        })

        self.assertEqual(child_child_concept.errors, {})
        self.assertIsNotNone(child_child_concept.id)
        self.assertEqual(parent_concept.versions.count(), 2)
        self.assertEqual(child_concept.versions.count(), 2)
        self.assertEqual(child_child_concept.versions.count(), 1)
        self.assertEqual(list(child_child_concept.parent_concept_urls), [child_concept.uri])
        self.assertEqual(list(child_child_concept.get_latest_version().parent_concept_urls), [child_concept.uri])
        self.assertEqual(list(child_child_concept.child_concept_urls), [])
        self.assertEqual(list(child_concept.child_concept_urls), [child_child_concept.uri])
        self.assertEqual(list(child_concept.parent_concept_urls), [parent_concept.uri])
        self.assertEqual(list(child_concept.get_latest_version().child_concept_urls), [child_child_concept.uri])
        self.assertEqual(list(child_concept.get_latest_version().parent_concept_urls), [parent_concept.uri])
        self.assertEqual(list(parent_concept.child_concept_urls), [child_concept.uri])
        # Av1 -> None and Av2 -> Bv1,Bv2 -> Cv1 and Av3 -> Bv3,Cv2
        Concept.create_new_version_for(
            instance=child_child_concept.clone(),
            data={
                'parent_concept_urls': [parent_concept.uri],
                'names': [{'locale': 'en', 'name': 'Cv2', 'locale_preferred': True}]
            },
            user=child_child_concept.created_by
        )

        self.assertEqual(parent_concept.versions.count(), 3)
        self.assertEqual(child_concept.versions.count(), 3)
        self.assertEqual(child_child_concept.versions.count(), 2)

        child_child_latest_version = child_child_concept.get_latest_version()
        self.assertEqual(list(child_child_concept.parent_concept_urls), [parent_concept.uri])
        self.assertEqual(list(child_child_latest_version.parent_concept_urls), [parent_concept.uri])
        self.assertEqual(list(child_child_latest_version.prev_version.parent_concept_urls), [child_concept.url])

        parent_concept_latest_version = parent_concept.get_latest_version()
        self.assertListEqual(
            sorted(list(parent_concept.child_concept_urls)),
            sorted([child_concept.uri, child_child_concept.uri])
        )
        self.assertEqual(
            sorted(list(parent_concept_latest_version.child_concept_urls)),
            sorted([child_concept.uri, child_child_concept.uri])
        )
        self.assertEqual(list(parent_concept_latest_version.prev_version.child_concept_urls), [child_concept.url])

        child_latest_version = child_concept.get_latest_version()

        self.assertEqual(list(child_concept.child_concept_urls), [])
        self.assertEqual(list(child_latest_version.child_concept_urls), [])

        self.assertEqual(list(child_latest_version.prev_version.child_concept_urls), [child_child_concept.uri])

        # Av1 -> None and Av2 -> Bv1,Bv2 -> Cv1 and Av3 -> Bv3,Cv2 and Av4 -> Bv4 -> Cv3
        Concept.create_new_version_for(
            instance=child_child_concept.clone(),
            data={
                'parent_concept_urls': [child_concept.uri],
                'names': [{'locale': 'en', 'name': 'Cv3', 'locale_preferred': True}]
            },
            user=child_child_concept.created_by
        )

        self.assertEqual(parent_concept.versions.count(), 4)
        self.assertEqual(child_concept.versions.count(), 4)
        self.assertEqual(child_child_concept.versions.count(), 3)

        child_child_latest_version = child_child_concept.get_latest_version()
        self.assertEqual(
            list(child_child_concept.parent_concept_urls), [child_concept.uri])
        self.assertEqual(
            list(child_child_latest_version.parent_concept_urls), [child_concept.uri])
        self.assertEqual(
            list(child_child_latest_version.prev_version.parent_concept_urls), [parent_concept.url])
        self.assertEqual(
            list(child_child_latest_version.prev_version.prev_version.parent_concept_urls), [child_concept.url])

        child_latest_version = child_concept.get_latest_version()
        self.assertEqual(list(child_concept.child_concept_urls), [child_child_concept.uri])
        self.assertEqual(list(child_latest_version.child_concept_urls), [child_child_concept.uri])
        self.assertEqual(
            list(child_latest_version.prev_version.child_concept_urls), []
        )
        self.assertEqual(
            list(child_latest_version.prev_version.prev_version.child_concept_urls),
            [child_child_concept.uri]
        )
        self.assertEqual(
            list(child_latest_version.prev_version.prev_version.prev_version.child_concept_urls),
            []
        )

        parent_concept_latest_version = parent_concept.get_latest_version()
        self.assertListEqual(
            sorted(list(parent_concept.child_concept_urls)),
            sorted([child_concept.uri])
        )
        self.assertEqual(
            sorted(list(parent_concept_latest_version.child_concept_urls)),
            sorted([child_concept.uri])
        )
        self.assertEqual(
            sorted(list(parent_concept_latest_version.prev_version.child_concept_urls)),
            sorted([child_concept.uri, child_child_concept.uri])
        )
        self.assertEqual(
            list(parent_concept_latest_version.prev_version.prev_version.child_concept_urls),
            [child_concept.uri]
        )
        self.assertEqual(
            list(parent_concept_latest_version.prev_version.prev_version.prev_version.child_concept_urls),
            []
        )

        # Av1 -> None and Av2 -> Bv1,Bv2 -> Cv1 and Av3 -> Bv3,Cv2 and Av4 -> Bv4 -> Cv3 and Av4 -> Bv5 -> None and Cv4
        Concept.create_new_version_for(
            instance=child_child_concept.clone(),
            data={
                'parent_concept_urls': [],
                'names': [{'locale': 'en', 'name': 'Cv4', 'locale_preferred': True}]
            },
            user=child_child_concept.created_by
        )

        self.assertEqual(parent_concept.versions.count(), 4)
        self.assertEqual(child_concept.versions.count(), 5)
        self.assertEqual(child_child_concept.versions.count(), 4)

        child_child_latest_version = child_child_concept.get_latest_version()
        self.assertEqual(
            list(child_child_concept.parent_concept_urls), [])
        self.assertEqual(
            list(child_child_latest_version.parent_concept_urls), [])
        self.assertEqual(
            list(child_child_latest_version.prev_version.parent_concept_urls), [child_concept.uri])
        self.assertEqual(
            list(child_child_latest_version.prev_version.prev_version.parent_concept_urls), [parent_concept.url])
        self.assertEqual(
            list(child_child_latest_version.prev_version.prev_version.prev_version.parent_concept_urls),
            [child_concept.url]
        )

        child_latest_version = child_concept.get_latest_version()
        self.assertEqual(list(child_concept.child_concept_urls), [])
        self.assertEqual(list(child_latest_version.child_concept_urls), [])
        self.assertEqual(list(child_latest_version.prev_version.child_concept_urls), [child_child_concept.uri])
        self.assertEqual(
            list(child_latest_version.prev_version.prev_version.child_concept_urls), []
        )
        self.assertEqual(
            list(child_latest_version.prev_version.prev_version.prev_version.child_concept_urls),
            [child_child_concept.uri]
        )
        self.assertEqual(
            list(child_latest_version.prev_version.prev_version.prev_version.prev_version.child_concept_urls),
            []
        )

        parent_concept_latest_version = parent_concept.get_latest_version()
        self.assertListEqual(
            sorted(list(parent_concept.child_concept_urls)),
            sorted([child_concept.uri])
        )
        self.assertEqual(
            sorted(list(parent_concept_latest_version.child_concept_urls)),
            sorted([child_concept.uri])
        )
        self.assertEqual(
            sorted(list(parent_concept_latest_version.prev_version.child_concept_urls)),
            sorted([child_concept.uri, child_child_concept.uri])
        )
        self.assertEqual(
            list(parent_concept_latest_version.prev_version.prev_version.child_concept_urls),
            [child_concept.uri]
        )
        self.assertEqual(
            list(parent_concept_latest_version.prev_version.prev_version.prev_version.child_concept_urls),
            []
        )

    def test_hierarchy_without_multiple_parent_versions(self):  # pylint: disable=too-many-statements
        # Av1
        parent_concept = ConceptFactory(mnemonic='A',
            names=[ConceptNameFactory.build(locale='en', name='Av1', locale_preferred=True)])
        self.assertEqual(parent_concept.versions.count(), 1)
        self.assertEqual(list(parent_concept.get_latest_version().child_concept_urls), [])
        source = parent_concept.parent

        # Av1 to Av1 -> Bv1
        child_concept = Concept.persist_new(data={
            **factory.build(dict, FACTORY_CLASS=ConceptFactory), 'mnemonic': 'B', 'parent': source,
            'names': [ConceptNameFactory.build(locale='en', name='Bv1', locale_preferred=True)],
            'parent_concept_urls': [parent_concept.uri]
        }, create_parent_version=False)

        parent_concept_latest_version = parent_concept.get_latest_version()
        self.assertEqual(child_concept.errors, {})
        self.assertIsNotNone(child_concept.id)
        self.assertEqual(parent_concept.versions.count(), 1)
        self.assertEqual(child_concept.versions.count(), 1)
        self.assertEqual(list(child_concept.parent_concept_urls), [parent_concept.uri])
        self.assertEqual(list(child_concept.child_concept_urls), [])
        self.assertEqual(list(parent_concept.child_concept_urls), [child_concept.uri])
        self.assertEqual(list(parent_concept_latest_version.child_concept_urls), [child_concept.uri])

        # Av1 to Av1 -> Bv1 to Av1 -> Bv1 -> Cv1
        child_child_concept = Concept.persist_new(data={
            **factory.build(dict, FACTORY_CLASS=ConceptFactory), 'mnemonic': 'C', 'parent': source,
            'names': [ConceptNameFactory.build(locale='en', name='Cv1', locale_preferred=True)],
            'parent_concept_urls': [child_concept.uri]
        }, create_parent_version=False)

        self.assertEqual(child_child_concept.errors, {})
        self.assertIsNotNone(child_child_concept.id)
        self.assertEqual(parent_concept.versions.count(), 1)
        self.assertEqual(child_concept.versions.count(), 1)
        self.assertEqual(child_child_concept.versions.count(), 1)
        self.assertEqual(list(child_child_concept.parent_concept_urls), [child_concept.uri])
        self.assertEqual(list(child_child_concept.get_latest_version().parent_concept_urls), [child_concept.uri])
        self.assertEqual(list(child_child_concept.child_concept_urls), [])
        self.assertEqual(list(child_concept.child_concept_urls), [child_child_concept.uri])
        self.assertEqual(list(child_concept.parent_concept_urls), [parent_concept.uri])
        self.assertEqual(list(child_concept.get_latest_version().child_concept_urls), [child_child_concept.uri])
        self.assertEqual(list(child_concept.get_latest_version().parent_concept_urls), [parent_concept.uri])
        self.assertEqual(list(parent_concept.child_concept_urls), [child_concept.uri])

        # Av1 to Av1 -> Bv1 to Av1 -> Bv1 -> Cv1 to Av1 -> Bv2,Cv2 and Bv1 -> Cv1
        Concept.create_new_version_for(
            instance=child_child_concept.clone(),
            data={
                'parent_concept_urls': [parent_concept.uri],
                'names': [{'locale': 'en', 'name': 'Cv2', 'locale_preferred': True}]
            },
            user=child_child_concept.created_by,
            create_parent_version=False
        )

        self.assertEqual(parent_concept.versions.count(), 1)
        self.assertEqual(child_concept.versions.count(), 2)
        self.assertEqual(child_child_concept.versions.count(), 2)

        child_child_latest_version = child_child_concept.get_latest_version()
        self.assertEqual(list(child_child_concept.parent_concept_urls), [parent_concept.uri])
        self.assertEqual(list(child_child_latest_version.parent_concept_urls), [parent_concept.uri])
        self.assertEqual(list(child_child_latest_version.prev_version.parent_concept_urls), [child_concept.url])

        parent_concept_latest_version = parent_concept.get_latest_version()
        self.assertListEqual(
            sorted(list(parent_concept.child_concept_urls)),
            sorted([child_concept.uri, child_child_concept.uri])
        )
        self.assertEqual(
            sorted(list(parent_concept_latest_version.child_concept_urls)),
            sorted([child_concept.uri, child_child_concept.uri])
        )

        child_latest_version = child_concept.get_latest_version()
        self.assertEqual(list(child_concept.child_concept_urls), [])
        self.assertEqual(list(child_latest_version.child_concept_urls), [])
        self.assertEqual(list(child_latest_version.prev_version.child_concept_urls), [child_child_concept.uri])

        # Av1 -> Bv1 -> Cv1 to Av1 -> Bv2,Cv2 and Bv1 -> Cv1 to Av2 -> Bv2 -> Cv3 and Av1 -> Bv1, Cv2 and Bv1 -> Cv1
        Concept.create_new_version_for(
            instance=child_child_concept.clone(),
            data={
                'parent_concept_urls': [child_concept.uri],
                'names': [{'locale': 'en', 'name': 'Cv3', 'locale_preferred': True}]
            },
            user=child_child_concept.created_by,
            create_parent_version=False
        )

        self.assertEqual(parent_concept.versions.count(), 2)
        self.assertEqual(child_concept.versions.count(), 2)
        self.assertEqual(child_child_concept.versions.count(), 3)

        child_child_latest_version = child_child_concept.get_latest_version()
        self.assertEqual(
            list(child_child_concept.parent_concept_urls), [child_concept.uri])
        self.assertEqual(
            list(child_child_latest_version.parent_concept_urls), [child_concept.uri])
        self.assertEqual(
            list(child_child_latest_version.prev_version.parent_concept_urls), [parent_concept.url])
        self.assertEqual(
            list(child_child_latest_version.prev_version.prev_version.parent_concept_urls), [child_concept.url])

        child_latest_version = child_concept.get_latest_version()
        self.assertEqual(list(child_concept.child_concept_urls), [child_child_concept.uri])
        self.assertEqual(list(child_latest_version.child_concept_urls), [child_child_concept.uri])
        self.assertEqual(
            list(child_latest_version.prev_version.child_concept_urls), [child_child_concept.uri]
        )
        parent_concept_latest_version = parent_concept.get_latest_version()
        self.assertListEqual(
            sorted(list(parent_concept.child_concept_urls)),
            sorted([child_concept.uri])
        )
        self.assertEqual(
            sorted(list(parent_concept_latest_version.child_concept_urls)),
            sorted([child_concept.uri])
        )
        self.assertEqual(
            sorted(list(parent_concept_latest_version.prev_version.child_concept_urls)),
            sorted([child_concept.uri, child_child_concept.uri])
        )

        # Av1 -> Bv1 -> Cv1 to Av1 -> Bv2,Cv2 and Bv1 -> Cv1 to Av2 -> Bv2 -> Cv3 and Av1 -> Bv1, Cv2 and Bv1 -> Cv1 to
        # Av2 -> Bv3 and Bv2 -> Cv3 and Av1 -> Bv1, Cv2 and Bv1 -> Cv1 and Cv4
        Concept.create_new_version_for(
            instance=child_child_concept.clone(),
            data={
                'parent_concept_urls': [],
                'names': [{'locale': 'en', 'name': 'Cv4', 'locale_preferred': True}]
            },
            user=child_child_concept.created_by,
            create_parent_version=False
        )

        self.assertEqual(parent_concept.versions.count(), 2)
        self.assertEqual(child_concept.versions.count(), 3)
        self.assertEqual(child_child_concept.versions.count(), 4)

        child_child_latest_version = child_child_concept.get_latest_version()
        self.assertEqual(
            list(child_child_concept.parent_concept_urls), [])
        self.assertEqual(
            list(child_child_latest_version.parent_concept_urls), [])
        self.assertEqual(
            list(child_child_latest_version.prev_version.parent_concept_urls), [child_concept.uri])
        self.assertEqual(
            list(child_child_latest_version.prev_version.prev_version.parent_concept_urls), [parent_concept.url])
        self.assertEqual(
            list(child_child_latest_version.prev_version.prev_version.prev_version.parent_concept_urls),
            [child_concept.url]
        )

        child_latest_version = child_concept.get_latest_version()
        self.assertEqual(list(child_concept.child_concept_urls), [])
        self.assertEqual(list(child_latest_version.child_concept_urls), [])
        self.assertEqual(list(child_latest_version.prev_version.child_concept_urls), [child_child_concept.uri])
        self.assertEqual(
            list(child_latest_version.prev_version.prev_version.child_concept_urls), [child_child_concept.uri]
        )

        parent_concept_latest_version = parent_concept.get_latest_version()
        self.assertListEqual(
            sorted(list(parent_concept.child_concept_urls)),
            sorted([child_concept.uri])
        )
        self.assertEqual(
            sorted(list(parent_concept_latest_version.child_concept_urls)),
            sorted([child_concept.uri])
        )
        self.assertEqual(
            sorted(list(parent_concept_latest_version.prev_version.child_concept_urls)),
            sorted([child_concept.uri, child_child_concept.uri])
        )

    def test_clone(self):
        en_locale = ConceptNameFactory.build(locale='en', name='English')
        es_locale_description = ConceptDescriptionFactory.build(locale='es', name='Not English')
        en_locale_description = ConceptDescriptionFactory.build(locale='en', name='English')

        concept = ConceptFactory(
            descriptions=(es_locale_description, en_locale_description), names=(en_locale,), released=True)
        cloned_concept = concept.clone()

        self.assertTrue(cloned_concept.version.startswith('--TEMP--'))
        self.assertEqual(cloned_concept.mnemonic, concept.mnemonic)
        self.assertEqual(cloned_concept.parent, concept.parent)
        self.assertEqual(len(cloned_concept.cloned_names), concept.names.count())
        self.assertEqual(len(cloned_concept.cloned_descriptions), concept.descriptions.count())
        self.assertTrue(cloned_concept.released)

    def test_version_for_concept(self):
        concept = ConceptFactory(released=True)
        source = OrganizationSourceFactory()

        concept_version = Concept.version_for_concept(concept, 'v1.0', source)

        self.assertEqual(concept_version.parent, source)
        self.assertEqual(concept_version.version, 'v1.0')
        self.assertEqual(concept_version.created_by_id, concept.created_by_id)
        self.assertEqual(concept_version.updated_by_id, concept.updated_by_id)
        self.assertEqual(concept_version.mnemonic, concept.mnemonic)
        self.assertFalse(concept_version.released)

    def test_save_as_new_version(self):
        es_description = ConceptDescriptionFactory.build(locale='es', name='Not English')
        en_description = ConceptDescriptionFactory.build(locale='en', name='English')
        en_name = ConceptNameFactory.build(locale='en', name='English')

        source_head = OrganizationSourceFactory(version=HEAD)
        source_version0 = OrganizationSourceFactory(
            version='v0', mnemonic=source_head.mnemonic, organization=source_head.organization
        )

        self.assertEqual(source_head.versions.count(), 2)

        concept = ConceptFactory(
            descriptions=(es_description, en_description),
            names=(en_name,),
            parent=source_head
        )
        source_version0.concepts.add(concept)
        cloned_concept = Concept.version_for_concept(concept, 'v1', source_head)
        cloned_concept.datatype = 'foobar'

        self.assertEqual(cloned_concept.save_as_new_version(concept.created_by), {})

        persisted_concept = Concept.objects.filter(
            mnemonic=cloned_concept.mnemonic, version=cloned_concept.version
        ).first()
        self.assertEqual(persisted_concept.names.count(), 1)
        self.assertEqual(persisted_concept.descriptions.count(), 2)
        self.assertEqual(persisted_concept.parent, source_head)
        self.assertEqual(persisted_concept.sources.count(), 1)
        self.assertEqual(
            persisted_concept.uri,
            f'/orgs/{source_head.organization.mnemonic}/sources/{source_head.mnemonic}/'
            f'concepts/{persisted_concept.mnemonic}/{persisted_concept.version}/'
        )
        self.assertEqual(
            persisted_concept.version_url, persisted_concept.uri
        )

    def test_retire(self):
        source = OrganizationSourceFactory(version=HEAD)
        concept = Concept.persist_new({
            **factory.build(dict, FACTORY_CLASS=ConceptFactory), 'mnemonic': 'c1', 'parent': source,
            'names': [ConceptNameFactory.build(locale='en', name='English', locale_preferred=True)]
        })
        concept_v1 = concept.clone()
        concept_v1.datatype = 'foobar'
        concept_v1.save_as_new_version(concept.created_by)
        concept_v1 = Concept.objects.order_by('-created_at').first()
        concept.refresh_from_db()

        self.assertEqual(concept.versions.count(), 2)
        self.assertFalse(concept.retired)
        self.assertFalse(concept.is_latest_version)
        self.assertTrue(concept.is_versioned_object)
        self.assertTrue(concept_v1.is_latest_version)

        concept_v1.retire(concept_v1.created_by, 'Forceful retirement')  # concept will become old/prev version
        concept.refresh_from_db()
        concept_v1.refresh_from_db()

        self.assertFalse(concept_v1.is_latest_version)
        self.assertEqual(concept.versions.count(), 3)
        self.assertTrue(concept.retired)
        latest_version = concept.get_latest_version()
        self.assertTrue(latest_version.retired)
        self.assertEqual(latest_version.comment, 'Forceful retirement')

        self.assertEqual(
            concept.retire(concept.created_by),
            {'__all__': CONCEPT_IS_ALREADY_RETIRED}
        )

    def test_unretire(self):
        source = OrganizationSourceFactory(version=HEAD)
        concept = Concept.persist_new({
            **factory.build(dict, FACTORY_CLASS=ConceptFactory), 'mnemonic': 'c1', 'parent': source, 'retired': True,
            'names': [ConceptNameFactory.build(locale='en', name='English', locale_preferred=True)]
        })
        concept_v1 = concept.clone()
        concept_v1.datatype = 'foobar'
        concept_v1.save_as_new_version(concept.created_by)
        concept_v1 = Concept.objects.order_by('-created_at').first()
        concept.refresh_from_db()

        self.assertEqual(concept.versions.count(), 2)
        self.assertTrue(concept.retired)
        self.assertFalse(concept.is_latest_version)
        self.assertTrue(concept.is_versioned_object)
        self.assertTrue(concept_v1.is_latest_version)

        concept_v1.unretire(concept.created_by, 'World needs you!')  # concept will become old/prev version
        concept.refresh_from_db()
        concept_v1.refresh_from_db()

        self.assertFalse(concept_v1.is_latest_version)
        self.assertEqual(concept.versions.count(), 3)
        self.assertFalse(concept.retired)
        latest_version = concept.get_latest_version()
        self.assertFalse(latest_version.retired)
        self.assertEqual(latest_version.comment, 'World needs you!')

        self.assertEqual(
            concept.unretire(concept.created_by),
            {'__all__': CONCEPT_IS_ALREADY_NOT_RETIRED}
        )

    def test_concept_access_changes_with_source(self):
        source = OrganizationSourceFactory(version=HEAD)
        self.assertEqual(source.public_access, ACCESS_TYPE_EDIT)
        concept = ConceptFactory(parent=source, public_access=ACCESS_TYPE_EDIT)

        self.assertEqual(concept.public_access, ACCESS_TYPE_EDIT)

        source.public_access = ACCESS_TYPE_VIEW
        source._should_update_public_access = True  # pylint: disable=protected-access
        source.save()
        concept.refresh_from_db()

        self.assertEqual(source.public_access, ACCESS_TYPE_VIEW)
        self.assertEqual(source.public_access, concept.public_access)

    def test_get_latest_versions_for_queryset(self):  # pylint: disable=too-many-locals
        self.assertEqual(Concept.get_latest_versions_for_queryset(Concept.objects.none()).count(), 0)

        source1 = OrganizationSourceFactory()
        concept1 = ConceptFactory(parent=source1, mnemonic='common-name-1')
        concept1_latest = concept1.get_latest_version()
        ConceptFactory(version='v1', parent=source1, is_latest_version=False, mnemonic=concept1.mnemonic)

        concept2 = ConceptFactory(parent=source1)
        concept2_latest = concept2.get_latest_version()
        ConceptFactory(version='v1', parent=source1, is_latest_version=False, mnemonic=concept2.mnemonic)

        concept3 = ConceptFactory(parent=source1, mnemonic='common-name-2')
        concept3_latest = concept3.get_latest_version()
        ConceptFactory(version='v1', parent=source1, is_latest_version=False, mnemonic=concept3.mnemonic)

        source2 = OrganizationSourceFactory()

        concept4 = ConceptFactory(parent=source2, mnemonic='common-name-1')
        concept4_latest = concept4.get_latest_version()
        ConceptFactory(version='v1', parent=source2, is_latest_version=False, mnemonic=concept4.mnemonic)

        concept5 = ConceptFactory(parent=source2)
        concept5_latest = concept5.get_latest_version()
        ConceptFactory(version='v1', parent=source2, is_latest_version=False, mnemonic=concept5.mnemonic)

        concept6 = ConceptFactory(parent=source2, mnemonic='common-name-2')
        concept6_latest = concept6.get_latest_version()
        ConceptFactory(version='v1', parent=source2, is_latest_version=False, mnemonic=concept6.mnemonic)

        latest_versions = Concept.get_latest_versions_for_queryset(Concept.objects.filter(parent=source1))

        self.assertEqual(latest_versions.count(), 3)
        self.assertEqual(
            list(latest_versions.order_by('created_at')),
            [concept1_latest, concept2_latest, concept3_latest]
        )

        latest_versions = Concept.get_latest_versions_for_queryset(Concept.objects.filter(parent=source2))

        self.assertEqual(latest_versions.count(), 3)
        self.assertEqual(
            list(latest_versions.order_by('created_at')),
            [concept4_latest, concept5_latest, concept6_latest]
        )

        latest_versions = Concept.get_latest_versions_for_queryset(Concept.objects.filter(mnemonic='common-name-1'))

        self.assertEqual(latest_versions.count(), 2)
        self.assertEqual(
            list(latest_versions.order_by('created_at')),
            [concept1_latest, concept4_latest]
        )

        latest_versions = Concept.get_latest_versions_for_queryset(
            Concept.objects.filter(mnemonic='common-name-2', version='v1')
        )

        self.assertEqual(latest_versions.count(), 2)
        self.assertEqual(
            list(latest_versions.order_by('created_at')),
            [concept3_latest, concept6_latest]
        )

    def test_custom_validation_schema(self):
        from core.sources.models import Source
        self.assertEqual(
            Concept(parent=Source(custom_validation_schema='foobar')).custom_validation_schema,
            'foobar'
        )

    def test_get_mappings(self):   # pylint: disable=too-many-locals
        source1 = OrganizationSourceFactory()
        source2 = OrganizationSourceFactory()
        concept1 = ConceptFactory(parent=source1)
        concept2 = ConceptFactory(parent=source1)
        concept3 = ConceptFactory(parent=source2)
        concept4 = ConceptFactory(parent=source2)

        mapping1 = MappingFactory(from_concept=concept1, to_concept=concept2, parent=source1)
        mapping2 = MappingFactory(from_concept=concept1, to_concept=concept3, parent=source1)
        mapping3 = MappingFactory(from_concept=concept1, to_concept=concept3, parent=source2)
        mapping4 = MappingFactory(from_concept=concept4, to_concept=concept1, parent=source1)
        mapping5 = MappingFactory(from_concept=concept4, to_concept=concept1, parent=source2)
        MappingFactory(from_concept=concept1, to_concept=concept2, parent=source2)

        mappings = concept1.get_unidirectional_mappings()
        self.assertCountEqual(list(mappings), [mapping2, mapping1])

        mappings = concept1.get_indirect_mappings()
        self.assertCountEqual(list(mappings), [mapping4])

        mappings = concept1.get_bidirectional_mappings()
        self.assertCountEqual(list(mappings), [mapping4, mapping2, mapping1])

        mappings = concept2.get_unidirectional_mappings()
        self.assertEqual(mappings.count(), 0)

        mappings = concept2.get_indirect_mappings()
        self.assertCountEqual(list(mappings), [mapping1])

        mappings = concept3.get_unidirectional_mappings()
        self.assertEqual(mappings.count(), 0)

        mappings = concept3.get_indirect_mappings()
        self.assertCountEqual(list(mappings), [mapping3])

        mappings = concept4.get_unidirectional_mappings()
        self.assertCountEqual(list(mappings), [mapping5])

        mappings = concept4.get_indirect_mappings()
        self.assertEqual(mappings.count(), 0)

    def test_get_parent_and_owner_filters_from_uri(self):
        self.assertEqual(Concept.get_parent_and_owner_filters_from_uri(None), {})
        self.assertEqual(Concept.get_parent_and_owner_filters_from_uri(''), {})
        self.assertEqual(Concept.get_parent_and_owner_filters_from_uri('/bar/'), {})
        self.assertEqual(Concept.get_parent_and_owner_filters_from_uri('/concepts/'), {})
        self.assertEqual(Concept.get_parent_and_owner_filters_from_uri('/concepts/concept1/'), {})

        self.assertEqual(
            Concept.get_parent_and_owner_filters_from_uri('/users/foo/sources/bar/concepts/'),
            {
                'parent__mnemonic': 'bar',
                'parent__user__username': 'foo'
            }
        )
        self.assertEqual(
            Concept.get_parent_and_owner_filters_from_uri('/users/foo/sources/bar/concepts/concept1/'),
            {
                'parent__mnemonic': 'bar',
                'parent__user__username': 'foo'
            }
        )
        self.assertEqual(
            Concept.get_parent_and_owner_filters_from_uri('/orgs/foo/sources/bar/concepts/concept1/'),
            {
                'parent__mnemonic': 'bar',
                'parent__organization__mnemonic': 'foo'
            }
        )

    def test_get_hierarchy_path(self):
        parent_concept = ConceptFactory()
        self.assertEqual(parent_concept.get_hierarchy_path(), [])

        child_concept = Concept.persist_new({
            **factory.build(dict, FACTORY_CLASS=ConceptFactory), 'mnemonic': 'c1', 'parent': parent_concept.parent,
            'names': [ConceptNameFactory.build(locale='en', name='English', locale_preferred=True)],
            'parent_concept_urls': [parent_concept.uri]
        })

        self.assertEqual(parent_concept.get_hierarchy_path(), [])
        self.assertEqual(child_concept.get_hierarchy_path(), [parent_concept.uri])

        child_child_concept = Concept.persist_new({
            **factory.build(dict, FACTORY_CLASS=ConceptFactory), 'mnemonic': 'c2', 'parent': parent_concept.parent,
            'names': [ConceptNameFactory.build(locale='en', name='English', locale_preferred=True)],
            'parent_concept_urls': [child_concept.uri]
        })

        self.assertEqual(parent_concept.get_hierarchy_path(), [])
        self.assertEqual(child_concept.get_hierarchy_path(), [parent_concept.uri])
        self.assertEqual(child_child_concept.get_hierarchy_path(), [parent_concept.uri, child_concept.uri])

    def test_child_concept_queryset(self):
        parent_concept = ConceptFactory()
        self.assertEqual(parent_concept.child_concept_queryset().count(), 0)
        self.assertEqual(parent_concept.parent_concept_urls, [])

        child_concept = Concept.persist_new({
            **factory.build(dict, FACTORY_CLASS=ConceptFactory), 'mnemonic': 'c1', 'parent': parent_concept.parent,
            'names': [ConceptNameFactory.build(locale='en', name='English', locale_preferred=True)],
            'parent_concept_urls': [parent_concept.uri]
        })
        self.assertEqual(
            list(parent_concept.child_concept_queryset().values_list('uri', flat=True)), [child_concept.uri])
        self.assertEqual(
            list(child_concept.child_concept_queryset().values_list('uri', flat=True)), [])
        self.assertEqual(child_concept.parent_concept_urls, [parent_concept.uri])

        child_child_concept = Concept.persist_new({
            **factory.build(dict, FACTORY_CLASS=ConceptFactory), 'mnemonic': 'c2', 'parent': parent_concept.parent,
            'names': [ConceptNameFactory.build(locale='en', name='English', locale_preferred=True)],
            'parent_concept_urls': [child_concept.uri]
        })
        self.assertEqual(
            list(parent_concept.child_concept_queryset().values_list('uri', flat=True)), [child_concept.uri])
        self.assertEqual(
            list(child_concept.child_concept_queryset().values_list('uri', flat=True)), [child_child_concept.uri])
        self.assertEqual(
            list(child_child_concept.child_concept_queryset().values_list('uri', flat=True)), [])
        self.assertEqual(child_child_concept.parent_concept_urls, [child_concept.uri])
        self.assertEqual(parent_concept.children_concepts_count, 1)

    def test_parent_concept_queryset(self):
        parent_concept = ConceptFactory()
        self.assertEqual(parent_concept.parent_concept_queryset().count(), 0)
        self.assertEqual(parent_concept.parent_concept_urls, [])

        child_concept = Concept.persist_new({
            **factory.build(dict, FACTORY_CLASS=ConceptFactory), 'mnemonic': 'c1', 'parent': parent_concept.parent,
            'names': [ConceptNameFactory.build(locale='en', name='English', locale_preferred=True)],
            'parent_concept_urls': [parent_concept.uri]
        })
        self.assertEqual(
            list(parent_concept.parent_concept_queryset().values_list('uri', flat=True)), [])
        self.assertEqual(
            list(child_concept.parent_concept_queryset().values_list('uri', flat=True)), [parent_concept.uri])
        self.assertEqual(child_concept.parent_concept_urls, [parent_concept.uri])

        child_child_concept = Concept.persist_new({
            **factory.build(dict, FACTORY_CLASS=ConceptFactory), 'mnemonic': 'c2', 'parent': parent_concept.parent,
            'names': [ConceptNameFactory.build(locale='en', name='English', locale_preferred=True)],
            'parent_concept_urls': [child_concept.uri]
        })
        self.assertEqual(
            list(parent_concept.parent_concept_queryset().values_list('uri', flat=True)), [])
        self.assertEqual(
            list(child_concept.parent_concept_queryset().values_list('uri', flat=True)), [parent_concept.uri])
        self.assertEqual(
            list(child_child_concept.parent_concept_queryset().values_list('uri', flat=True)), [child_concept.uri])
        self.assertEqual(child_child_concept.parent_concept_urls, [child_concept.uri])
        self.assertEqual(child_child_concept.parent_concepts_count, 1)

    def test_has_children(self):
        concept = ConceptFactory()

        self.assertFalse(concept.has_children)

        concept2 = ConceptFactory()
        concept2.parent_concepts.add(concept)

        self.assertTrue(concept.has_children)
        self.assertFalse(concept2.has_children)

    def test_get_serializer_class(self):
        self.assertEqual(Concept.get_serializer_class(), ConceptListSerializer)
        self.assertEqual(Concept.get_serializer_class(version=True), ConceptVersionListSerializer)
        self.assertEqual(Concept.get_serializer_class(verbose=True), ConceptDetailSerializer)
        self.assertEqual(Concept.get_serializer_class(verbose=True, version=True), ConceptVersionDetailSerializer)
        self.assertEqual(Concept.get_serializer_class(brief=True), ConceptMinimalSerializer)

    def test_from_uri_queryset_for_source_and_source_version(self):
        source = OrganizationSourceFactory()
        concept = Concept.persist_new({
            **factory.build(dict, FACTORY_CLASS=ConceptFactory), 'mnemonic': 'c1', 'parent': source,
            'names': [ConceptNameFactory.build(locale='en', name='English', locale_preferred=True)],
        })
        self.assertEqual(concept.versions.count(), 1)

        concepts = Concept.from_uri_queryset(source.uri + 'concepts/')
        self.assertEqual(concepts.count(), 1)
        self.assertEqual(concepts.first().id, concept.get_latest_version().id)

        source_version1 = OrganizationSourceFactory(
            version='v1', mnemonic=source.mnemonic, organization=source.organization)
        source_version1.seed_concepts(index=False)
        self.assertEqual(source_version1.concepts.count(), 1)

        concepts = Concept.from_uri_queryset(source_version1.uri + 'concepts/')
        self.assertEqual(concepts.count(), 1)
        self.assertEqual(concepts.first().id, concept.get_latest_version().id)

        source_version2 = OrganizationSourceFactory(
            version='v2', mnemonic=source.mnemonic, organization=source.organization)

        cloned_concept = Concept.version_for_concept(concept, 'v1', source)
        cloned_concept.datatype = 'foobar'
        cloned_concept.save_as_new_version(concept.created_by)

        self.assertEqual(concept.versions.count(), 2)

        concept_v1 = concept.get_latest_version()
        self.assertTrue(concept_v1.is_latest_version)
        concepts = Concept.from_uri_queryset(concept_v1.version_url)
        self.assertEqual(concepts.count(), 1)
        self.assertEqual(concepts.first().id, concept_v1.id)

        concept_prev_version = concept_v1.prev_version
        self.assertFalse(concept_prev_version.is_latest_version)
        concepts = Concept.from_uri_queryset(concept_prev_version.version_url)
        self.assertEqual(concepts.count(), 1)
        self.assertEqual(concepts.first().id, concept_prev_version.id)

        concepts = Concept.from_uri_queryset(source.uri + 'concepts/')
        self.assertEqual(concepts.count(), 1)
        self.assertEqual(concepts.first().id, concept_v1.id)

        concepts = Concept.from_uri_queryset(source_version2.uri + 'concepts/')

        self.assertEqual(concepts.count(), 0)

        concepts = Concept.from_uri_queryset(source_version1.uri + 'concepts/')
        self.assertEqual(concepts.count(), 1)
        self.assertEqual(concepts.first().id, concept_prev_version.id)

    def test_from_uri_queryset_for_collection_and_collection_version(self):
        source = OrganizationSourceFactory()
        concept = Concept.persist_new({
            **factory.build(dict, FACTORY_CLASS=ConceptFactory), 'mnemonic': 'c1', 'parent': source,
            'names': [ConceptNameFactory.build(locale='en', name='English', locale_preferred=True)],
        })
        source_version1 = OrganizationSourceFactory(
            version='v1', mnemonic=source.mnemonic, organization=source.organization)
        source_version1.seed_concepts(index=False)
        OrganizationSourceFactory(
            version='v2', mnemonic=source.mnemonic, organization=source.organization)
        cloned_concept = Concept.version_for_concept(concept, 'v1', source)
        cloned_concept.datatype = 'foobar'
        cloned_concept.save_as_new_version(concept.created_by)
        self.assertEqual(concept.versions.count(), 2)

        concept_v1 = concept.get_latest_version()
        collection = OrganizationCollectionFactory()
        reference = CollectionReference(
            expression=concept_v1.version_url, collection=collection, system=concept_v1.parent.uri, version='HEAD',
            code=concept_v1.mnemonic, resource_version=concept_v1.version
        )
        reference.clean()
        reference.save()

        collection_version1 = OrganizationCollectionFactory(
            version='v1', mnemonic=collection.mnemonic, organization=collection.organization)
        collection_version1.seed_references()
        expansion = ExpansionFactory(collection_version=collection_version1)
        expansion.seed_children(index=False)

        self.assertEqual(expansion.concepts.count(), 1)

        concepts = Concept.from_uri_queryset(expansion.uri + 'concepts/')
        self.assertEqual(concepts.count(), 1)
        self.assertEqual(concepts.first().id, concept_v1.id)

        concepts = Concept.from_uri_queryset(collection_version1.uri + 'concepts/')
        self.assertEqual(concepts.count(), 0)

        collection_version1.expansion_uri = expansion.uri
        collection_version1.save()

        concepts = Concept.from_uri_queryset(collection_version1.uri + 'concepts/')
        self.assertEqual(concepts.count(), 1)
        self.assertEqual(concepts.first().id, concept_v1.id)

        concepts = Concept.from_uri_queryset(collection.uri + 'concepts/')
        self.assertEqual(concepts.count(), 1)
        self.assertEqual(concepts.first().id, concept_v1.id)

    def test_cascade_as_hierarchy(self):
        source = OrganizationSourceFactory()
        root = ConceptFactory(parent=source, mnemonic='root')
        root_child = ConceptFactory(parent=source, mnemonic='root-child')
        root_child.parent_concepts.add(root)
        root_child_child1 = ConceptFactory(parent=source, mnemonic='root-child-child1')
        root_child_child1.parent_concepts.add(root_child)
        root_child_child2 = ConceptFactory(parent=source, mnemonic='root-child-child2')
        root_child_child2.parent_concepts.add(root_child)
        root_child_child2_child = ConceptFactory(parent=source, mnemonic='root-child-child2-child')
        root_child_child2_child.parent_concepts.add(root_child_child2)

        root_cascaded = root.cascade_as_hierarchy(root.sources.filter(version='HEAD').first())

        self.assertTrue(isinstance(root_cascaded, Concept))
        self.assertEqual(root_cascaded.uri, root.uri)

        root_cascaded_children = root_cascaded.cascaded_entries
        self.assertEqual(len(root_cascaded_children['concepts']), 1)
        self.assertEqual(root_cascaded_children['mappings'].count(), 0)

        root_child_cascaded = root_cascaded_children['concepts'][0]
        root_child_cascaded_children = root_child_cascaded.cascaded_entries
        self.assertEqual(len(root_child_cascaded_children['concepts']), 2)
        self.assertEqual(root_child_cascaded_children['mappings'].count(), 0)

        root_child_child1_cascaded_children = [
            child for child in root_child_cascaded_children['concepts'] if child.mnemonic == 'root-child-child1'
        ][0].cascaded_entries
        root_child_child2_cascaded_children = [
            child for child in root_child_cascaded_children['concepts'] if child.mnemonic == 'root-child-child2'
        ][0].cascaded_entries

        self.assertEqual(len(root_child_child1_cascaded_children['concepts']), 0)
        self.assertEqual(len(root_child_child1_cascaded_children['mappings']), 0)

        self.assertEqual(len(root_child_child2_cascaded_children['concepts']), 1)
        self.assertEqual(len(root_child_child2_cascaded_children['mappings']), 0)

    def test_cascade_as_hierarchy_reverse(self):
        source = OrganizationSourceFactory()
        root = ConceptFactory(parent=source, mnemonic='root')
        root_child = ConceptFactory(parent=source, mnemonic='root-child')
        root_child.parent_concepts.add(root)
        root_child_child1 = ConceptFactory(parent=source, mnemonic='root-child-child1')
        root_child_child1.parent_concepts.add(root_child)
        root_child_child2 = ConceptFactory(parent=source, mnemonic='root-child-child2')
        root_child_child2.parent_concepts.add(root_child)
        root_child_child2_child = ConceptFactory(parent=source, mnemonic='root-child-child2-child')
        root_child_child2_child.parent_concepts.add(root_child_child2)

        root_child_child2_child_cascaded = root_child_child2_child.cascade_as_hierarchy(
            root_child_child2_child.sources.filter(version='HEAD').first(), reverse=True)

        self.assertEqual(root_child_child2_child_cascaded.uri, root_child_child2_child.uri)
        root_child_child2_child_cascaded_entries = root_child_child2_child_cascaded.cascaded_entries
        self.assertEqual(len(root_child_child2_child_cascaded_entries['concepts']), 1)
        self.assertEqual(len(root_child_child2_child_cascaded_entries['mappings']), 0)
        self.assertEqual(root_child_child2_child_cascaded_entries['concepts'][0].url, root_child_child2.url)
        self.assertEqual(
            root_child_child2_child_cascaded_entries['concepts'][0].cascaded_entries['concepts'][0].url,
            root_child.url
        )
        self.assertEqual(
            root_child_child2_child_cascaded_entries['concepts'][0].cascaded_entries['concepts'][
                0].cascaded_entries['concepts'][0].url,
            root.url
        )

    @patch('core.common.checksums.ChecksumBase.generate')
    def test_checksum(self, checksum_generate_mock):
        checksum_generate_mock.side_effect = [
            'standard-checksum', 'smart-checksum'
        ]
        concept = ConceptFactory()

        self.assertEqual(concept.checksums, {})
        self.assertEqual(concept.checksum, 'standard-checksum')
        self.assertEqual(
            concept.checksums,
            {
                'standard': 'standard-checksum',
                'smart': 'smart-checksum',
            }
        )
        checksum_generate_mock.assert_called()

    def test_get_checksums(self):
        parent = OrganizationSourceFactory()
        concept = ConceptFactory(parent=parent)
        ConceptDescriptionFactory(concept=concept)
        ConceptNameFactory(concept=concept)
        MappingFactory(from_concept=concept, parent=parent)

        checksums = concept.get_checksums()
        concept.refresh_from_db()

        self.assertEqual(
            checksums,
            {'standard': ANY, 'smart': ANY}
        )
        self.assertTrue(checksums['standard'] == concept.checksums['standard'] == concept.checksum)
        self.assertTrue(checksums['smart'] == concept.checksums['smart'])

<<<<<<< HEAD
    def test_properties(self):
        source = OrganizationSourceFactory(properties=[])
=======
    def test_properties_and_filters(self):  # pylint: disable=too-many-statements
        source = OrganizationSourceFactory(properties=[], filters=[])
>>>>>>> dc11d493
        concept1 = ConceptFactory(parent=source, concept_class='Diagnosis', datatype='N/A')

        concept1.refresh_from_db()

<<<<<<< HEAD
        for _concept in [concept1, concept1.get_latest_version()]:
            self.assertEqual(_concept.extras, {})
            self.assertEqual(_concept.properties, [])
            self.assertEqual(_concept.datatype, 'N/A')
            self.assertEqual(_concept.concept_class, 'Diagnosis')
=======
        for concept in [concept1, concept1.get_latest_version()]:
            self.assertEqual(concept.extras, {})
            self.assertEqual(concept.properties, [])
            self.assertEqual(concept.datatype, 'N/A')
            self.assertEqual(concept.concept_class, 'Diagnosis')
>>>>>>> dc11d493

        source.properties = [
            {
                "code": "concept_class",
                "description": "Type of concept",
                "type": "code",   # e.g. from /orgs/OCL/collections/Classes/
<<<<<<< HEAD
                "include_in_concept_summary": True
=======
>>>>>>> dc11d493
            },
            {
                "code": "datatype",
                "description": "Type of data captured for this concept",
                "type": "code",   # e.g. from /orgs/OCL/collections/Datatypes/
<<<<<<< HEAD
                "include_in_concept_summary": True
=======
>>>>>>> dc11d493
            },
            {
                "code": "units",
                "description": "Units of measurement",
                "type": "string"
            }
        ]
<<<<<<< HEAD
=======
        source.filters = [
            {'code': 'concept_class', 'operator': ['='], 'value': 'blah'},
            {'code': 'datatype', 'operator': ['='], 'value': 'blah'},
        ]

        source.meta = {
            'display': {
                'concept_summary_properties': ['datatype', 'concept_class'],
                'concept_filter_order': ['concept_class', 'datatype'],
            }
        }
>>>>>>> dc11d493
        source.save()

        concept2 = ConceptFactory(parent=source, concept_class='Diagnosis', datatype='N/A')
        concept3 = ConceptFactory(
            parent=source, concept_class='Diagnosis', datatype='N/A', extras={'foo': 'bar', 'units': 'parts/microliter'}
        )

<<<<<<< HEAD
        concept2.refresh_from_db()
        concept3.refresh_from_db()

        for _concept in [concept2, concept2.get_latest_version()]:
            self.assertEqual(_concept.extras, {})
            self.assertEqual(
                _concept.properties,
=======
        concept2_latest_version = concept2.get_latest_version()
        concept3_latest_version = concept3.get_latest_version()

        concept2s = [concept2, concept2_latest_version]
        concept3s = [concept3, concept3_latest_version]

        for concept in concept2s:
            concept.refresh_from_db()
            self.assertEqual(concept.extras, {})
            self.assertEqual(
                concept.properties,
                [
                    {'code': 'concept_class', 'valueCode': 'Diagnosis'},
                    {'code': 'datatype', 'valueCode': 'N/A'},
                    {'code': 'units', 'valueString': None}
                ]
            )
            self.assertEqual(
                concept.summary_properties,
                [
                    {'code': 'datatype', 'valueCode': 'N/A'},
                    {'code': 'concept_class', 'valueCode': 'Diagnosis'},
                ]
            )
            self.assertEqual(
                concept.filters_ordered,
                [
                    {'code': 'concept_class', 'operator': ['='], 'value': 'blah'},
                    {'code': 'datatype', 'operator': ['='], 'value': 'blah'},
                ]
            )
        for concept in concept3s:
            concept.refresh_from_db()
            self.assertEqual(
                concept.extras,
                {'foo': 'bar', 'units': 'parts/microliter'})
            self.assertEqual(
                concept.properties,
                [
                    {'code': 'concept_class', 'valueCode': 'Diagnosis'},
                    {'code': 'datatype', 'valueCode': 'N/A'},
                    {'code': 'units', 'valueString': 'parts/microliter'}
                ]
            )
            self.assertEqual(
                concept.summary_properties,
                [
                    {'code': 'datatype', 'valueCode': 'N/A'},
                    {'code': 'concept_class', 'valueCode': 'Diagnosis'},
                ]
            )
            self.assertEqual(
                concept.filters_ordered,
                [
                    {'code': 'concept_class', 'operator': ['='], 'value': 'blah'},
                    {'code': 'datatype', 'operator': ['='], 'value': 'blah'},
                ]
            )

        source.meta = {
            'display': {
                'concept_summary_properties': ['concept_class', 'datatype'],
                'concept_filter_order': ['datatype', 'concept_class'],
            }
        }
        source.save()

        for concept in concept2s:
            concept.refresh_from_db()
            self.assertEqual(concept.extras, {})
            self.assertEqual(
                concept.properties,
>>>>>>> dc11d493
                [
                    {'code': 'concept_class', 'valueCode': 'Diagnosis'},
                    {'code': 'datatype', 'valueCode': 'N/A'},
                    {'code': 'units', 'valueString': None}
                ]
            )
            self.assertEqual(
<<<<<<< HEAD
                _concept.summary_properties,
=======
                concept.summary_properties,
>>>>>>> dc11d493
                [
                    {'code': 'concept_class', 'valueCode': 'Diagnosis'},
                    {'code': 'datatype', 'valueCode': 'N/A'},
                ]
            )
<<<<<<< HEAD
        for _concept in [concept3, concept3.get_latest_version()]:
            self.assertEqual(
                _concept.extras,
                {'foo': 'bar', 'units': 'parts/microliter'})
            self.assertEqual(
                _concept.properties,
=======
        self.assertEqual(
            concept.filters_ordered,
            [
                {'code': 'datatype', 'operator': ['='], 'value': 'blah'},
                {'code': 'concept_class', 'operator': ['='], 'value': 'blah'},
            ]
        )
        for concept in concept3s:
            concept.refresh_from_db()
            self.assertEqual(
                concept.extras,
                {'foo': 'bar', 'units': 'parts/microliter'})
            self.assertEqual(
                concept.properties,
>>>>>>> dc11d493
                [
                    {'code': 'concept_class', 'valueCode': 'Diagnosis'},
                    {'code': 'datatype', 'valueCode': 'N/A'},
                    {'code': 'units', 'valueString': 'parts/microliter'}
                ]
            )
            self.assertEqual(
<<<<<<< HEAD
                _concept.summary_properties,
=======
                concept.summary_properties,
>>>>>>> dc11d493
                [
                    {'code': 'concept_class', 'valueCode': 'Diagnosis'},
                    {'code': 'datatype', 'valueCode': 'N/A'},
                ]
            )
<<<<<<< HEAD
=======
            self.assertEqual(
                concept.filters_ordered,
                [
                    {'code': 'datatype', 'operator': ['='], 'value': 'blah'},
                    {'code': 'concept_class', 'operator': ['='], 'value': 'blah'},
                ]
            )

        source.meta = {'display': {'concept_summary_properties': ['concept_class', 'datatype', 'foobar']}}
        source.save()

        for concept in concept2s:
            concept.refresh_from_db()
            self.assertEqual(concept.extras, {})
            self.assertEqual(
                concept.properties,
                [
                    {'code': 'concept_class', 'valueCode': 'Diagnosis'},
                    {'code': 'datatype', 'valueCode': 'N/A'},
                    {'code': 'units', 'valueString': None}
                ]
            )
            self.assertEqual(
                concept.summary_properties,
                [
                    {'code': 'concept_class', 'valueCode': 'Diagnosis'},
                    {'code': 'datatype', 'valueCode': 'N/A'},
                ]
            )
        for concept in concept3s:
            concept.refresh_from_db()
            self.assertEqual(
                concept.extras,
                {'foo': 'bar', 'units': 'parts/microliter'})
            self.assertEqual(
                concept.properties,
                [
                    {'code': 'concept_class', 'valueCode': 'Diagnosis'},
                    {'code': 'datatype', 'valueCode': 'N/A'},
                    {'code': 'units', 'valueString': 'parts/microliter'}
                ]
            )
            self.assertEqual(
                concept.summary_properties,
                [
                    {'code': 'concept_class', 'valueCode': 'Diagnosis'},
                    {'code': 'datatype', 'valueCode': 'N/A'},
                ]
            )

        source.meta = {'display': {'concept_summary_properties': []}}
        source.save()

        for concept in concept2s:
            concept.refresh_from_db()
            self.assertEqual(concept.extras, {})
            self.assertEqual(
                concept.properties,
                [
                    {'code': 'concept_class', 'valueCode': 'Diagnosis'},
                    {'code': 'datatype', 'valueCode': 'N/A'},
                    {'code': 'units', 'valueString': None}
                ]
            )
            self.assertEqual(
                concept.summary_properties,
                []
            )
        for concept in concept3s:
            concept.refresh_from_db()
            self.assertEqual(
                concept.extras,
                {'foo': 'bar', 'units': 'parts/microliter'})
            self.assertEqual(
                concept.properties,
                [
                    {'code': 'concept_class', 'valueCode': 'Diagnosis'},
                    {'code': 'datatype', 'valueCode': 'N/A'},
                    {'code': 'units', 'valueString': 'parts/microliter'}
                ]
            )
            self.assertEqual(
                concept.summary_properties,
                []
            )
>>>>>>> dc11d493


class OpenMRSConceptValidatorTest(OCLTestCase):
    def setUp(self):
        super().setUp()
        self.create_lookup_concept_classes()

    def test_concept_class_is_valid_attribute_negative(self):
        source = OrganizationSourceFactory(custom_validation_schema=OPENMRS_VALIDATION_SCHEMA)
        concept = Concept.persist_new(
            {
                'mnemonic': 'concept1',
                'version': HEAD,
                'parent': source,
                'concept_class': 'XYZQWERT',
                'datatype': 'None',
                'names': [ConceptNameFactory.build(name='Grip', locale='es', locale_preferred=True)]
            }
        )

        self.assertEqual(concept.errors, {'concept_class': [OPENMRS_CONCEPT_CLASS]})

    def test_data_type_is_valid_attribute_negative(self):
        source = OrganizationSourceFactory(custom_validation_schema=OPENMRS_VALIDATION_SCHEMA)
        concept = Concept.persist_new(
            {
                'mnemonic': 'concept1',
                'version': HEAD,
                'parent': source,
                'concept_class': 'Diagnosis',
                'datatype': 'XYZWERRTR',
                'names': [ConceptNameFactory.build(name='Grip', locale='es', locale_preferred=True)]
            }
        )
        self.assertEqual(
            concept.errors,
            {'data_type': [OPENMRS_DATATYPE]}
        )

    def test_description_type_is_valid_attribute_negative(self):
        source = OrganizationSourceFactory(custom_validation_schema=OPENMRS_VALIDATION_SCHEMA)
        concept = Concept.persist_new(
            {
                'mnemonic': 'concept1',
                'version': HEAD,
                'parent': source,
                'concept_class': 'Diagnosis',
                'datatype': 'None',
                'names': [ConceptNameFactory.build(locale_preferred=True)],
                'descriptions': [ConceptDescriptionFactory.build(type='XYZWERRTR')]
            }
        )

        self.assertEqual(
            concept.errors,
            {'descriptions': [OPENMRS_DESCRIPTION_TYPE]}
        )

    def test_name_locale_is_valid_attribute_negative(self):
        source = OrganizationSourceFactory(custom_validation_schema=OPENMRS_VALIDATION_SCHEMA)
        concept = Concept.persist_new(
            {
                'mnemonic': 'concept1',
                'version': HEAD,
                'parent': source,
                'concept_class': 'Diagnosis',
                'datatype': 'None',
                'names': [ConceptNameFactory.build(locale_preferred=True, locale='FOOBAR')],
                'descriptions': [ConceptDescriptionFactory.build(locale_preferred=True, type='Definition')]
            }
        )

        self.assertEqual(
            concept.errors,
            {'names': [OPENMRS_NAME_LOCALE]}
        )

    def test_description_locale_is_valid_attribute_negative(self):
        source = OrganizationSourceFactory(custom_validation_schema=OPENMRS_VALIDATION_SCHEMA)
        concept = Concept.persist_new(
            {
                'mnemonic': 'concept1',
                'version': HEAD,
                'parent': source,
                'concept_class': 'Diagnosis',
                'datatype': 'None',
                'names': [ConceptNameFactory.build(locale_preferred=True)],
                'descriptions': [ConceptDescriptionFactory.build(locale_preferred=True, locale='FOOBAR')]
            }
        )
        self.assertEqual(
            concept.errors,
            {'descriptions': [OPENMRS_DESCRIPTION_TYPE]}
        )

    def test_concept_should_have_exactly_one_preferred_name_per_locale(self):
        name_en1 = ConceptNameFactory.build(name='PreferredName1', locale_preferred=True)
        name_en2 = ConceptNameFactory.build(name='PreferredName2', locale_preferred=True)
        name_tr = ConceptNameFactory.build(name='PreferredName3', locale="tr", locale_preferred=True)
        source = OrganizationSourceFactory(custom_validation_schema=OPENMRS_VALIDATION_SCHEMA)

        concept = Concept.persist_new(
            {
                'mnemonic': 'concept',
                'version': HEAD,
                'parent': source,
                'concept_class': 'Diagnosis',
                'datatype': 'None',
                'names': [name_en1, name_en2, name_tr]
            }
        )

        self.assertEqual(
            concept.errors,
            {
                'names': [
                    OPENMRS_MUST_HAVE_EXACTLY_ONE_PREFERRED_NAME + ': PreferredName2 (locale: en, preferred: yes)']
            }
        )

    def test_concepts_should_have_unique_fully_specified_name_per_locale(self):
        name_fully_specified1 = ConceptNameFactory.build(name='FullySpecifiedName1')

        source = OrganizationSourceFactory(custom_validation_schema=OPENMRS_VALIDATION_SCHEMA, version=HEAD)
        concept1_data = {
            **factory.build(dict, FACTORY_CLASS=ConceptFactory), 'mnemonic': 'c1', 'parent': source,
            'names': [name_fully_specified1]
        }
        concept2_data = {
            **factory.build(dict, FACTORY_CLASS=ConceptFactory), 'mnemonic': 'c2', 'parent': source,
            'names': [name_fully_specified1]
        }
        concept1 = Concept.persist_new(concept1_data)
        concept2 = Concept.persist_new(concept2_data)

        self.assertEqual(concept1.errors, {})
        self.assertEqual(
            concept2.errors,
            {
                'names': [OPENMRS_FULLY_SPECIFIED_NAME_UNIQUE_PER_SOURCE_LOCALE +
                          ': FullySpecifiedName1 (locale: en, preferred: no)']
            }
        )

    def test_at_least_one_fully_specified_name_per_concept_negative(self):
        source = OrganizationSourceFactory(custom_validation_schema=OPENMRS_VALIDATION_SCHEMA, version=HEAD)

        concept = Concept.persist_new(
            {
                'mnemonic': 'concept',
                'version': HEAD,
                'parent': source,
                'concept_class': 'Diagnosis',
                'datatype': 'None',
                'names': [
                    ConceptNameFactory.build(name='Fully Specified Name 1', locale='tr', type='Short'),
                    ConceptNameFactory.build(name='Fully Specified Name 2', locale='en', type='Short')
                ]
            }
        )
        self.assertEqual(
            concept.errors,
            {'names': [OPENMRS_AT_LEAST_ONE_FULLY_SPECIFIED_NAME]}
        )

    def test_duplicate_preferred_name_per_source_should_fail(self):
        source = OrganizationSourceFactory(custom_validation_schema=OPENMRS_VALIDATION_SCHEMA, version=HEAD)
        concept1 = Concept.persist_new(
            {
                'mnemonic': 'concept1',
                'version': HEAD,
                'parent': source,
                'concept_class': 'Diagnosis',
                'datatype': 'None',
                'names': [
                    ConceptNameFactory.build(
                        name='Concept Non Unique Preferred Name', locale='en',
                        locale_preferred=True, type='Fully Specified'
                    ),
                ]
            }
        )
        concept2 = Concept.persist_new(
            {
                'mnemonic': 'concept2',
                'version': HEAD,
                'parent': source,
                'concept_class': 'Diagnosis',
                'datatype': 'None',
                'names': [
                    ConceptNameFactory.build(
                        name='Concept Non Unique Preferred Name', locale='en', locale_preferred=True, type='None'
                    ),
                    ConceptNameFactory.build(
                        name='any name', locale='en', locale_preferred=False, type='Fully Specified'
                    ),
                ]
            }
        )

        self.assertEqual(concept1.errors, {})
        self.assertEqual(
            concept2.errors,
            {
                'names': [OPENMRS_PREFERRED_NAME_UNIQUE_PER_SOURCE_LOCALE +
                          ': Concept Non Unique Preferred Name (locale: en, preferred: yes)']
            }
        )

    def test_unique_preferred_name_per_locale_within_concept_negative(self):
        source = OrganizationSourceFactory(custom_validation_schema=OPENMRS_VALIDATION_SCHEMA, version=HEAD)

        concept = Concept.persist_new(
            {
                'mnemonic': 'concept1',
                'version': HEAD,
                'parent': source,
                'concept_class': 'Diagnosis',
                'datatype': 'None',
                'names': [
                    ConceptNameFactory.build(
                        name='Concept Non Unique Preferred Name', locale='es',
                        locale_preferred=True, type='FULLY_SPECIFIED'
                    ),
                    ConceptNameFactory.build(
                        name='Concept Non Unique Preferred Name', locale='es',
                        locale_preferred=True, type='FULLY_SPECIFIED'
                    ),
                ]
            }
        )

        self.assertEqual(
            concept.errors,
            {'names': ['A concept may not have more than one preferred name (per locale): '
                       'Concept Non Unique Preferred Name (locale: es, preferred: yes)']}
        )

    def test_a_preferred_name_can_not_be_a_short_name(self):
        source = OrganizationSourceFactory(custom_validation_schema=OPENMRS_VALIDATION_SCHEMA, version=HEAD)

        concept = Concept.persist_new(
            {
                'mnemonic': 'concept',
                'version': HEAD,
                'parent': source,
                'concept_class': 'Diagnosis',
                'datatype': 'None',
                'names': [
                    ConceptNameFactory.build(name="ShortName", locale_preferred=True, type="Short", locale='fr'),
                    ConceptNameFactory.build(name='Fully Specified Name'),
                ]
            }
        )
        self.assertEqual(
            concept.errors,
            {
                'names': [OPENMRS_SHORT_NAME_CANNOT_BE_PREFERRED + ': ShortName (locale: fr, preferred: yes)']
            }
        )

    def test_a_preferred_name_can_not_be_an_index_search_term(self):
        source = OrganizationSourceFactory(custom_validation_schema=OPENMRS_VALIDATION_SCHEMA, version=HEAD)
        concept = Concept.persist_new(
            {
                'mnemonic': 'concept',
                'version': HEAD,
                'parent': source,
                'concept_class': 'Diagnosis',
                'datatype': 'None',
                'names': [
                    ConceptNameFactory.build(name="IndexTermName", locale_preferred=True, type=INDEX_TERM),
                    ConceptNameFactory.build(name='Fully Specified Name'),
                ]
            }
        )
        self.assertEqual(
            concept.errors,
            {
                'names': [OPENMRS_SHORT_NAME_CANNOT_BE_PREFERRED + ': IndexTermName (locale: en, preferred: yes)']
            }
        )

    def test_a_name_can_be_equal_to_a_short_name(self):
        source = OrganizationSourceFactory(custom_validation_schema=OPENMRS_VALIDATION_SCHEMA, version=HEAD)

        concept = Concept.persist_new(
            {
                'mnemonic': 'concept',
                'version': HEAD,
                'parent': source,
                'concept_class': 'Diagnosis',
                'datatype': 'None',
                'names': [
                    ConceptNameFactory.build(name="aName", type=SHORT),
                    ConceptNameFactory.build(name='aName'),
                ]
            }
        )

        self.assertEqual(concept.errors, {})
        self.assertIsNotNone(concept.id)

    def test_a_name_should_be_unique(self):
        source = OrganizationSourceFactory(custom_validation_schema=OPENMRS_VALIDATION_SCHEMA, version=HEAD)

        concept = Concept.persist_new(
            {
                'mnemonic': 'concept',
                'version': HEAD,
                'parent': source,
                'concept_class': 'Diagnosis',
                'datatype': 'None',
                'names': [
                    ConceptNameFactory.build(name="aName"),
                    ConceptNameFactory.build(name='aName'),
                ]
            }
        )
        self.assertEqual(
            concept.errors,
            {
                'names': [OPENMRS_NAMES_EXCEPT_SHORT_MUST_BE_UNIQUE]
            }
        )

    def test_only_one_fully_specified_name_per_locale(self):
        source = OrganizationSourceFactory(custom_validation_schema=OPENMRS_VALIDATION_SCHEMA, version=HEAD)

        concept = Concept.persist_new(
            {
                'mnemonic': 'concept',
                'version': HEAD,
                'parent': source,
                'concept_class': 'Diagnosis',
                'datatype': 'None',
                'names': [
                    ConceptNameFactory.build(name="fully specified name1", locale='en'),
                    ConceptNameFactory.build(name='fully specified name2', locale='en'),
                    ConceptNameFactory.build(name='fully specified name3', locale='fr'),
                ]
            }
        )
        self.assertEqual(
            concept.errors,
            {
                'names': [OPENMRS_ONE_FULLY_SPECIFIED_NAME_PER_LOCALE +
                          ': fully specified name2 (locale: en, preferred: no)']
            }
        )

    def test_no_more_than_one_short_name_per_locale(self):
        source = OrganizationSourceFactory(custom_validation_schema=OPENMRS_VALIDATION_SCHEMA, version=HEAD)

        concept = Concept.persist_new(
            {
                'mnemonic': 'concept',
                'version': HEAD,
                'parent': source,
                'concept_class': 'Diagnosis',
                'datatype': 'None',
                'names': [
                    ConceptNameFactory.build(name="fully specified name1", locale='en', type='Short'),
                    ConceptNameFactory.build(name='fully specified name2', locale='en', type='Short'),
                    ConceptNameFactory.build(name='fully specified name3', locale='fr'),
                ]
            }
        )
        self.assertEqual(
            concept.errors,
            {
                'names': [OPENMRS_NO_MORE_THAN_ONE_SHORT_NAME_PER_LOCALE +
                          ': fully specified name2 (locale: en, preferred: no)']
            }
        )

    def test_locale_preferred_name_uniqueness_doesnt_apply_to_shorts(self):
        source = OrganizationSourceFactory(custom_validation_schema=OPENMRS_VALIDATION_SCHEMA, version=HEAD)

        concept = Concept.persist_new(
            {
                'mnemonic': 'concept',
                'version': HEAD,
                'parent': source,
                'concept_class': 'Diagnosis',
                'datatype': 'None',
                'names': [
                    ConceptNameFactory.build(name="mg", locale='en', locale_preferred=True),
                    ConceptNameFactory.build(name='mg', locale='en', type='Short'),
                ]
            }
        )
        self.assertEqual(concept.errors, {})
        self.assertIsNotNone(concept.id)

    def test_external_id_length(self):
        source = OrganizationSourceFactory(custom_validation_schema=OPENMRS_VALIDATION_SCHEMA)
        concept = Concept.persist_new({
            'mnemonic': 'concept',
            'version': HEAD,
            'parent': source,
            'external_id': '1' * 37,
            'concept_class': 'Diagnosis',
            'datatype': 'None',
            'names': [
                ConceptNameFactory.build(name="mg", locale='en', locale_preferred=True)
            ]
        })
        self.assertEqual(concept.errors, {'external_id': ['Concept External ID cannot be more than 36 characters.']})
        self.assertIsNone(concept.id)

        concept = Concept.persist_new({
            'mnemonic': 'concept',
            'version': HEAD,
            'parent': source,
            'external_id': '1' * 36,
            'concept_class': 'Diagnosis',
            'datatype': 'None',
            'names': [
                ConceptNameFactory.build(name="mg", locale='en', locale_preferred=True),
            ]
        })
        self.assertEqual(concept.errors, {})
        self.assertIsNotNone(concept.id)

        concept1 = Concept.persist_new({
            'mnemonic': 'concept1',
            'version': HEAD,
            'parent': source,
            'external_id': '1' * 10,
            'concept_class': 'Diagnosis',
            'datatype': 'None',
            'names': [
                ConceptNameFactory.build(name="mg1", locale='en', locale_preferred=True),
            ]
        })
        self.assertEqual(concept.errors, {})
        self.assertIsNotNone(concept1.id)

    def test_names_external_id_length(self):
        source = OrganizationSourceFactory(custom_validation_schema=OPENMRS_VALIDATION_SCHEMA)
        concept = Concept.persist_new({
            'mnemonic': 'concept',
            'version': HEAD,
            'parent': source,
            'external_id': '1' * 36,
            'concept_class': 'Diagnosis',
            'datatype': 'None',
            'names': [
                ConceptNameFactory.build(name="mg", locale='en', locale_preferred=True, external_id='2' * 37),
            ]
        })
        self.assertEqual(
            concept.errors,
            {
                "names": ["Concept name's External ID cannot be more than 36 characters.: "
                          "mg (locale: en, preferred: yes)"],
            }
        )
        self.assertIsNone(concept.id)

    def test_description_external_id_length(self):
        source = OrganizationSourceFactory(custom_validation_schema=OPENMRS_VALIDATION_SCHEMA)
        concept = Concept.persist_new(
            {
                'mnemonic': 'concept',
                'version': HEAD,
                'parent': source,
                'external_id': '1' * 36,
                'concept_class': 'Diagnosis',
                'datatype': 'None',
                'names': [
                    ConceptNameFactory.build(name="mg", locale='en', locale_preferred=True, external_id='2' * 36),
                ],
                'descriptions': [
                    ConceptDescriptionFactory.build(name="mg", locale='en', external_id='2' * 37),
                ]
            }
        )
        self.assertEqual(
            concept.errors,
            {
                "descriptions": ["Concept description's External ID cannot be more than 36 characters.: "
                                 "mg (locale: ""en, preferred: no)"],
            }
        )
        self.assertIsNone(concept.id)


class ValidatorSpecifierTest(OCLTestCase):
    def setUp(self):
        super().setUp()
        self.create_lookup_concept_classes()

    def test_specifier_should_initialize_openmrs_validator_with_reference_values(self):
        source = OrganizationSourceFactory(custom_validation_schema=OPENMRS_VALIDATION_SCHEMA, version=HEAD)
        expected_reference_values = {
            'DescriptionTypes': ['None', 'FULLY_SPECIFIED', 'Definition'],
            'Datatypes': ['None', 'N/A', 'Numeric', 'Coded', 'Text'],
            'Classes': ['Diagnosis', 'Drug', 'Test', 'Procedure'],
            'Locales': ['en', 'es', 'fr', 'tr', 'Abkhazian', 'English'],
            'NameTypes': ['FULLY_SPECIFIED', 'Fully Specified', 'Short', 'SHORT', 'INDEX_TERM', 'Index Term', 'None']}

        validator = ValidatorSpecifier().with_validation_schema(
            OPENMRS_VALIDATION_SCHEMA
        ).with_repo(source).with_reference_values().get()

        actual_reference_values = validator.reference_values

        self.assertEqual(sorted(expected_reference_values['Datatypes']), sorted(actual_reference_values['Datatypes']))
        self.assertEqual(sorted(expected_reference_values['Classes']), sorted(actual_reference_values['Classes']))
        self.assertEqual(sorted(expected_reference_values['Locales']), sorted(actual_reference_values['Locales']))
        self.assertEqual(sorted(expected_reference_values['NameTypes']), sorted(actual_reference_values['NameTypes']))
        self.assertEqual(
            sorted(expected_reference_values['DescriptionTypes']), sorted(actual_reference_values['DescriptionTypes'])
        )<|MERGE_RESOLUTION|>--- conflicted
+++ resolved
@@ -1376,49 +1376,28 @@
         self.assertTrue(checksums['standard'] == concept.checksums['standard'] == concept.checksum)
         self.assertTrue(checksums['smart'] == concept.checksums['smart'])
 
-<<<<<<< HEAD
-    def test_properties(self):
-        source = OrganizationSourceFactory(properties=[])
-=======
     def test_properties_and_filters(self):  # pylint: disable=too-many-statements
         source = OrganizationSourceFactory(properties=[], filters=[])
->>>>>>> dc11d493
         concept1 = ConceptFactory(parent=source, concept_class='Diagnosis', datatype='N/A')
 
         concept1.refresh_from_db()
 
-<<<<<<< HEAD
-        for _concept in [concept1, concept1.get_latest_version()]:
-            self.assertEqual(_concept.extras, {})
-            self.assertEqual(_concept.properties, [])
-            self.assertEqual(_concept.datatype, 'N/A')
-            self.assertEqual(_concept.concept_class, 'Diagnosis')
-=======
         for concept in [concept1, concept1.get_latest_version()]:
             self.assertEqual(concept.extras, {})
             self.assertEqual(concept.properties, [])
             self.assertEqual(concept.datatype, 'N/A')
             self.assertEqual(concept.concept_class, 'Diagnosis')
->>>>>>> dc11d493
 
         source.properties = [
             {
                 "code": "concept_class",
                 "description": "Type of concept",
                 "type": "code",   # e.g. from /orgs/OCL/collections/Classes/
-<<<<<<< HEAD
-                "include_in_concept_summary": True
-=======
->>>>>>> dc11d493
             },
             {
                 "code": "datatype",
                 "description": "Type of data captured for this concept",
                 "type": "code",   # e.g. from /orgs/OCL/collections/Datatypes/
-<<<<<<< HEAD
-                "include_in_concept_summary": True
-=======
->>>>>>> dc11d493
             },
             {
                 "code": "units",
@@ -1426,8 +1405,6 @@
                 "type": "string"
             }
         ]
-<<<<<<< HEAD
-=======
         source.filters = [
             {'code': 'concept_class', 'operator': ['='], 'value': 'blah'},
             {'code': 'datatype', 'operator': ['='], 'value': 'blah'},
@@ -1439,7 +1416,6 @@
                 'concept_filter_order': ['concept_class', 'datatype'],
             }
         }
->>>>>>> dc11d493
         source.save()
 
         concept2 = ConceptFactory(parent=source, concept_class='Diagnosis', datatype='N/A')
@@ -1447,15 +1423,6 @@
             parent=source, concept_class='Diagnosis', datatype='N/A', extras={'foo': 'bar', 'units': 'parts/microliter'}
         )
 
-<<<<<<< HEAD
-        concept2.refresh_from_db()
-        concept3.refresh_from_db()
-
-        for _concept in [concept2, concept2.get_latest_version()]:
-            self.assertEqual(_concept.extras, {})
-            self.assertEqual(
-                _concept.properties,
-=======
         concept2_latest_version = concept2.get_latest_version()
         concept3_latest_version = concept3.get_latest_version()
 
@@ -1528,7 +1495,6 @@
             self.assertEqual(concept.extras, {})
             self.assertEqual(
                 concept.properties,
->>>>>>> dc11d493
                 [
                     {'code': 'concept_class', 'valueCode': 'Diagnosis'},
                     {'code': 'datatype', 'valueCode': 'N/A'},
@@ -1536,24 +1502,12 @@
                 ]
             )
             self.assertEqual(
-<<<<<<< HEAD
-                _concept.summary_properties,
-=======
                 concept.summary_properties,
->>>>>>> dc11d493
                 [
                     {'code': 'concept_class', 'valueCode': 'Diagnosis'},
                     {'code': 'datatype', 'valueCode': 'N/A'},
                 ]
             )
-<<<<<<< HEAD
-        for _concept in [concept3, concept3.get_latest_version()]:
-            self.assertEqual(
-                _concept.extras,
-                {'foo': 'bar', 'units': 'parts/microliter'})
-            self.assertEqual(
-                _concept.properties,
-=======
         self.assertEqual(
             concept.filters_ordered,
             [
@@ -1568,7 +1522,6 @@
                 {'foo': 'bar', 'units': 'parts/microliter'})
             self.assertEqual(
                 concept.properties,
->>>>>>> dc11d493
                 [
                     {'code': 'concept_class', 'valueCode': 'Diagnosis'},
                     {'code': 'datatype', 'valueCode': 'N/A'},
@@ -1576,18 +1529,12 @@
                 ]
             )
             self.assertEqual(
-<<<<<<< HEAD
-                _concept.summary_properties,
-=======
                 concept.summary_properties,
->>>>>>> dc11d493
                 [
                     {'code': 'concept_class', 'valueCode': 'Diagnosis'},
                     {'code': 'datatype', 'valueCode': 'N/A'},
                 ]
             )
-<<<<<<< HEAD
-=======
             self.assertEqual(
                 concept.filters_ordered,
                 [
@@ -1673,7 +1620,6 @@
                 concept.summary_properties,
                 []
             )
->>>>>>> dc11d493
 
 
 class OpenMRSConceptValidatorTest(OCLTestCase):

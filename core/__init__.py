<<<<<<< HEAD
API_VERSION = '2.3.39'
=======
# This will make sure the app is always imported when
# Django starts so that shared_task will use this app.
from .celery import app as celery_app

__all__ = ('celery_app',)

API_VERSION = '2.3.47'
>>>>>>> 6d5b119e
API_BUILD = 'dev'
VERSION = API_VERSION + '-' + API_BUILD
__version__ = VERSION<|MERGE_RESOLUTION|>--- conflicted
+++ resolved
@@ -1,6 +1,3 @@
-<<<<<<< HEAD
-API_VERSION = '2.3.39'
-=======
 # This will make sure the app is always imported when
 # Django starts so that shared_task will use this app.
 from .celery import app as celery_app
@@ -8,7 +5,6 @@
 __all__ = ('celery_app',)
 
 API_VERSION = '2.3.47'
->>>>>>> 6d5b119e
 API_BUILD = 'dev'
 VERSION = API_VERSION + '-' + API_BUILD
 __version__ = VERSION
--- conflicted
+++ resolved
@@ -15,11 +15,7 @@
 from rest_framework.response import Response
 
 from core.common.constants import HEAD, ACCESS_TYPE_NONE, INCLUDE_FACETS, \
-<<<<<<< HEAD
     LIST_DEFAULT_LIMIT, HTTP_COMPRESS_HEADER, CSV_DEFAULT_LIMIT, FACETS_ONLY, INCLUDE_RETIRED_PARAM, \
-=======
-    LIST_DEFAULT_LIMIT, HTTP_COMPRESS_HEADER, CSV_DEFAULT_LIMIT, FACETS_ONLY, INCLUDE_RETIRED_PARAM,\
->>>>>>> 6d5b119e
     SEARCH_STATS_ONLY, INCLUDE_SEARCH_STATS
 from core.common.permissions import HasPrivateAccess, HasOwnership, CanViewConceptDictionary, \
     CanViewConceptDictionaryVersion
@@ -458,7 +454,6 @@
     class Meta:
         abstract = True
 
-<<<<<<< HEAD
     @property
     def is_in_latest_source_version(self):
         version = self._cached_latest_source_version
@@ -492,26 +487,6 @@
     def is_strictly_equal(instance1, instance2):
         return instance1.get_checksums() == instance2.get_checksums()
 
-=======
-    def get_all_checksums(self):
-        return {
-            **super().get_all_checksums(),
-            'repo_versions': self.source_versions_checksum,
-        }
-
-    def set_source_versions_checksum(self):
-        self.set_specific_checksums('repo_versions', self.source_versions_checksum)
-
-    @property
-    def source_versions_checksum(self):
-        checksums = [version.checksum for version in self.sources.exclude(version=HEAD)]
-        return self.generate_checksum(checksums) if checksums else None
-
-    @staticmethod
-    def is_strictly_equal(instance1, instance2):
-        return instance1.get_checksums() == instance2.get_checksums()
-
->>>>>>> 6d5b119e
     @staticmethod
     def is_equal(instance1, instance2):
         return instance1.get_basic_checksums() == instance2.get_basic_checksums()

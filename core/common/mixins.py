import logging
from math import ceil
from urllib import parse

<<<<<<< HEAD
from django.conf import settings
=======
>>>>>>> bc4d56c8
from django.core.exceptions import ValidationError
from django.core.paginator import Paginator
from django.db import transaction
from django.db.models import Q, F, QuerySet
from django.http import HttpResponseForbidden, Http404
from django.shortcuts import get_object_or_404
from django.urls import resolve, Resolver404
from django.utils.functional import cached_property
from pydash import compact, get
from rest_framework import status
from rest_framework.mixins import ListModelMixin, CreateModelMixin
from rest_framework.response import Response

from core.common.constants import HEAD, ACCESS_TYPE_NONE, INCLUDE_FACETS, \
    LIST_DEFAULT_LIMIT, HTTP_COMPRESS_HEADER, CSV_DEFAULT_LIMIT, FACETS_ONLY, INCLUDE_RETIRED_PARAM, \
    SEARCH_STATS_ONLY, INCLUDE_SEARCH_STATS, UPDATED_BY_USERNAME_PARAM, CHECKSUM_STANDARD_HEADER, \
    CHECKSUM_SMART_HEADER, SEARCH_LATEST_REPO_VERSION, SAME_STANDARD_CHECKSUM_ERROR
from core.common.permissions import HasPrivateAccess, HasOwnership, CanViewConceptDictionary, \
    CanViewConceptDictionaryVersion
from .checksums import ChecksumModel, Checksum
from .utils import write_csv_to_s3, get_csv_from_s3, get_query_params_from_url_string, compact_dict_by_values, \
<<<<<<< HEAD
    to_owner_uri, parse_updated_since_param, get_export_service, to_int, get_truthy_values, generate_temp_version, \
    canonical_url_to_url_and_version
=======
    to_owner_uri, parse_updated_since_param, get_export_service, to_int, get_truthy_values, generate_temp_version
>>>>>>> bc4d56c8
from ..concepts.constants import PERSIST_CLONE_ERROR
from ..toggles.models import Toggle

logger = logging.getLogger('oclapi')
TRUTHY = get_truthy_values()


class CustomPaginator:
    def __init__(  # pylint: disable=too-many-arguments
            self, request, total_count, queryset, page_size, is_sliced=False, max_score=None, search_scores=None,
            highlights=None
    ):
        self.request = request
        self.queryset = queryset
        self.total = total_count or (
            self.queryset.count() if isinstance(self.queryset, QuerySet) else len(self.queryset))
        self.page_size = int(page_size)
        self.page_number = to_int(request.GET.get('page', '1'), 1)
        if not is_sliced:
            bottom = (self.page_number - 1) * self.page_size
            top = bottom + self.page_size
            if top >= self.total:
                top = self.total
            self.queryset = self.queryset[bottom:top]
        if isinstance(self.queryset, QuerySet):
            self.queryset.count = None
        self.paginator = Paginator(self.queryset, self.page_size)
        self.page_object = self.paginator.get_page(self.page_number)
        self.page_count = ceil(int(self.total_count) / int(self.page_size))
        self.max_score = max_score
        self.search_scores = search_scores or {}
        self.highlights = highlights or {}

    @property
    def current_page_number(self):
        return self.page_number

    @property
    def current_page_results(self):
        results = self.page_object.object_list
        if self.search_scores or self.max_score or self.highlights:
            for result in results:
                result._score = self.search_scores.get(result.id)  # pylint: disable=protected-access
                result._highlight = self.highlights.get(result.id)  # pylint: disable=protected-access
                if result._score and self.max_score:  # pylint: disable=protected-access
                    result._confidence = f"{round((result._score / self.max_score) * 100, 2)}%"  # pylint: disable=protected-access
        return results

    @cached_property
    def total_count(self):
        return self.total

    def __get_query_params(self):
        return self.request.GET.copy()

    def __get_full_url(self):
        return self.request.build_absolute_uri('?')

    def get_next_page_url(self):
        query_params = self.__get_query_params()
        query_params['page'] = str(self.current_page_number + 1)
        return self.__get_full_url() + '?' + query_params.urlencode()

    def get_current_page_url(self):
        query_params = self.__get_query_params()
        query_params['page'] = str(self.current_page_number)
        return self.__get_full_url() + '?' + query_params.urlencode()

    def get_previous_page_url(self):
        query_params = self.__get_query_params()
        query_params['page'] = str(self.current_page_number - 1)
        return self.__get_full_url() + '?' + query_params.urlencode()

    def has_next(self):
        return self.page_number < self.page_count

    def has_previous(self):
        return self.page_number > 1

    @property
    def headers(self):
        headers = {
            'num_found': self.total_count,
            'num_returned': len(self.current_page_results),
            'pages': self.page_count,
            'page_number': self.page_number
        }
        if self.has_next():
            headers['next'] = self.get_next_page_url()
        if self.has_previous():
            headers['previous'] = self.get_previous_page_url()
        standard, smart = self.checksums
        if standard is not None:
            headers[CHECKSUM_STANDARD_HEADER] = standard
        if smart is not None:
            headers[CHECKSUM_SMART_HEADER] = smart
        return headers

    @property
    def checksums(self):
        standard, smart = [], []
        if get(self.current_page_results, '0.checksums.standard'):
            for result in self.current_page_results:
                standard.append(get(result.checksums, 'standard'))
                smart.append(get(result.checksums, 'smart'))
        standard = compact(standard)
        smart = compact(smart)
        standard = Checksum.generate(standard) if len(standard) > 1 else get(standard, '0')
        smart = Checksum.generate(smart) if len(smart) > 1 else get(smart, '0')
        return standard, smart


class ListWithHeadersMixin(ListModelMixin):
    default_filters = {}
    object_list = None
    _max_score = None
    _scores = None
    _highlights = None
    limit = LIST_DEFAULT_LIMIT
    document_model = None

    def head(self, request, **kwargs):  # pylint: disable=unused-argument
        queryset = self.filter_queryset()
        res = Response()
        res['num_found'] = get(self, 'total_count') or queryset.count()
        return res

    def list(self, request, *args, **kwargs):  # pylint:disable=too-many-locals
        query_params = request.query_params.dict()
        is_csv = query_params.get('csv', False)
        search_string = query_params.get('type', None)
        search_term = query_params.get('q', None)
        if is_csv:
            pattern = search_term
            if pattern:
                query_params._mutable = True  # pylint: disable=protected-access
                query_params['q'] = "*" + search_term + "*"

        if is_csv and not search_string:
            return self.get_csv(request)

        if self.only_facets():
            return Response({'facets': {'fields': self.get_facets()}})
        if self.only_search_stats() and search_term:
            return Response(self.get_search_stats(get(self, '_source_versions', []), get(self, '_extra_filters', None)))

        if self.object_list is None:
            self.object_list = self.filter_queryset()

        if is_csv and search_string:
            klass = type(self.object_list[0])
            queryset = klass.objects.filter(id__in=self.get_object_ids())
            return self.get_csv(request, queryset)

        # Skip pagination if compressed results are requested
        compress = self.should_compress()

        sorted_list = self.object_list

        headers = {}
        results = sorted_list
        paginator = None
        if not compress:
            if not self.limit or int(self.limit) == 0 or int(self.limit) > 1000:
                self.limit = LIST_DEFAULT_LIMIT
            paginator = CustomPaginator(
                request=request, queryset=sorted_list, page_size=self.limit, total_count=self.total_count,
                is_sliced=self.should_perform_es_search(), max_score=get(self, '_max_score'),
                search_scores=get(self, '_scores'), highlights=get(self, '_highlights')
            )
            headers = paginator.headers
            results = paginator.current_page_results
        data = self.serialize_list(results, paginator)

        response = Response(data)
        for key, value in headers.items():
            response[key] = value
        if not headers:
            response['num_found'] = len(sorted_list)
        return response

    def serialize_list(self, results, paginator=None):
        result_dict = self.get_serializer(results, many=True).data
        if self.should_include_facets():
            data = {
                'results': result_dict,
                'facets': {'fields': self.get_facets()}
            }
        elif self.should_include_search_stats() and self.should_perform_es_search():
            data = {
                'results': result_dict,
                'search_stats': self.get_search_stats(self._source_versions, self._extra_filters)
            }
        elif hasattr(self.__class__, 'bundle_response'):
            data = self.bundle_response(result_dict, paginator)
        else:
            data = result_dict
        return data

    def should_include_facets(self):
        return self.request.META.get(INCLUDE_FACETS, False) in TRUTHY

    def is_latest_repo_search_header_present(self):
        return self.request.META.get(SEARCH_LATEST_REPO_VERSION, False) in TRUTHY

    def should_include_search_stats(self):
        return self.request.META.get(INCLUDE_SEARCH_STATS, False) in TRUTHY

    def only_facets(self):
        return self.request.query_params.get(FACETS_ONLY, False) in TRUTHY

    def only_search_stats(self):
        return self.request.query_params.get(SEARCH_STATS_ONLY, False) in TRUTHY

    def should_compress(self):
        return self.request.META.get(HTTP_COMPRESS_HEADER, False) in TRUTHY

    def get_object_ids(self):
        self.object_list.limit_iter = False
        return map(lambda o: o.id, self.object_list[0:100])

    def get_csv(self, request, queryset=None):
        filename, url, prepare_new_file, is_member = None, None, True, False

        parent = None  # TODO: fix this for parent (owner)

        if parent:
            prepare_new_file = False
            user = request.query_params.get('user', None)
            is_member = self._is_member(parent, user)

        try:
            path = request.__dict__.get('_request').path
            filename = '_'.join(compact(path.split('/'))).replace('.', '_')
            kwargs = {
                'filename': filename,
            }
        except Exception:  # pylint: disable=broad-except
            kwargs = {}

        if filename and prepare_new_file:
            url = get_csv_from_s3(filename, is_member)

        if not url:
            queryset = queryset or self._get_query_set_from_view(is_member)
            data = self.get_csv_rows(queryset) if hasattr(self, 'get_csv_rows') else queryset.values()
            url = write_csv_to_s3(data, is_member, **kwargs)

        return Response({'url': url}, status=200)

    @staticmethod
    def _is_member(parent, requesting_user):
        if not parent or type(parent).__name__ in ['UserProfile', 'Organization']:
            return False

        owner = parent.owner
        return owner.members.filter(username=requesting_user).exists() if type(owner).__name__ == 'Organization' else \
            requesting_user == parent.created_by

    def _get_query_set_from_view(self, is_member):
        return self.get_queryset() if is_member else self.get_queryset()[0:CSV_DEFAULT_LIMIT]


class PathWalkerMixin:
    """
    A Mixin with methods that help resolve a resource path to a resource object
    """
    path_info = None

    @staticmethod
    def get_parent_in_path(path_info, levels=1):
        last_index = len(path_info) - 1
        last_slash = path_info.rindex('/')
        if last_slash == last_index:
            last_slash = path_info.rindex('/', 0, last_index)
        path_info = path_info[0:last_slash+1]
        if levels > 1:
            i = 1
            while i < levels:
                last_index = len(path_info) - 1
                last_slash = path_info.rindex('/', 0, last_index)
                path_info = path_info[0:last_slash+1]
                i += 1
        return path_info

    @staticmethod
    def get_object_for_path(path_info, request):
        callback, _, callback_kwargs = resolve(path_info)
        view = callback.cls(request=request, kwargs=callback_kwargs)
        view.initialize(request, path_info, **callback_kwargs)
        return view.get_object()


class SubResourceMixin(PathWalkerMixin):
    """
    Base view for a sub-resource.
    Includes a post-initialize step that determines the parent resource,
    and a get_queryset method that applies the appropriate permissions and filtering.
    """
    user = None
    userprofile = None
    user_is_self = False
    parent_path_info = None
    parent_resource = None

    def initialize(self, request, path_info_segment):
        self.user = request.user
        self.userprofile = self.user
        self.parent_resource = self.userprofile
        if self.user_is_self:
            self.userprofile = self.user
            self.parent_resource = self.userprofile
        else:
            levels = self.get_level()
            self.parent_path_info = self.get_parent_in_path(path_info_segment, levels=levels)
            self.parent_resource = None
            if self.parent_path_info and self.parent_path_info != '/':
                self.parent_resource = self.get_object_for_path(self.parent_path_info, request)

    def get_level(self):
        levels = 1 if isinstance(self, (ListModelMixin, CreateModelMixin)) else 2
        return levels


class ConceptDictionaryMixin(SubResourceMixin):
    permission_classes = (HasPrivateAccess,)


class ConceptDictionaryCreateMixin(ConceptDictionaryMixin):
    """
    Concrete view for creating a model instance.
    """
    def post(self, request, **kwargs):
        self.set_parent_resource()
        return self.create(request, **kwargs)

    def set_parent_resource(self):
        from core.orgs.models import Organization
        from core.users.models import UserProfile
        org = self.kwargs.get('org', None)
        user = self.kwargs.get('user', None)
        if not user and self.user_is_self:
            user = self.request.user.username
        parent_resource = None
        if org:
            parent_resource = Organization.objects.filter(mnemonic=org).first()
        if user:
            parent_resource = UserProfile.objects.filter(username=user).first()

        self.kwargs['parent_resource'] = self.parent_resource = parent_resource

    def create(self, request, **kwargs):  # pylint: disable=unused-argument
        if not self.parent_resource:
            return Response(status=status.HTTP_405_METHOD_NOT_ALLOWED)
        permission = HasOwnership()
        if not permission.has_object_permission(request, self, self.parent_resource):
            return Response(status=status.HTTP_403_FORBIDDEN)
        data = request.data.copy()
        supported_locales = data.pop('supported_locales', '')
        if isinstance(supported_locales, str):
            supported_locales = compact(supported_locales.split(','))

        data = {
            'mnemonic': data.get('id'),
            'supported_locales': supported_locales,
            'version': HEAD, **data, **{self.parent_resource.resource_type.lower(): self.parent_resource.id}
        }

        serializer = self.get_serializer(data=data)
        if serializer.is_valid():
            instance = serializer.save(force_insert=True)
            if serializer.is_valid():
                headers = self.get_success_headers(serializer.data)
                serializer = self.get_detail_serializer(instance)
                return Response(serializer.data, status=status.HTTP_201_CREATED, headers=headers)
        return Response(serializer.errors, status=status.HTTP_400_BAD_REQUEST)

    @staticmethod
    def get_success_headers(data):
        try:
            return {'Location': data['url']}
        except (TypeError, KeyError):
            return {}


class ConceptDictionaryUpdateMixin(ConceptDictionaryMixin):

    """
    Concrete view for updating a model instance.
    """
    def put(self, request, **kwargs):  # pylint: disable=unused-argument
        super().initialize(request, request.path_info)
        return self.update(request)

    def update(self, request):
        if not self.parent_resource:
            return Response(status=status.HTTP_405_METHOD_NOT_ALLOWED)

        self.object = self.get_object()
        save_kwargs = {'force_update': True, 'parent_resource': self.parent_resource}
        success_status_code = status.HTTP_200_OK

        supported_locales = request.data.pop('supported_locales', '')
        if isinstance(supported_locales, str):
            supported_locales = compact(supported_locales.split(','))

        request.data['supported_locales'] = supported_locales
        serializer = self.get_serializer(self.object, data=request.data, partial=True)

        if serializer.is_valid():
            self.object = serializer.save(**save_kwargs)
            if serializer.is_valid():
                self.object.get_checksums(recalculate=True)
                serializer = self.get_detail_serializer(self.object)
                return Response(serializer.data, status=success_status_code)

        return Response(serializer.errors, status=status.HTTP_400_BAD_REQUEST)


class SourceContainerMixin:
    def find_repo_by_canonical_url(self, canonical_url):
<<<<<<< HEAD
        url, version = canonical_url_to_url_and_version(canonical_url)
        queryset = self.source_set.filter(canonical_url=url)
        if not queryset.exists():
            queryset = self.collection_set.filter(canonical_url=url)
        if version:
            queryset = queryset.filter(version=version)
        return queryset.first()
=======
        repo = self.source_set.filter(canonical_url=canonical_url).first()
        if not repo:
            repo = self.collection_set.filter(canonical_url=canonical_url).first()
        return repo
>>>>>>> bc4d56c8

    @staticmethod
    def get_object_from_namespace(namespace):
        if not namespace or namespace == '/':
            return None

        klass = None
        if '/orgs/' in namespace:
            from core.orgs.models import Organization
            klass = Organization
        elif '/users/' in namespace:
            from core.users.models import UserProfile
            klass = UserProfile
        if klass:
            return klass.objects.filter(uri=namespace).first()

        return None

    @property
    def bookmarks_count(self):
        return self.pins.count()

    @property
    def sources(self):
        return self.source_set.filter(version=HEAD)

    @property
    def collections(self):
        return self.collection_set.filter(version=HEAD)

    @property
    def all_sources_count(self):
        return self.sources.count()

    @property
    def all_collections_count(self):
        return self.collections.count()

    @property
    def public_sources(self):
        return self.sources.exclude(public_access=ACCESS_TYPE_NONE).count()

    @property
    def public_collections(self):
        return self.collections.exclude(public_access=ACCESS_TYPE_NONE).count()

    @property
    def sources_url(self):
        return self.uri + 'sources/'

    @property
    def collections_url(self):
        return self.uri + 'collections/'


class SourceChildMixin(ChecksumModel):
    class Meta:
        abstract = True

<<<<<<< HEAD
    def calculate_uri(self):
        uri = self.parent.uri + self.resource_type.lower() + 's/' + str(self.mnemonic) + '/'
        if not self.is_head:
            uri += str(self.version) + '/'
        return uri

=======
>>>>>>> bc4d56c8
    @property
    def is_in_latest_source_version(self):
        version = self._cached_latest_source_version
        return self.sources.filter(version=version.version).exists() if version else False

    @property
    def latest_source_version(self):
        if self.is_in_latest_source_version:
            return self._cached_latest_source_version
        return None

    @cached_property
    def _cached_latest_source_version(self):
        return self.parent.get_latest_released_version()

    @staticmethod
    def is_strictly_equal(instance1, instance2):
        return instance1.get_checksums() == instance2.get_checksums()

    @staticmethod
    def apply_user_criteria(queryset, user):
        queryset = queryset.exclude(
            Q(parent__user_id__isnull=False, public_access=ACCESS_TYPE_NONE) & ~Q(parent__user_id=user.id))
        queryset = queryset.exclude(
            Q(parent__organization_id__isnull=False, public_access=ACCESS_TYPE_NONE) &
            ~Q(parent__organization__members__id=user.id)
        )
        return queryset

    @staticmethod
    def apply_attribute_based_filters(queryset, params):
        is_latest = params.get('is_latest', None) in TRUTHY
        include_retired = params.get(INCLUDE_RETIRED_PARAM, None) in TRUTHY
        updated_since = parse_updated_since_param(params)
        updated_by = params.get(UPDATED_BY_USERNAME_PARAM, None)
        if is_latest:
            queryset = queryset.filter(is_latest_version=True)
        if not include_retired and not params.get('concept', None) and not params.get('mapping', None):
            queryset = queryset.filter(retired=False)
        if updated_since:
            queryset = queryset.filter(updated_at__gte=updated_since)
        if updated_by:
            queryset = queryset.filter(updated_by__username=updated_by)

        return queryset

    @property
    def source_versions(self):
        return self.sources.exclude(version=HEAD).values_list('uri', flat=True)

    @property
    def collection_versions(self):
        return set(self.expansion_set.exclude(
            collection_version__version=HEAD).values_list('collection_version__uri', flat=True))

    @property
    def versions(self):
        return self.__class__.objects.filter(
            versioned_object_id=self.versioned_object_id).exclude(id=F('versioned_object_id'))

    @property
    def is_versioned_object(self):
        return self.id == self.versioned_object_id

    @property
    def version_url(self):
        if self.is_versioned_object:
            return self.get_latest_version().uri
        return self.uri

    @property
    def head(self):
        return self.versioned_object

    @property
    def is_head(self):
        return self.is_versioned_object

    @property
    def owner(self):
        return get(self, 'parent.parent')

    @property
    def owner_name(self):
        return str(self.owner or '')

    @property
    def owner_type(self):
        return get(self.owner, 'resource_type')

    @property
    def owner_url(self):
        return to_owner_uri(self.uri)

    @property
    def parent_resource(self):
        return get(self.parent, 'mnemonic')

    @property
    def parent_url(self):
        return get(self.parent, 'uri')

    def retire(self, user, comment=None):
        if self.versioned_object.retired:
            return {'__all__': self.ALREADY_RETIRED}

        return self.__update_retire(True, comment or self.WAS_RETIRED, user)

    def unretire(self, user, comment=None):
        if not self.versioned_object.retired:
            return {'__all__': self.ALREADY_NOT_RETIRED}

        return self.__update_retire(False, comment or self.WAS_UNRETIRED, user)

    def __update_retire(self, retired, comment, user):
        latest_version = self.get_latest_version() or self.get_last_version()
        new_version = latest_version.clone()
        new_version.retired = retired
        new_version.comment = comment
        return new_version.save_as_new_version(user)

    @classmethod
    def from_uri_queryset(cls, uri):  # soon to be deleted
        queryset = cls.objects.none()
        from core.collections.utils import is_concept
        is_concept_uri = is_concept(uri)

        try:
            kwargs = get(resolve(uri.split('?')[0]), 'kwargs', {})
            query_params = get_query_params_from_url_string(uri)  # parsing query parameters
            kwargs.update(query_params)
            if 'concept' in kwargs:
                kwargs['concept'] = parse.unquote(kwargs['concept'])
            if 'collection' in kwargs and 'version' in kwargs:
                from core.collections.models import Collection
                collection_version = Collection.get_base_queryset(kwargs).first()
                if collection_version:
                    if 'expansion' in kwargs:
                        expansion = collection_version.expansions.filter(mnemonic=kwargs['expansion']).first()
                    else:
                        expansion = collection_version.expansion
                    if expansion:
                        queryset = expansion.concepts if is_concept_uri else expansion.mappings
            else:
                queryset = cls.get_base_queryset(kwargs)
                if queryset.count() > 1 and \
                        ('concept_version' not in kwargs or 'mapping_version' not in kwargs) and \
                        ('version' not in kwargs):
                    queryset = queryset.filter(is_latest_version=True)
        except:  # pylint: disable=bare-except
            pass

        return queryset

    @classmethod
    def get_parent_and_owner_filters_from_uri(cls, uri):
        filters = {}
        if not uri:
            return filters

        try:
            resolved_uri = resolve(uri)
            kwargs = resolved_uri.kwargs
            filters = cls.get_parent_and_owner_filters_from_kwargs(kwargs)
        except Resolver404:
            pass

        return compact_dict_by_values(filters)

    @staticmethod
    def get_parent_and_owner_filters_from_kwargs(kwargs):
        filters = {}

        if not kwargs:
            return filters

        filters['parent__mnemonic'] = kwargs.get('source')
        if 'org' in kwargs:
            filters['parent__organization__mnemonic'] = kwargs.get('org')
        if 'user' in kwargs:
            filters['parent__user__username'] = kwargs.get('user')

        return filters

    @classmethod
    def get_filter_by_container_criterion(  # pylint: disable=too-many-arguments
            cls, container_prefix, parent, org, user, container_version, is_latest_released, latest_released_version,
            parent_attr=None
    ):
        parent_attr = parent_attr or container_prefix
        criteria = cls.get_exact_or_criteria(f'{parent_attr}__mnemonic', parent)

        if user:
            criteria &= Q(**{f'{parent_attr}__user__username': user})
        if org:
            criteria &= Q(**{f'{parent_attr}__organization__mnemonic': org})
        if is_latest_released:
            criteria &= Q(**{f'{container_prefix}__version': get(latest_released_version, 'version')})
        if container_version and not is_latest_released:
            criteria &= Q(**{f'{container_prefix}__version': container_version})

        return criteria

    def save(self, force_insert=False, force_update=False, using=None, update_fields=None):
        super().save(force_insert, force_update, using, update_fields)

        if self.is_latest_version and self._counted is False:
            if self.__class__.__name__ == 'Concept':
                self.parent.update_concepts_count()
            else:
                self.parent.update_mappings_count()

            self._counted = True
            self.save(update_fields=['_counted'])

    def collection_references_uris(self, collection):
        ids = self.collection_references(collection).values_list('id', flat=True)
        return [f"{collection.uri}references/{_id}/" for _id in ids]

    def collection_references(self, collection):
        return self.references.filter(collection=collection)

    def __update_latest_version(self, index, is_latest_version, parent, remove_parent=False, add_parent=False):  # pylint: disable=too-many-arguments
        self._index = index  # pylint: disable=protected-access
        self.is_latest_version = is_latest_version
        self.save(update_fields=['is_latest_version', '_index'])
        if parent:
            if remove_parent:
                self.sources.remove(parent)
            if add_parent:
                self.sources.add(parent)

    def unmark_latest_version(self, index=True, parent=None):
        parent = parent or self.parent
        self.__update_latest_version(index, False, parent, True, False)

    def mark_latest_version(self, index=True, parent=None):
        parent = parent or self.parent
        self.__update_latest_version(index, True, parent, False, True)

    @staticmethod
    def validate_locales_limit(names, descriptions):
        pass

    def _process_prev_latest_version_hierarchy(self, prev_latest, add_prev_version_children):
        pass

    def _process_latest_version_hierarchy(self, prev_latest, parent_concept_uris=None, create_parent_version=True):
        pass

    def _index_on_new_version_creation(self, prev_latest):
        if self._index:
            if prev_latest:
                prev_latest.index()
            self.index()

    def remove_locales(self):
        pass

<<<<<<< HEAD
    @staticmethod
    def get_standard_checksum_error():
        return {'__all__': [SAME_STANDARD_CHECKSUM_ERROR]}

    @classmethod
    def is_standard_checksum_error(cls, errors):
        return errors == cls.get_standard_checksum_error()

=======
>>>>>>> bc4d56c8
    def save_as_new_version(self, user, **kwargs):  # pylint: disable=too-many-branches,too-many-statements
        cls = self.__class__
        create_parent_version = kwargs.pop('create_parent_version', True)
        parent_concept_uris = kwargs.pop('parent_concept_uris', None)
        add_prev_version_children = kwargs.pop('add_prev_version_children', True)
        _hierarchy_processing = kwargs.pop('_hierarchy_processing', False)
        errors = {}
        self.created_by = self.updated_by = user
        self.version = self.version or generate_temp_version()
        parent = self.parent
        persisted = False
        prev_latest = self.versions.exclude(id=self.id).filter(is_latest_version=True).first()
        is_concept = self.__class__.__name__ == 'Concept'
        try:
            with transaction.atomic():
                self.validate_locales_limit(get(self, 'cloned_names'), get(self, 'cloned_descriptions'))
                cls.pause_indexing()
                self.is_latest_version = True
                self.save(**kwargs)

                if self.id:
                    self.post_version_create(parent, parent_concept_uris)
                    if not prev_latest or _hierarchy_processing:
                        self.set_checksums()
                    should_process_hierarchy = bool(parent_concept_uris)
                    if prev_latest:
                        if not _hierarchy_processing:
                            if is_concept:
                                self._unsaved_child_concept_uris = prev_latest.child_concept_urls
                            self.set_checksums()
                        if Toggle.get(
                                'PREVENT_DUPLICATE_VERSION_TOGGLE'
                        ) and Toggle.get(
                            'CHECKSUMS_TOGGLE'
                        ) and not _hierarchy_processing and self.checksums.get(
                            'standard'
                        ) == prev_latest.get_checksums(recalculate=True).get('standard'):
<<<<<<< HEAD
                            raise ValidationError(self.get_standard_checksum_error())
=======
                            raise ValidationError({'__all__': [SAME_STANDARD_CHECKSUM_ERROR]})
>>>>>>> bc4d56c8
                        if not self._index:
                            self.prev_latest_version_id = prev_latest.id
                        prev_latest.unmark_latest_version(self._index, parent)
                        should_process_hierarchy = should_process_hierarchy or bool(
                            is_concept and prev_latest.parent_concept_urls)
                        if should_process_hierarchy:
                            self._process_prev_latest_version_hierarchy(prev_latest, add_prev_version_children)
                    if should_process_hierarchy:
                        self._process_latest_version_hierarchy(prev_latest, parent_concept_uris, create_parent_version)
                    persisted = True
                    cls.resume_indexing()

                transaction.on_commit(lambda: self._index_on_new_version_creation(prev_latest))
        except ValidationError as err:
            errors.update(err.message_dict)
        finally:
            cls.resume_indexing()
            if not persisted:
                if prev_latest:
                    prev_latest.mark_latest_version(True, parent)
                if self.id:
                    self.remove_locales()
                    self.delete()
                if not errors:
                    errors['non_field_errors'] = [PERSIST_CLONE_ERROR]

        return errors


class ConceptContainerExportMixin:
    permission_classes = (CanViewConceptDictionaryVersion, )

    def get_object(self):
        queryset = self.get_queryset()
        if 'version' not in self.kwargs:
            queryset = queryset.filter(is_latest_version=True)

        instance = queryset.first()

        if not instance:
            raise Http404()

        self.check_object_permissions(self.request, instance)

        return instance

    def get(self, request, *args, **kwargs):  # pylint: disable=unused-argument
        version = self.get_object()
        logger.debug(
            'Export requested for %s version %s', self.entity.lower(), version.version
        )
        if version.is_head and not request.user.is_staff:
            return Response(status=status.HTTP_405_METHOD_NOT_ALLOWED)

        if version.is_exporting:
            return Response(status=status.HTTP_208_ALREADY_REPORTED)

        if version.has_export():
            return get_export_service().get_streaming_response(version.get_export_path())

        return Response(status=status.HTTP_204_NO_CONTENT)

    def post(self, request, *args, **kwargs):  # pylint: disable=unused-argument
        version = self.get_object()

        if version.is_head and not request.user.is_staff:
            return Response(status=status.HTTP_405_METHOD_NOT_ALLOWED)

        logger.debug('%s Export requested for version %s (post)', self.entity, version.version)

        if version.is_exporting:
            return Response(status=status.HTTP_208_ALREADY_REPORTED)

        force_export = request.query_params.get('force', False) in TRUTHY

        if force_export or not version.has_export():
            status_code = self.handle_export_version()
            return Response(status=status_code)

        no_redirect = request.query_params.get('noRedirect', False) in TRUTHY
        if no_redirect:
            return Response(status=status.HTTP_204_NO_CONTENT)

        response = Response(status=status.HTTP_303_SEE_OTHER)
        response['URL'] = version.uri + 'export/'
        return response

    def delete(self, request, *args, **kwargs):  # pylint: disable=unused-argument
        user = request.user
        version = self.get_object()

        if version.is_head and not user.is_staff:
            return Response(status=status.HTTP_405_METHOD_NOT_ALLOWED)

        permitted = user.is_staff or user.is_superuser or user.is_admin_for(version)

        if not permitted:
            return HttpResponseForbidden()

        if version.has_export():
            get_export_service().remove(version.version_export_path)
            return Response(status=status.HTTP_204_NO_CONTENT)

        return Response(status=status.HTTP_404_NOT_FOUND)


class ConceptContainerProcessingMixin:
    def get_permissions(self):
        if self.request.method == 'POST':
            return [HasOwnership(), ]

        return [CanViewConceptDictionary(), ]

    def get_object(self, queryset=None):  # pylint: disable=unused-argument
        return get_object_or_404(self.get_queryset())

    def get(self, request, *args, **kwargs):  # pylint: disable=unused-argument
        version = self.get_object()
        is_debug = request.query_params.get('debug', None) in TRUTHY

        if is_debug:
            return Response({'is_processing': version.is_processing, 'process_ids': version._background_process_ids})  # pylint: disable=protected-access

        logger.debug('Processing flag requested for %s version %s', self.resource, version)

        response = Response(status=200)
        response.content = version.is_processing
        return response

    def post(self, request, *args, **kwargs):  # pylint: disable=unused-argument
        version = self.get_object()
        logger.debug('Processing flag clearance requested for %s version %s', self.resource, version)

        version.clear_processing()

        return Response(status=status.HTTP_200_OK)<|MERGE_RESOLUTION|>--- conflicted
+++ resolved
@@ -2,10 +2,6 @@
 from math import ceil
 from urllib import parse
 
-<<<<<<< HEAD
-from django.conf import settings
-=======
->>>>>>> bc4d56c8
 from django.core.exceptions import ValidationError
 from django.core.paginator import Paginator
 from django.db import transaction
@@ -27,12 +23,8 @@
     CanViewConceptDictionaryVersion
 from .checksums import ChecksumModel, Checksum
 from .utils import write_csv_to_s3, get_csv_from_s3, get_query_params_from_url_string, compact_dict_by_values, \
-<<<<<<< HEAD
     to_owner_uri, parse_updated_since_param, get_export_service, to_int, get_truthy_values, generate_temp_version, \
     canonical_url_to_url_and_version
-=======
-    to_owner_uri, parse_updated_since_param, get_export_service, to_int, get_truthy_values, generate_temp_version
->>>>>>> bc4d56c8
 from ..concepts.constants import PERSIST_CLONE_ERROR
 from ..toggles.models import Toggle
 
@@ -454,7 +446,6 @@
 
 class SourceContainerMixin:
     def find_repo_by_canonical_url(self, canonical_url):
-<<<<<<< HEAD
         url, version = canonical_url_to_url_and_version(canonical_url)
         queryset = self.source_set.filter(canonical_url=url)
         if not queryset.exists():
@@ -462,12 +453,6 @@
         if version:
             queryset = queryset.filter(version=version)
         return queryset.first()
-=======
-        repo = self.source_set.filter(canonical_url=canonical_url).first()
-        if not repo:
-            repo = self.collection_set.filter(canonical_url=canonical_url).first()
-        return repo
->>>>>>> bc4d56c8
 
     @staticmethod
     def get_object_from_namespace(namespace):
@@ -527,15 +512,12 @@
     class Meta:
         abstract = True
 
-<<<<<<< HEAD
     def calculate_uri(self):
         uri = self.parent.uri + self.resource_type.lower() + 's/' + str(self.mnemonic) + '/'
         if not self.is_head:
             uri += str(self.version) + '/'
         return uri
 
-=======
->>>>>>> bc4d56c8
     @property
     def is_in_latest_source_version(self):
         version = self._cached_latest_source_version
@@ -795,7 +777,6 @@
     def remove_locales(self):
         pass
 
-<<<<<<< HEAD
     @staticmethod
     def get_standard_checksum_error():
         return {'__all__': [SAME_STANDARD_CHECKSUM_ERROR]}
@@ -804,8 +785,6 @@
     def is_standard_checksum_error(cls, errors):
         return errors == cls.get_standard_checksum_error()
 
-=======
->>>>>>> bc4d56c8
     def save_as_new_version(self, user, **kwargs):  # pylint: disable=too-many-branches,too-many-statements
         cls = self.__class__
         create_parent_version = kwargs.pop('create_parent_version', True)
@@ -843,11 +822,7 @@
                         ) and not _hierarchy_processing and self.checksums.get(
                             'standard'
                         ) == prev_latest.get_checksums(recalculate=True).get('standard'):
-<<<<<<< HEAD
                             raise ValidationError(self.get_standard_checksum_error())
-=======
-                            raise ValidationError({'__all__': [SAME_STANDARD_CHECKSUM_ERROR]})
->>>>>>> bc4d56c8
                         if not self._index:
                             self.prev_latest_version_id = prev_latest.id
                         prev_latest.unmark_latest_version(self._index, parent)

import base64
from email.mime.image import MIMEImage

import markdown
import requests
from django.conf import settings
from django.core.mail import EmailMessage
from django.http import Http404, HttpResponse
from django.shortcuts import get_object_or_404
from drf_yasg import openapi
from drf_yasg.utils import swagger_auto_schema
from elasticsearch import RequestError, TransportError
from elasticsearch_dsl import Q
from pydash import get, compact, flatten
from rest_framework import response, generics, status
from rest_framework.generics import ListAPIView, RetrieveUpdateDestroyAPIView
from rest_framework.permissions import AllowAny, IsAuthenticated
from rest_framework.response import Response
from rest_framework.views import APIView

from core import __version__
from core.common.constants import SEARCH_PARAM, LIST_DEFAULT_LIMIT, CSV_DEFAULT_LIMIT, \
    LIMIT_PARAM, NOT_FOUND, MUST_SPECIFY_EXTRA_PARAM_IN_BODY, INCLUDE_RETIRED_PARAM, VERBOSE_PARAM, HEAD, LATEST, \
    BRIEF_PARAM, ES_REQUEST_TIMEOUT, INCLUDE_INACTIVE, FHIR_LIMIT_PARAM, RAW_PARAM, SEARCH_MAP_CODES_PARAM, \
    INCLUDE_SEARCH_META_PARAM, EXCLUDE_FUZZY_SEARCH_PARAM, EXCLUDE_WILDCARD_SEARCH_PARAM, UPDATED_BY_USERNAME_PARAM, \
    CANONICAL_URL_REQUEST_PARAM
from core.common.exceptions import Http400
from core.common.mixins import PathWalkerMixin
from core.common.search import CustomESSearch
from core.common.serializers import RootSerializer
from core.common.swagger_parameters import all_resource_query_param
from core.common.utils import compact_dict_by_values, to_snake_case, parse_updated_since_param, \
<<<<<<< HEAD
    to_int, get_user_specific_task_id, get_falsy_values, get_truthy_values, get_resource_class_from_resource_name, \
=======
    to_int, get_falsy_values, get_truthy_values, get_resource_class_from_resource_name, \
>>>>>>> bc4d56c8
    format_url_for_search
from core.concepts.permissions import CanViewParentDictionary, CanEditParentDictionary
from core.orgs.constants import ORG_OBJECT_TYPE
from core.users.constants import USER_OBJECT_TYPE

TRUTHY = get_truthy_values()


class BaseAPIView(generics.GenericAPIView, PathWalkerMixin):
    """
    An extension of generics.GenericAPIView that:
    1. Adds a hook for a post-initialize step
    2. De-couples the lookup field name (in the URL) from the "filter by" field name (in the queryset)
    3. Performs a soft delete on destroy()
    """
    pk_field = 'mnemonic'
    user_is_self = False
    is_searchable = False
    is_only_searchable = False
    limit = LIST_DEFAULT_LIMIT
    default_filters = {}
    sort_asc_param = 'sortAsc'
    sort_desc_param = 'sortDesc'
    sort_param = 'sort'
    default_qs_sort_attr = '-updated_at'
    facet_class = None
    total_count = 0

    def has_no_kwargs(self):
        return len(self.kwargs.values()) == 0

    def has_owner_scope(self):
        kwargs = self.kwargs.keys()
        return 'org' in kwargs or 'user' in kwargs

    def has_concept_container_scope(self):
        kwargs = self.kwargs.keys()
        return 'source' in kwargs or 'collection' in kwargs

    def has_parent_scope(self):
        return self.has_owner_scope() and self.has_concept_container_scope()

    def _should_exclude_retired_from_search_results(self):
        if self.is_owner_document_model() or 'expansion' in self.kwargs or self.is_url_registry_document():
            return False

        params = get(self, 'params') or self.request.query_params.dict()
        include_retired = params.get('retired', None) in TRUTHY or params.get(INCLUDE_RETIRED_PARAM, None) in TRUTHY
        return not include_retired

    def should_include_inactive(self):
        return self.request.query_params.get(INCLUDE_INACTIVE) in TRUTHY

    def _should_include_private(self):
        return (self.is_user_document() or self.request.user.is_staff or
                self.is_user_scope() or self.is_url_registry_document())

    def is_verbose(self):
        return self.request.query_params.get(VERBOSE_PARAM, False) in TRUTHY

    def is_raw(self):
        return self.request.query_params.get(RAW_PARAM, False) in TRUTHY

    def is_brief(self):
        return self.request.query_params.get(BRIEF_PARAM, False) in TRUTHY

    def is_hard_delete_requested(self):
        return self.request.query_params.get('hardDelete', None) in TRUTHY

    def is_async_requested(self):
        return self.request.query_params.get('async', None) in TRUTHY

    def is_inline_requested(self):
        return self.request.query_params.get('inline', None) in TRUTHY

    def verify_scope(self):
        pass

    def initial(self, request, *args, **kwargs):
        super().initial(request, *args, **kwargs)
        self.initialize(request, request.path_info, **kwargs)
        self.verify_scope()

    def initialize(self, request, path_info_segment, **kwargs):  # pylint: disable=unused-argument
        self.user_is_self = kwargs.pop('user_is_self', False)
        if self.user_is_self and self.request.user.is_anonymous:
            raise Http404()

        params = request.query_params.dict()
        self.limit = params.get(LIMIT_PARAM, None) or params.get(FHIR_LIMIT_PARAM, None) or LIST_DEFAULT_LIMIT

    def get_object(self, queryset=None):  # pylint: disable=arguments-differ
        # Determine the base queryset to use.
        if queryset is None:
            queryset = self.filter_queryset(self.get_queryset())
        else:
            pass  # Deprecation warning

        # Perform the lookup filtering.
        lookup = self.kwargs.get(self.lookup_field, None)
        filter_kwargs = {self.pk_field: lookup}
        obj = get_object_or_404(queryset, **filter_kwargs)

        # May raise a permission denied
        self.check_object_permissions(self.request, obj)

        return obj

    def destroy(self, request, *args, **kwargs):  # pylint: disable=unused-argument
        obj = self.get_object()
        obj.soft_delete()
        return response.Response(status=status.HTTP_204_NO_CONTENT)

    def get_host_url(self):
        scheme = self.request.META['wsgi.url_scheme']
        if settings.ENV != 'development':
            scheme += 's'
        return scheme + '://' + self.request.get_host()

    def filter_queryset(self, queryset=None):
        if self.is_searchable and self.should_perform_es_search():
            if self.is_fuzzy_search:
                queryset, self._scores, self._max_score, self._highlights = self.get_fuzzy_search_results_qs(
                    self._source_versions, self._extra_filters)
            else:
                queryset, self._scores, self._max_score, self._highlights = self.get_search_results_qs()
            return queryset

        if queryset is None:
            queryset = self.get_queryset()

        _queryset = super().filter_queryset(queryset)

        if self.default_qs_sort_attr:
            if isinstance(self.default_qs_sort_attr, str):
                _queryset = _queryset.order_by(self.default_qs_sort_attr)
            elif isinstance(self.default_qs_sort_attr, list):
                _queryset = _queryset.order_by(*self.default_qs_sort_attr)
        return _queryset

    def get_sort_and_desc(self):
        query_params = self.request.query_params.dict()

        sort_fields = query_params.get(self.sort_desc_param)
        if sort_fields is not None:
            return sort_fields, True

        sort_fields = query_params.get(self.sort_asc_param)
        if sort_fields is not None:
            return sort_fields, False

        sort_fields = query_params.get(self.sort_param)
        if sort_fields is not None:
            return sort_fields, None

        return None, None

    def is_valid_sort(self, field):
        if not self.es_fields or not field:
            return False
        if field in self.es_fields:
            attrs = self.es_fields[field]
            return attrs.get('sortable', False)

        return False

    def clean_fields(self, fields):
        if self.is_concept_document() and self.request.query_params.get(SEARCH_MAP_CODES_PARAM) in get_falsy_values():
            if isinstance(fields, dict):
                fields = {key: value for key, value in fields.items() if not key.endswith('map_codes')}
            elif isinstance(fields, list):
                fields = [field for field in fields if not field.endswith('map_codes')]
        return fields

    def get_search_string(self, lower=True, decode=True):
        search_str = self.get_raw_search_string().replace('"', '').replace("'", "")
        return CustomESSearch.get_search_string(search_str, lower=lower, decode=decode)

    def get_raw_search_string(self):
        return self.request.query_params.dict().get(SEARCH_PARAM, '').strip()

    @property
    def is_fuzzy_search(self):
        return self.request.query_params.dict().get('fuzzy', None) in get_truthy_values()

    def get_wildcard_search_string(self, _str):
        return CustomESSearch.get_wildcard_search_string(_str or self.get_search_string())

    @staticmethod
    def __get_order_by(is_desc):
        return {'order': 'desc' if is_desc else 'asc'}

    def get_sort_attributes(self):
        sort_fields, desc = self.get_sort_and_desc()
        result = []
        if sort_fields:
            order_by = None if desc is None else self.__get_order_by(desc)
            fields = sort_fields.lower().split(',')
            for field in fields.copy():
                field = field.strip()
                is_desc = field.startswith('-')
                field = field.replace('-', '', 1) if is_desc else field
                order_details = order_by
                if order_details is None:
                    order_details = self.__get_order_by(is_desc)

                current_result = None
                if field in ['score', '_score', 'best_match', 'best match']:
                    current_result = {'_score': order_details}
                if self.is_concept_document() and field == 'name':
                    current_result = {'_name': order_details}
                if self.is_valid_sort(field):
                    current_result = {field: order_details}
                if current_result is not None:
                    result.append(current_result)

        return result

    def get_fuzzy_search_criterion(self, boost_divide_by=10, expansions=5):
        return CustomESSearch.get_fuzzy_match_criterion(
            search_str=self.get_search_string(decode=False),
            fields=self.get_fuzzy_search_fields(),
            boost_divide_by=boost_divide_by,
            expansions=expansions
        )

    def get_wildcard_search_criterion(self, search_str=None):
        fields = self.get_wildcard_search_fields()
        return CustomESSearch.get_wildcard_match_criterion(
            search_str=search_str or self.get_search_string(),
            fields=fields
        ), fields.keys()

    def get_exact_search_criterion(self):
        match_phrase_field_list = self.document_model.get_match_phrase_attrs()
        match_word_fields_map = self.clean_fields(self.document_model.get_exact_match_attrs())
        fields = match_phrase_field_list + list(match_word_fields_map.keys())
        return CustomESSearch.get_exact_match_criterion(
            self.get_search_string(False, False),
            match_phrase_field_list,
            match_word_fields_map,
        ), fields

    def get_faceted_criterion(self):
        filters = self.get_faceted_filters()

        def get_query(attr, val):
            not_query = val.startswith('!')
            vals = val.replace('!', '', 1).split(',')
            query = Q('match', **{attr: vals.pop().strip('\"').strip('\'')})
            criteria = ~query if not_query else query  # pylint: disable=invalid-unary-operand-type

            for _val in vals:
                query = Q('match', **{attr: _val.strip('\"').strip('\'')})
                if not_query:
                    criteria &= ~query  # pylint: disable=invalid-unary-operand-type
                else:
                    criteria |= query

            return criteria

        if filters:
            first_filter = filters.popitem()
            criterion = get_query(first_filter[0], first_filter[1])
            for field, value in filters.items():
                criterion &= get_query(field, value)

            return criterion

    def get_faceted_filters(self, split=False):
        faceted_filters = {}
        faceted_fields = self.get_faceted_fields()
        query_params = {to_snake_case(k): v for k, v in self.request.query_params.dict().items()}
        for field in faceted_fields:
            if field in query_params:
                query_value = query_params[field]
                faceted_filters[field] = query_value.split(',') if split else query_value
        return faceted_filters

    def get_faceted_fields(self):
        return [field for field, config in get(self, 'es_fields', {}).items() if config.get('facet', False)]

    def get_facet_filters_from_kwargs(self):
        kwargs = self.kwargs
        filters = {}
        is_collection_specified = 'collection' in self.kwargs
        is_user_specified = 'user' in kwargs
        if is_collection_specified:
            filters['collection'] = kwargs['collection']
            filters['collection_owner_url'] = f'/users/{kwargs["user"]}/' if is_user_specified else \
                f'/orgs/{kwargs["org"]}/'
            if 'expansion' in self.kwargs:
                filters['expansion'] = self.kwargs.get('expansion')
        else:
            if is_user_specified:
                filters['ownerType'] = USER_OBJECT_TYPE
                filters['owner'] = kwargs['user']
            if 'org' in kwargs:
                filters['ownerType'] = ORG_OBJECT_TYPE
                filters['owner'] = kwargs['org']
            if 'source' in kwargs:
                filters['source'] = kwargs['source']

        return filters

    def get_kwargs_filters(self):  # pylint: disable=too-many-branches
        filters = self.get_facet_filters_from_kwargs()
        is_source_child_document_model = self.is_source_child_document_model()
        is_version_specified = 'version' in self.kwargs
        is_collection_specified = 'collection' in self.kwargs
        is_source_specified = 'source' in self.kwargs

        if is_version_specified and is_source_specified:
            filters['source_version'] = self.kwargs['version']
        if is_version_specified and is_collection_specified:
            filters['collection_version'] = self.kwargs['version']

        if is_source_child_document_model:
            version = None
            if is_version_specified:
                container_version = self.kwargs['version']
                is_latest_released = container_version == LATEST
                params = {'user__username': self.kwargs.get('user'), 'organization__mnemonic': self.kwargs.get('org')}
                if is_latest_released:
                    if is_source_specified:
                        from core.sources.models import Source
                        version = Source.find_latest_released_version_by(
                            {**params, 'mnemonic': self.kwargs['source']})
                        filters['source_version'] = get(version, 'version')
                    elif is_collection_specified:
                        from core.collections.models import Collection
                        version = Collection.find_latest_released_version_by(
                            {**params, 'mnemonic': self.kwargs['collection']})
                        filters['collection_version'] = get(version, 'version')
                elif is_collection_specified and 'expansion' not in self.kwargs:
                    from core.collections.models import Collection
                    version = Collection.objects.filter(
                        **params, mnemonic=self.kwargs['collection'], version=self.kwargs['version']
                    ).first()

            if is_collection_specified:
                owner_type = filters.pop('ownerType', None)
                owner = filters.pop('owner', None)
                if owner_type == USER_OBJECT_TYPE:
                    filters['collection_owner_url'] = f"/users/{owner}/"
                if owner_type == ORG_OBJECT_TYPE:
                    filters['collection_owner_url'] = f"/orgs/{owner}/"
                if not is_version_specified or self.kwargs['version'] == HEAD:
                    filters['collection_version'] = HEAD
                if 'expansion' in self.kwargs:
                    filters['expansion'] = self.kwargs.get('expansion')
                elif version:
                    filters['expansion'] = get(version, 'expansion.mnemonic', 'NO_EXPANSION')
                filters['collection_url'] = f"{filters['collection_owner_url']}collections/{self.kwargs['collection']}/"
                if is_version_specified and self.kwargs['version'] != HEAD:
                    filters['collection_url'] += f"{self.kwargs['version']}/"
            if is_source_specified and not is_version_specified and not self.should_search_latest_repo():
                filters['source_version'] = HEAD
        return filters

    def get_latest_version_filter_field_for_source_child(self):
        query_latest = self.__should_query_latest_version()
        if query_latest:
            return 'is_in_latest_source_version' if self.should_search_latest_repo() else 'is_latest_version'
        if not self.is_global_scope() and (
                self.kwargs.get('version') == HEAD or not self.kwargs.get('version')
        ) and 'collection' not in self.kwargs:
            return 'is_latest_version'
        return None

    def get_facets(self):
        facets = {}

        if self.facet_class:
            if self.is_user_document():
                return facets

            faceted_search = self.facet_class(  # pylint: disable=not-callable
                self.get_search_string(lower=False),
                _search=self.__get_search_results(ignore_retired_filter=True, sort=False, highlight=False, force=True),
            )
            faceted_search.params(request_timeout=ES_REQUEST_TIMEOUT)
            try:
                s = faceted_search.execute()
                facets = s.facets.to_dict()
            except TransportError as ex:  # pragma: no cover
                raise Http400(detail=get(ex, 'info') or get(ex, 'error') or str(ex)) from ex
        if not get(self.request.user, 'is_authenticated'):
            facets.pop('updatedBy', None)
        if self.should_search_latest_repo() and self.is_source_child_document_model() and 'source_version' in facets:
            facets['source_version'] = [facet for facet in facets['source_version'] if facet[0] != 'HEAD']
        is_global_scope = ('org' not in self.kwargs and 'user' not in self.kwargs and not self.user_is_self)
        if is_global_scope:
            facets.pop('source_version', None)
            facets.pop('collection_version', None)
            facets.pop('expansion', None)
            facets.pop('collection_owner_url', None)
        facets.pop('is_in_latest_source_version', None)
        facets.pop('is_latest_version', None)
        return facets

    def get_extras_searchable_fields_from_query_params(self):
        query_params = self.request.query_params.dict()
        result = {}
        for key, value in query_params.items():
            if key.startswith('extras.') and not key.startswith('extras.exists') and not key.startswith('extras.exact'):
                parts = key.split('extras.')
                value = value.replace('/', '\\/').replace('-', '_')
                result['extras.' + parts[1].replace('.', '__')] = f"*{value}*"

        return result

    def get_extras_exact_fields_from_query_params(self):
        query_params = self.request.query_params.dict()
        result = {}
        for key, value in query_params.items():
            if key.startswith('extras.exact'):
                new_key = key.replace('.exact', '')
                parts = new_key.split('extras.')
                result['extras.' + parts[1].replace('.', '__')] = value.replace('/', '\\/').replace('-', '_')

        return result

    def get_extras_fields_exists_from_query_params(self):
        extras_exists_fields = self.request.query_params.dict().get('extras.exists', None)

        if extras_exists_fields:
            return [field.replace('.', '__') for field in extras_exists_fields.split(',')]

        return []

    def is_user_document(self):
        from core.users.documents import UserProfileDocument
        return self.document_model == UserProfileDocument

    def is_url_registry_document(self):
        from core.url_registry.documents import URLRegistryDocument
        return self.document_model == URLRegistryDocument

    def is_concept_document(self):
        from core.concepts.documents import ConceptDocument
        return self.document_model == ConceptDocument

    def is_owner_document_model(self):
        from core.orgs.documents import OrganizationDocument
        from core.users.documents import UserProfileDocument
        return self.document_model in [UserProfileDocument, OrganizationDocument]

    def is_source_child_document_model(self):
        from core.concepts.documents import ConceptDocument
        from core.mappings.documents import MappingDocument
        from core.concepts.search import ConceptFacetedSearch
        from core.mappings.search import MappingFacetedSearch
        return self.document_model in [
            ConceptDocument, MappingDocument] or self.facet_class in [ConceptFacetedSearch, MappingFacetedSearch]

    def is_concept_container_document_model(self):
        from core.collections.documents import CollectionDocument
        from core.sources.documents import SourceDocument
        return self.document_model in [SourceDocument, CollectionDocument]

    def is_repo_document_model(self):
        from core.repos.documents import RepoDocument
        return self.document_model == RepoDocument

    def is_user_scope(self):
        org = self.kwargs.get('org', None)
        user = self.kwargs.get('user', None)

        request_user = self.request.user

        if request_user.is_authenticated:
            if user:
                return user == request_user.username
            if self.user_is_self:
                return True
            if org:
                return request_user.organizations.filter(mnemonic=org).exists()

        return False

    def get_public_criteria(self):
        criteria = Q('match', public_can_view=True)
        user = self.request.user

        if user.is_authenticated:
            username = user.username
            from core.orgs.documents import OrganizationDocument
            if self.document_model in [OrganizationDocument]:
                criteria |= (Q('match', public_can_view=False) & Q('match', user=username))
            if self.is_concept_container_document_model() or self.is_source_child_document_model():
                criteria |= (Q('match', public_can_view=False) & Q('match', created_by=username))

        return criteria

    def is_global_scope(self):
        return self.kwargs.get('org', None) is None and self.kwargs.get('user', None) is None

    def __should_query_latest_version(self):
        kwargs = {**self.get_faceted_filters(), **self.kwargs}
        collection = kwargs.get('collection', '')
        version = kwargs.get('version', '')
        if not version and not self.is_global_scope() and not collection:
            version = HEAD

        return (not collection or collection.startswith('!')) and (not version or version.startswith('!'))

    def __apply_common_search_filters(self, ignore_retired_filter=False, force=False):
        results = None
        if not force and not self.should_perform_es_search():
            return results

        search_kwargs = {'index': self.document_model.indexes} if get(self.document_model, 'indexes') else {}
        results = self.document_model.search(**search_kwargs)
        default_filters = self.default_filters.copy()
        if self.is_user_document() and self.should_include_inactive():
            default_filters.pop('is_active', None)

        updated_by = self.request.query_params.get(UPDATED_BY_USERNAME_PARAM, None)
        if updated_by:
            results = results.query("terms", updated_by=compact(updated_by.split(',')))
        if self.is_canonical_specified():
            results = results.query(
                'match_phrase',
                _canonical_url=format_url_for_search(self.request.query_params.get(CANONICAL_URL_REQUEST_PARAM))
            )
        if self.is_source_child_document_model():
            latest_attr = self.get_latest_version_filter_field_for_source_child()
            if latest_attr:
                default_filters[latest_attr] = True

        for field, value in default_filters.items():
            results = results.query("match", **{field: value})

        updated_since = parse_updated_since_param(self.request.query_params)
        if updated_since:
            results = results.query('range', last_update={"gte": updated_since})

        if not ignore_retired_filter and self._should_exclude_retired_from_search_results():
            results = results.query('match', retired=False)

        include_private = self._should_include_private()
        if not include_private:
            results = results.query(self.get_public_criteria())

        faceted_criterion = self.get_faceted_criterion()
        if faceted_criterion:
            results = results.query(faceted_criterion)
        return results

    def is_canonical_specified(self):
        return (
                       self.is_concept_container_document_model() or self.is_repo_document_model()
               ) and self.request.query_params.get(CANONICAL_URL_REQUEST_PARAM, None)

    def __get_fuzzy_search_results(
            self, source_versions=None, other_filters=None, sort=True
    ):
        results = self.__apply_common_search_filters()
        if results is None:
            return results

        for key, value in (other_filters or {}).items():
            results = results.query('match', **{key: value})

        if source_versions:
            results = results.query(
                self.__get_source_versions_es_criterion(source_versions)
            )
        results = results.query(self.get_fuzzy_search_criterion())

        min_score = self.request.query_params.get('min_score') or None
        if min_score:
            results = results.extra(min_score=float(min_score))

        if sort:
            results = results.sort(*self._get_sort_attribute())

        if self.request.query_params.get(INCLUDE_SEARCH_META_PARAM) in get_truthy_values():
            results = results.highlight(
                *self.clean_fields_for_highlight(set(compact(self.get_wildcard_search_fields().keys()))))

        return results

    def __get_search_aggregations(
            self, source_versions=None, other_filters=None
    ):
        results = self.__get_fuzzy_search_results(
            source_versions=source_versions, other_filters=other_filters, sort=False
        ) if self.is_fuzzy_search else self.__get_search_results()

        results = results.extra(size=0)
        search = CustomESSearch(results)
        search.apply_aggregation_score_stats()
        search.apply_aggregation_score_histogram()
        return search

    def __get_source_versions_es_criterion(self, source_versions):
        criterion = None
        for source_version in (source_versions or []):
            criteria = self.__get_source_version_es_criteria(source_version)
            if criterion is None:
                criterion = criteria
            else:
                criterion |= criteria
        return criterion or Q()

    @staticmethod
    def __get_source_version_es_criteria(source_version):
        criteria = Q('match', source_version=source_version.version)
        criteria &= Q('match', source=source_version.mnemonic)
        criteria &= Q('match', owner=source_version.parent.mnemonic)
        criteria &= Q('match', owner_type=source_version.parent.resource_type)
        return criteria

    def __get_search_results(self, ignore_retired_filter=False, sort=True, highlight=True, force=False):  # pylint: disable=too-many-branches,too-many-locals,too-many-statements
        results = self.__apply_common_search_filters(ignore_retired_filter, force)
        if results is None:
            return results

        exclude_fuzzy = self.request.query_params.get(EXCLUDE_FUZZY_SEARCH_PARAM) in TRUTHY
        exclude_wildcard = self.request.query_params.get(EXCLUDE_WILDCARD_SEARCH_PARAM) in TRUTHY

        extras_fields = self.get_extras_searchable_fields_from_query_params()
        extras_fields_exact = self.get_extras_exact_fields_from_query_params()
        extras_fields_exists = self.get_extras_fields_exists_from_query_params()
        criterion, fields = self.get_exact_search_criterion()

        if not exclude_wildcard:
            wildcard_search_criterion, wildcard_search_fields = self.get_wildcard_search_criterion()
            criterion |= wildcard_search_criterion
            fields += wildcard_search_fields
        if not exclude_fuzzy:
            criterion |= self.get_fuzzy_search_criterion(boost_divide_by=10000, expansions=2)
        results = results.query(criterion)

        must_not_have_criterion = self.get_mandatory_exclude_words_criteria()
        must_have_criterion = self.get_mandatory_words_criteria()
        results = results.filter(must_have_criterion) if must_have_criterion is not None else results
        results = results.filter(~must_not_have_criterion) if must_not_have_criterion is not None else results  # pylint: disable=invalid-unary-operand-type

        if extras_fields:
            fields += list(extras_fields.keys())
            for field, value in extras_fields.items():
                results = results.filter("query_string", query=value, fields=[field])
        if extras_fields_exists:
            fields += list(extras_fields_exists)
            for field in extras_fields_exists:
                results = results.query("exists", field=f"extras.{field}")
        if extras_fields_exact:
            fields += list(extras_fields_exact.keys())
            for field, value in extras_fields_exact.items():
                results = results.query("match", **{field: value}, _expand__to_dot=False)

        user = self.request.user
        is_authenticated = user.is_authenticated
        username = user.username

        is_members_view = self.get_view_name() in ['Organization Collection List', 'Organization Source List',
                                                   'Organization Repo List', 'Organization Url Registry List']
        if self.is_owner_document_model():
            kwargs_filters = self.kwargs.copy()
            if self.user_is_self and is_authenticated:
                kwargs_filters.pop('user_is_self', None)
                kwargs_filters['user'] = username
        else:
            kwargs_filters = self.get_kwargs_filters()
            if is_members_view:
                kwargs_filters['ownerType'] = 'Organization'
                kwargs_filters['owner'] = list(
                    user.organizations.values_list('mnemonic', flat=True)) or ['UNKNOWN-ORG-DUMMY']
            elif self.user_is_self and is_authenticated:
                kwargs_filters['ownerType'] = 'User'
                kwargs_filters['owner'] = username

        if self.is_url_registry_document() and not is_members_view:
            kwargs_filters = self.kwargs.copy()
            if self.user_is_self and is_authenticated:
                kwargs_filters.pop('user_is_self', None)
                kwargs_filters['ownerType'] = 'User'
                kwargs_filters['owner'] = username
            elif not kwargs_filters:
                kwargs_filters['ownerUrl'] = '/'
            else:
                if 'org' in kwargs_filters:
                    kwargs_filters['ownerType'] = 'Organization'
                    kwargs_filters['owner'] = kwargs_filters.pop('org')
                elif 'user' in kwargs_filters:
                    kwargs_filters['ownerType'] = 'User'
                    kwargs_filters['owner'] = kwargs_filters.pop('user')

        for key, value in kwargs_filters.items():
            attr = to_snake_case(key)
            if isinstance(value, list):
                criteria = Q('match', **{attr: get(value, '0')})
                for val in value[1:]:
                    criteria |= Q('match', **{attr: val})
                results = results.query(criteria)
            else:
                results = results.query('match', **{attr: value})

        if highlight and self.request.query_params.get(INCLUDE_SEARCH_META_PARAM) in get_truthy_values():
            results = results.highlight(*self.clean_fields_for_highlight(fields))
        return results.sort(*self._get_sort_attribute()) if sort else results

    def get_mandatory_words_criteria(self):
        criterion = None
        for must_have in CustomESSearch.get_must_haves(self.get_raw_search_string()):
            criteria, _ = self.get_wildcard_search_criterion(f"{must_have}*")
            criterion = criteria if criterion is None else criterion & criteria
        return criterion

    def get_mandatory_exclude_words_criteria(self):
        criterion = None
        for must_not_have in CustomESSearch.get_must_not_haves(self.get_raw_search_string()):
            criteria, _ = self.get_wildcard_search_criterion(f"{must_not_have}*")
            criterion = criteria if criterion is None else criterion | criteria
        return criterion

    @staticmethod
    def clean_fields_for_highlight(fields):
        return [field for field in set(compact(fields)) if not field.startswith('_')]

    def _get_sort_attribute(self):
        return self.get_sort_attributes() or [{'_score': {'order': 'desc'}}]

    def get_wildcard_search_fields(self):
        return self.clean_fields(self.document_model.get_wildcard_search_attrs() or {})

    def get_fuzzy_search_fields(self):
        return self.document_model.get_fuzzy_search_attrs() or {}

    def __get_queryset_from_search_results(self, search_results):
        offset = max(to_int(self.request.GET.get('offset'), 0), 0)
        self.limit = int(self.limit) or LIST_DEFAULT_LIMIT
        page = max(to_int(self.request.GET.get('page'), 1), 1)
        start = offset or (page - 1) * self.limit
        end = start + self.limit
        try:
            search_results = search_results.params(request_timeout=ES_REQUEST_TIMEOUT)
            es_search = CustomESSearch(search_results[start:end], self.document_model)
            es_search.to_queryset()
            self.total_count = es_search.total - offset
            return es_search.queryset, es_search.scores, es_search.max_score, es_search.highlights
        except RequestError as ex:  # pragma: no cover
            if get(ex, 'info.error.caused_by.reason', '').startswith('Result window is too large'):
                raise Http400(detail='Only 10000 results are available. Please apply additional filters'
                                     ' or fine tune your query to get more accurate results.') from ex
            raise ex
        except TransportError as ex:  # pragma: no cover
            raise Http400(detail=get(ex, 'info') or get(ex, 'error') or str(ex)) from ex

    def get_search_results_qs(self):
        return self.__get_queryset_from_search_results(self.__get_search_results())

    def get_fuzzy_search_results_qs(
            self, source_versions=None, other_filters=None
    ):
        return self.__get_queryset_from_search_results(self.__get_fuzzy_search_results(source_versions, other_filters))

    def get_search_stats(
            self, source_versions=None, other_filters=None
    ):
        return self.__get_search_aggregations(
            source_versions, other_filters
        ).get_aggregations(self.is_verbose(), self.is_raw())

    def should_perform_es_search(self):
        return (
                self.is_only_searchable or
                bool(self.get_search_string()) or
                self.has_searchable_extras_fields() or
                bool(self.get_faceted_filters())
        ) or (SEARCH_PARAM in self.request.query_params.dict() and self.should_search_latest_repo())

    def should_search_latest_repo(self):
        return self.is_source_child_document_model() and (
                'version' not in self.kwargs and 'collection' not in self.kwargs
        ) and self.is_latest_repo_search_header_present()

    def has_searchable_extras_fields(self):
        return bool(
            self.get_extras_searchable_fields_from_query_params()
        ) or bool(
            self.get_extras_fields_exists_from_query_params()
        ) or bool(
            self.get_extras_exact_fields_from_query_params()
        )


class SourceChildCommonBaseView(BaseAPIView):
    lookup_field = None
    model = None
    queryset = None
    params = None
    document_model = None
    es_fields = {}
    pk_field = 'mnemonic'
    permission_classes = (CanViewParentDictionary, )
    is_searchable = True
    default_filters = {}

    def initial(self, request, *args, **kwargs):
        super().initial(request, *args, **kwargs)
        self.__set_params()

    def verify_scope(self):
        has_parent_scope = self.has_parent_scope()
        has_no_kwargs = self.has_no_kwargs()
        if not self.user_is_self:
            if has_no_kwargs:
                if self.request.method not in ['GET', 'HEAD']:
                    raise Http404()
            elif not has_parent_scope:
                raise Http404()

    def __get_params(self):
        kwargs = self.kwargs.copy()
        if self.user_is_self and self.request.user.is_authenticated:
            kwargs['user'] = self.request.user.username

        query_params = self.request.query_params.dict().copy()
        kwargs.update(query_params)
        return compact_dict_by_values(kwargs)

    def __set_params(self):
        self.params = self.__get_params()
        if self.params:
            self.limit = to_int(
                CSV_DEFAULT_LIMIT if self.params.get('csv') else self.params.get(LIMIT_PARAM),
                LIST_DEFAULT_LIMIT
            )


class SourceChildExtrasBaseView:
    default_qs_sort_attr = '-created_at'

    def get_object(self):
        queryset = self.get_queryset()

        if 'concept_version' in self.kwargs or 'mapping_version' in self.kwargs:
            instance = queryset.first()
        else:
            instance = queryset.filter(is_latest_version=True).first()

        if not instance:
            raise Http404()

        self.check_object_permissions(self.request, instance)

        return instance

    def get_permissions(self):
        if self.request.method in ['GET', 'HEAD']:
            return [CanViewParentDictionary()]

        return [CanEditParentDictionary()]


class SourceChildExtrasView(SourceChildExtrasBaseView, ListAPIView):
    def list(self, request, *args, **kwargs):
        return Response(get(self.get_object(), 'extras', {}))


class SourceChildExtraRetrieveUpdateDestroyView(SourceChildExtrasBaseView, RetrieveUpdateDestroyAPIView):
    def retrieve(self, request, *args, **kwargs):
        key = kwargs.get('extra')
        instance = self.get_object()
        extras = get(instance, 'extras', {})
        if key in extras:
            return Response({key: extras[key]})
        return Response({'detail': NOT_FOUND}, status=status.HTTP_404_NOT_FOUND)

    def update(self, request, **kwargs):  # pylint: disable=arguments-differ
        key = kwargs.get('extra')
        value = request.data.get(key)
        if not value:
            return Response([MUST_SPECIFY_EXTRA_PARAM_IN_BODY.format(key)], status=status.HTTP_400_BAD_REQUEST)

        new_version = self.get_object().clone()
        new_version.extras[key] = value
        new_version.comment = f'Updated extras: {key}={value}.'
        errors = new_version.save_as_new_version(request.user)
        if errors:
            return Response(errors, status=status.HTTP_400_BAD_REQUEST)
        return Response({key: value})

    def delete(self, request, *args, **kwargs):
        key = kwargs.get('extra')
        new_version = self.get_object().clone()
        if key in new_version.extras:
            del new_version.extras[key]
            new_version.comment = f'Deleted extra {key}.'
            errors = new_version.save_as_new_version(request.user)
            if errors:
                return Response(errors, status=status.HTTP_400_BAD_REQUEST)
            return Response(status=status.HTTP_204_NO_CONTENT)
        return Response({'detail': NOT_FOUND}, status=status.HTTP_404_NOT_FOUND)


class APIVersionView(APIView):  # pragma: no cover
    permission_classes = (AllowAny,)
    swagger_schema = None

    @staticmethod
    def get(_):
        return Response(__version__)


class ChangeLogView(APIView):  # pragma: no cover
    permission_classes = (AllowAny, )
    swagger_schema = None

    @staticmethod
    def get(_):
        resp = requests.get('https://raw.githubusercontent.com/OpenConceptLab/oclapi2/master/changelog.md')
        return HttpResponse(markdown.markdown(resp.text), content_type="text/html")


class RootView(BaseAPIView):  # pragma: no cover
    permission_classes = (AllowAny,)
    serializer_class = RootSerializer

    def get(self, _):
        from core.urls import urlpatterns
        data = {'version': __version__, 'routes': {}}
        for pattern in urlpatterns:
            name = getattr(pattern, 'name', None) or getattr(pattern, 'app_name', None)
            if name in ['admin']:
                continue
            route = str(pattern.pattern)
            if isinstance(route, str):
                if any(route.startswith(path) for path in ['admin/', 'manage/bulkimport/', 'oidc/']):
                    continue
                if route.startswith('^\\'):
                    route = route.replace('^\\', '')
            if route and name is None:
                name = route.split('/', maxsplit=1)[0] + '_urls'
                if name == 'user_urls':
                    name = 'current_user_urls'
            data['routes'][name] = self.get_host_url() + '/' + route

        data['routes'].pop('root')

        return Response(data)


class BaseLogoView:
    def post(self, request, *args, **kwargs):  # pylint: disable=unused-argument
        data = request.data
        obj = self.get_object()
        obj.upload_base64_logo(data.get('base64'), 'logo.png')

        return Response(self.get_serializer_class()(obj).data, status=status.HTTP_200_OK)


class FeedbackView(APIView):  # pragma: no cover
    permission_classes = (AllowAny, )

    @staticmethod
    @swagger_auto_schema(request_body=openapi.Schema(
        type=openapi.TYPE_OBJECT,
        properties={
            'description': openapi.Schema(type=openapi.TYPE_STRING, description='Feedback/Suggestion/Complaint'),
            'url': openapi.Schema(type=openapi.TYPE_STRING, description='Specific URL to point'),
        }
    ))
    def post(request):
        message = request.data.get('description', '') or ''
        url = request.data.get('url', False)
        name = request.data.get('name', None)
        email = request.data.get('email', None)

        if not message and not url:
            return Response(status=status.HTTP_400_BAD_REQUEST)

        if url:
            message += '\n\n' + 'URL: ' + url

        user = request.user

        if user.is_authenticated:
            username = user.username
            email = user.email
        else:
            username = name or 'Guest'
            email = email or None

        message += '\n\n' + 'Reported By: ' + username
        subject = f"[{settings.ENV.upper()}] [FEEDBACK] From: {username}"

        mail = EmailMessage(
            subject=subject,
            body=message,
            from_email=settings.DEFAULT_FROM_EMAIL,
            to=[settings.COMMUNITY_EMAIL],
            cc=[email] if email else [],
        )

        image = request.data.get('image', False)

        if image:
            ext, img_data = image.split(';base64,')
            extension = ext.split('/')[-1]
            image_name = 'feedback.' + extension

            img = MIMEImage(base64.b64decode(img_data), extension)
            img.add_header("Content-Disposition", "inline", filename=image_name)
            mail.attach(img)

        mail.send()

        return Response(status=status.HTTP_200_OK)


class ConceptContainerExtraRetrieveUpdateDestroyView(RetrieveUpdateDestroyAPIView):
    def retrieve(self, request, *args, **kwargs):
        key = kwargs.get('extra')
        instance = self.get_object()
        extras = get(instance, 'extras', {})
        if key in extras:
            return Response({key: extras[key]})

        return Response({'detail': NOT_FOUND}, status=status.HTTP_404_NOT_FOUND)

    def update(self, request, **kwargs):  # pylint: disable=arguments-differ
        key = kwargs.get('extra')
        value = request.data.get(key)
        if not value:
            return Response([MUST_SPECIFY_EXTRA_PARAM_IN_BODY.format(key)], status=status.HTTP_400_BAD_REQUEST)

        instance = self.get_object()
        instance.extras = get(instance, 'extras', {})
        instance.extras[key] = value
        instance.comment = f'Updated extras: {key}={value}.'
        instance.save()
        instance.set_checksums()
        return Response({key: value})

    def delete(self, request, *args, **kwargs):
        key = kwargs.get('extra')
        instance = self.get_object()
        instance.extras = get(instance, 'extras', {})
        if key in instance.extras:
            del instance.extras[key]
            instance.comment = f'Deleted extra {key}.'
            instance.save()
            instance.set_checksums()
            return Response(status=status.HTTP_204_NO_CONTENT)

        return Response({'detail': NOT_FOUND}, status=status.HTTP_404_NOT_FOUND)


class AbstractChecksumView(APIView):
    permission_classes = (IsAuthenticated,)
    smart = False

    @swagger_auto_schema(
        manual_parameters=[all_resource_query_param],
        request_body=openapi.Schema(
            type=openapi.TYPE_OBJECT,
            description='Data to generate checksum',
        ),
        responses={
            200: openapi.Response(
                'MD5 checksum of the request body for a resource',
                openapi.Schema(type=openapi.TYPE_STRING),
            )
        },
    )
    def post(self, request):
        resource = request.query_params.get('resource')
        data = request.data
        if not resource or not data:
            return Response({'error': 'resource and data are both required.'}, status=status.HTTP_400_BAD_REQUEST)
<<<<<<< HEAD

        klass = get_resource_class_from_resource_name(resource)

        if not klass:
            return Response({'error': 'Invalid resource.'}, status=status.HTTP_400_BAD_REQUEST)

        method = 'get_smart_checksum_fields_for_resource' if self.smart else 'get_standard_checksum_fields_for_resource'
        func = get(klass, method)

        if not func:
            return Response(
                {'error': 'Checksums for this resource is not yet implemented.'}, status=status.HTTP_400_BAD_REQUEST)

        return Response(klass.generate_checksum_from_many([func(_data) for _data in flatten([data])]))


class StandardChecksumView(AbstractChecksumView):
    smart = False


class SmartChecksumView(AbstractChecksumView):
    smart = True
=======
>>>>>>> bc4d56c8

        klass = get_resource_class_from_resource_name(resource)

        if not klass:
            return Response({'error': 'Invalid resource.'}, status=status.HTTP_400_BAD_REQUEST)

<<<<<<< HEAD
    def perform_task(self, task_func, task_args, queue='default', is_default_async=False):
        is_async = is_default_async or self.is_async_requested()
        if self.is_inline_requested() or (get(settings, 'TEST_MODE', False) and not is_async):
            result = task_func(*task_args)
        else:
            try:
                task = task_func.apply_async(
                    task_args, task_id=get_user_specific_task_id(queue, self.request.user.username)
                )
            except AlreadyQueued:
                return Response({'detail': 'Already Queued'}, status=status.HTTP_409_CONFLICT)
            if is_async:
                return self.task_response(task, queue)

            result = wait_until_task_complete(task.task_id, 15)
            if result == TASK_NOT_COMPLETED:
                return self.task_response(task, queue)

        return result
=======
        method = 'get_smart_checksum_fields_for_resource' if self.smart else 'get_standard_checksum_fields_for_resource'
        func = get(klass, method)

        if not func:
            return Response(
                {'error': 'Checksums for this resource is not yet implemented.'}, status=status.HTTP_400_BAD_REQUEST)

        return Response(klass.generate_checksum_from_many([func(_data) for _data in flatten([data])]))


class StandardChecksumView(AbstractChecksumView):
    smart = False


class SmartChecksumView(AbstractChecksumView):
    smart = True
>>>>>>> bc4d56c8
<|MERGE_RESOLUTION|>--- conflicted
+++ resolved
@@ -30,11 +30,7 @@
 from core.common.serializers import RootSerializer
 from core.common.swagger_parameters import all_resource_query_param
 from core.common.utils import compact_dict_by_values, to_snake_case, parse_updated_since_param, \
-<<<<<<< HEAD
-    to_int, get_user_specific_task_id, get_falsy_values, get_truthy_values, get_resource_class_from_resource_name, \
-=======
     to_int, get_falsy_values, get_truthy_values, get_resource_class_from_resource_name, \
->>>>>>> bc4d56c8
     format_url_for_search
 from core.concepts.permissions import CanViewParentDictionary, CanEditParentDictionary
 from core.orgs.constants import ORG_OBJECT_TYPE
@@ -1110,7 +1106,6 @@
         data = request.data
         if not resource or not data:
             return Response({'error': 'resource and data are both required.'}, status=status.HTTP_400_BAD_REQUEST)
-<<<<<<< HEAD
 
         klass = get_resource_class_from_resource_name(resource)
 
@@ -1132,50 +1127,4 @@
 
 
 class SmartChecksumView(AbstractChecksumView):
-    smart = True
-=======
->>>>>>> bc4d56c8
-
-        klass = get_resource_class_from_resource_name(resource)
-
-        if not klass:
-            return Response({'error': 'Invalid resource.'}, status=status.HTTP_400_BAD_REQUEST)
-
-<<<<<<< HEAD
-    def perform_task(self, task_func, task_args, queue='default', is_default_async=False):
-        is_async = is_default_async or self.is_async_requested()
-        if self.is_inline_requested() or (get(settings, 'TEST_MODE', False) and not is_async):
-            result = task_func(*task_args)
-        else:
-            try:
-                task = task_func.apply_async(
-                    task_args, task_id=get_user_specific_task_id(queue, self.request.user.username)
-                )
-            except AlreadyQueued:
-                return Response({'detail': 'Already Queued'}, status=status.HTTP_409_CONFLICT)
-            if is_async:
-                return self.task_response(task, queue)
-
-            result = wait_until_task_complete(task.task_id, 15)
-            if result == TASK_NOT_COMPLETED:
-                return self.task_response(task, queue)
-
-        return result
-=======
-        method = 'get_smart_checksum_fields_for_resource' if self.smart else 'get_standard_checksum_fields_for_resource'
-        func = get(klass, method)
-
-        if not func:
-            return Response(
-                {'error': 'Checksums for this resource is not yet implemented.'}, status=status.HTTP_400_BAD_REQUEST)
-
-        return Response(klass.generate_checksum_from_many([func(_data) for _data in flatten([data])]))
-
-
-class StandardChecksumView(AbstractChecksumView):
-    smart = False
-
-
-class SmartChecksumView(AbstractChecksumView):
-    smart = True
->>>>>>> bc4d56c8
+    smart = True
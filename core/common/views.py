import base64
from email.mime.image import MIMEImage

import markdown
import requests
from celery_once import AlreadyQueued
from django.conf import settings
from django.core.mail import EmailMessage
from django.http import Http404, HttpResponse
from django.shortcuts import get_object_or_404
from drf_yasg import openapi
from drf_yasg.utils import swagger_auto_schema
from elasticsearch import RequestError, TransportError
from elasticsearch_dsl import Q
from pydash import get, compact
from rest_framework import response, generics, status
from rest_framework.generics import ListAPIView, RetrieveUpdateDestroyAPIView
<<<<<<< HEAD
from rest_framework.permissions import AllowAny, IsAuthenticated, IsAdminUser
=======
from rest_framework.permissions import AllowAny, IsAuthenticated
>>>>>>> 6d5b119e
from rest_framework.response import Response
from rest_framework.views import APIView

from core import __version__
from core.common.checksums import Checksum
from core.common.constants import SEARCH_PARAM, LIST_DEFAULT_LIMIT, CSV_DEFAULT_LIMIT, \
    LIMIT_PARAM, NOT_FOUND, MUST_SPECIFY_EXTRA_PARAM_IN_BODY, INCLUDE_RETIRED_PARAM, VERBOSE_PARAM, HEAD, LATEST, \
    BRIEF_PARAM, ES_REQUEST_TIMEOUT, INCLUDE_INACTIVE, FHIR_LIMIT_PARAM, RAW_PARAM, SEARCH_MAP_CODES_PARAM, \
    INCLUDE_SEARCH_META_PARAM, EXCLUDE_FUZZY_SEARCH_PARAM, EXCLUDE_WILDCARD_SEARCH_PARAM
from core.common.exceptions import Http400
from core.common.mixins import PathWalkerMixin
from core.common.search import CustomESSearch
from core.common.serializers import RootSerializer
<<<<<<< HEAD
from core.common.utils import compact_dict_by_values, to_snake_case, to_camel_case, parse_updated_since_param, \
=======
from core.common.utils import compact_dict_by_values, to_snake_case, parse_updated_since_param, \
>>>>>>> 6d5b119e
    to_int, get_user_specific_task_id, get_falsy_values, get_truthy_values
from core.concepts.permissions import CanViewParentDictionary, CanEditParentDictionary
from core.orgs.constants import ORG_OBJECT_TYPE
from core.tasks.constants import TASK_NOT_COMPLETED
from core.tasks.utils import wait_until_task_complete
from core.users.constants import USER_OBJECT_TYPE

TRUTHY = get_truthy_values()


class BaseAPIView(generics.GenericAPIView, PathWalkerMixin):
    """
    An extension of generics.GenericAPIView that:
    1. Adds a hook for a post-initialize step
    2. De-couples the lookup field name (in the URL) from the "filter by" field name (in the queryset)
    3. Performs a soft delete on destroy()
    """
    pk_field = 'mnemonic'
    user_is_self = False
    is_searchable = False
    limit = LIST_DEFAULT_LIMIT
    default_filters = {}
    sort_asc_param = 'sortAsc'
    sort_desc_param = 'sortDesc'
    sort_param = 'sort'
    default_qs_sort_attr = '-updated_at'
    facet_class = None
    total_count = 0

    def has_no_kwargs(self):
        return len(self.kwargs.values()) == 0

    def has_owner_scope(self):
        kwargs = self.kwargs.keys()
        return 'org' in kwargs or 'user' in kwargs

    def has_concept_container_scope(self):
        kwargs = self.kwargs.keys()
        return 'source' in kwargs or 'collection' in kwargs

    def has_parent_scope(self):
        return self.has_owner_scope() and self.has_concept_container_scope()

    def _should_exclude_retired_from_search_results(self):
        if self.is_owner_document_model() or 'expansion' in self.kwargs:
            return False

        params = get(self, 'params') or self.request.query_params.dict()
        include_retired = params.get('retired', None) in TRUTHY or params.get(INCLUDE_RETIRED_PARAM, None) in TRUTHY
        return not include_retired

    def should_include_inactive(self):
        return self.request.query_params.get(INCLUDE_INACTIVE) in TRUTHY

    def _should_include_private(self):
        return self.is_user_document() or self.request.user.is_staff or self.is_user_scope()

    def is_verbose(self):
        return self.request.query_params.get(VERBOSE_PARAM, False) in TRUTHY

    def is_raw(self):
        return self.request.query_params.get(RAW_PARAM, False) in TRUTHY

    def is_brief(self):
        return self.request.query_params.get(BRIEF_PARAM, False) in TRUTHY

    def is_hard_delete_requested(self):
        return self.request.query_params.get('hardDelete', None) in TRUTHY

    def is_async_requested(self):
        return self.request.query_params.get('async', None) in TRUTHY

    def is_inline_requested(self):
        return self.request.query_params.get('inline', None) in TRUTHY

    def verify_scope(self):
        pass

    def initial(self, request, *args, **kwargs):
        super().initial(request, *args, **kwargs)
        self.initialize(request, request.path_info, **kwargs)
        self.verify_scope()

    def initialize(self, request, path_info_segment, **kwargs):  # pylint: disable=unused-argument
        self.user_is_self = kwargs.pop('user_is_self', False)
        if self.user_is_self and self.request.user.is_anonymous:
            raise Http404()

        params = request.query_params.dict()
        self.limit = params.get(LIMIT_PARAM, None) or params.get(FHIR_LIMIT_PARAM, None) or LIST_DEFAULT_LIMIT

    def get_object(self, queryset=None):  # pylint: disable=arguments-differ
        # Determine the base queryset to use.
        if queryset is None:
            queryset = self.filter_queryset(self.get_queryset())
        else:
            pass  # Deprecation warning

        # Perform the lookup filtering.
        lookup = self.kwargs.get(self.lookup_field, None)
        filter_kwargs = {self.pk_field: lookup}
        obj = get_object_or_404(queryset, **filter_kwargs)

        # May raise a permission denied
        self.check_object_permissions(self.request, obj)

        return obj

    def destroy(self, request, *args, **kwargs):  # pylint: disable=unused-argument
        obj = self.get_object()
        obj.soft_delete()
        return response.Response(status=status.HTTP_204_NO_CONTENT)

    def get_host_url(self):
        return self.request.META['wsgi.url_scheme'] + '://' + self.request.get_host()

    def filter_queryset(self, queryset=None):
        if self.is_searchable and self.should_perform_es_search():
            if self.is_fuzzy_search:
                queryset, self._scores, self._max_score, self._highlights = self.get_fuzzy_search_results_qs(
                    self._source_versions, self._extra_filters)
            else:
                queryset, self._scores, self._max_score, self._highlights = self.get_search_results_qs()
            return queryset

        if queryset is None:
            queryset = self.get_queryset()

        _queryset = super().filter_queryset(queryset)

        if self.default_qs_sort_attr:
            if isinstance(self.default_qs_sort_attr, str):
                _queryset = _queryset.order_by(self.default_qs_sort_attr)
            elif isinstance(self.default_qs_sort_attr, list):
                _queryset = _queryset.order_by(*self.default_qs_sort_attr)
        return _queryset

    def get_sort_and_desc(self):
        query_params = self.request.query_params.dict()

        sort_fields = query_params.get(self.sort_desc_param)
        if sort_fields is not None:
            return sort_fields, True

        sort_fields = query_params.get(self.sort_asc_param)
        if sort_fields is not None:
            return sort_fields, False

        sort_fields = query_params.get(self.sort_param)
        if sort_fields is not None:
            return sort_fields, None

        return None, None

    def is_valid_sort(self, field):
        if not self.es_fields or not field:
            return False
        if field in self.es_fields:
            attrs = self.es_fields[field]
            return attrs.get('sortable', False)

        return False

<<<<<<< HEAD
    def is_exact_match_on(self):
        return self.request.query_params.dict().get(self.exact_match, None) == 'on'

=======
>>>>>>> 6d5b119e
    def clean_fields(self, fields):
        if self.is_concept_document() and self.request.query_params.get(SEARCH_MAP_CODES_PARAM) in get_falsy_values():
            if isinstance(fields, dict):
                fields = {key: value for key, value in fields.items() if not key.endswith('map_codes')}
            elif isinstance(fields, list):
                fields = [field for field in fields if not field.endswith('map_codes')]
        return fields

    def get_search_string(self, lower=True, decode=True):
<<<<<<< HEAD
        search_str = self.request.query_params.dict().get(SEARCH_PARAM, '').strip()
        return CustomESSearch.get_search_string(search_str, lower=lower, decode=decode)

    @property
    def is_fuzzy_search(self):
        return self.request.query_params.dict().get('fuzzy', None) in TRUTHY
=======
        search_str = self.get_raw_search_string().replace('"', '').replace("'", "")
        return CustomESSearch.get_search_string(search_str, lower=lower, decode=decode)

    def get_raw_search_string(self):
        return self.request.query_params.dict().get(SEARCH_PARAM, '').strip()

    def get_search_must_haves(self):
        return CustomESSearch.get_must_haves(self.get_raw_search_string())

    def get_search_must_not_haves(self):
        return CustomESSearch.get_must_not_haves(self.get_raw_search_string())

    @property
    def is_fuzzy_search(self):
        return self.request.query_params.dict().get('fuzzy', None) in get_truthy_values()
>>>>>>> 6d5b119e

    def get_wildcard_search_string(self, _str):
        return CustomESSearch.get_wildcard_search_string(_str or self.get_search_string())

    @staticmethod
    def __get_order_by(is_desc):
        return {'order': 'desc' if is_desc else 'asc'}

    def get_sort_attributes(self):
        sort_fields, desc = self.get_sort_and_desc()
        result = []
        if sort_fields:
            order_by = None if desc is None else self.__get_order_by(desc)
            fields = sort_fields.lower().split(',')
            for field in fields.copy():
                field = field.strip()
                is_desc = field.startswith('-')
                field = field.replace('-', '', 1) if is_desc else field
                order_details = order_by
                if order_details is None:
                    order_details = self.__get_order_by(is_desc)

                current_result = None
                if field in ['score', '_score', 'best_match', 'best match']:
                    current_result = {'_score': order_details}
                if self.is_concept_document() and field == 'name':
                    current_result = {'_name': order_details}
                if self.is_valid_sort(field):
                    current_result = {field: order_details}
                if current_result is not None:
                    result.append(current_result)

        return result

    def get_fuzzy_search_criterion(self, boost_divide_by=10, expansions=5):
        return CustomESSearch.get_fuzzy_match_criterion(
            search_str=self.get_search_string(decode=False),
            fields=self.get_fuzzy_search_fields(),
            boost_divide_by=boost_divide_by,
            expansions=expansions
        )

<<<<<<< HEAD
    def get_wildcard_search_criterion(self):
        fields = self.get_wildcard_search_fields()
        return CustomESSearch.get_wildcard_match_criterion(
            search_str=self.get_search_string(),
=======
    def get_wildcard_search_criterion(self, search_str=None):
        fields = self.get_wildcard_search_fields()
        return CustomESSearch.get_wildcard_match_criterion(
            search_str=search_str or self.get_search_string(),
>>>>>>> 6d5b119e
            fields=fields
        ), fields.keys()

    def get_exact_search_criterion(self):
        match_phrase_field_list = self.document_model.get_match_phrase_attrs()
        match_word_fields_map = self.clean_fields(self.document_model.get_exact_match_attrs())
        fields = match_phrase_field_list + list(match_word_fields_map.keys())
        return CustomESSearch.get_exact_match_criterion(
            self.get_search_string(False, False),
            match_phrase_field_list,
            match_word_fields_map,
        ), fields

    def get_faceted_criterion(self):
        filters = self.get_faceted_filters()

        def get_query(attr, val):
            not_query = val.startswith('!')
            vals = val.replace('!', '', 1).split(',')
            query = Q('match', **{attr: vals.pop().strip('\"').strip('\'')})
            criteria = ~query if not_query else query  # pylint: disable=invalid-unary-operand-type

            for _val in vals:
                query = Q('match', **{attr: _val.strip('\"').strip('\'')})
                if not_query:
                    criteria &= ~query  # pylint: disable=invalid-unary-operand-type
                else:
                    criteria |= query

            return criteria

        if filters:
            first_filter = filters.popitem()
            criterion = get_query(first_filter[0], first_filter[1])
            for field, value in filters.items():
                criterion &= get_query(field, value)

            return criterion

    def get_faceted_filters(self, split=False):
        faceted_filters = {}
        faceted_fields = self.get_faceted_fields()
        query_params = {to_snake_case(k): v for k, v in self.request.query_params.dict().items()}
        for field in faceted_fields:
            if field in query_params:
                query_value = query_params[field]
                faceted_filters[field] = query_value.split(',') if split else query_value
        return faceted_filters

    def get_faceted_fields(self):
        return [field for field, config in get(self, 'es_fields', {}).items() if config.get('facet', False)]

    def get_facet_filters_from_kwargs(self):
        kwargs = self.kwargs
        filters = {}
        is_collection_specified = 'collection' in self.kwargs
        is_user_specified = 'user' in kwargs
        if is_collection_specified:
            filters['collection'] = kwargs['collection']
            filters['collection_owner_url'] = f'/users/{kwargs["user"]}/' if is_user_specified else \
                f'/orgs/{kwargs["org"]}/'
            if 'expansion' in self.kwargs:
                filters['expansion'] = self.kwargs.get('expansion')
        else:
            if is_user_specified:
                filters['ownerType'] = USER_OBJECT_TYPE
                filters['owner'] = kwargs['user']
            if 'org' in kwargs:
                filters['ownerType'] = ORG_OBJECT_TYPE
                filters['owner'] = kwargs['org']
            if 'source' in kwargs:
                filters['source'] = kwargs['source']

        return filters

    def get_kwargs_filters(self):  # pylint: disable=too-many-branches
        filters = self.get_facet_filters_from_kwargs()
        is_source_child_document_model = self.is_source_child_document_model()
        is_version_specified = 'version' in self.kwargs
        is_collection_specified = 'collection' in self.kwargs
        is_source_specified = 'source' in self.kwargs

        if is_version_specified and is_source_specified:
            filters['source_version'] = self.kwargs['version']
        if is_version_specified and is_collection_specified:
            filters['collection_version'] = self.kwargs['version']

        if is_source_child_document_model:
            version = None
            if is_version_specified:
                container_version = self.kwargs['version']
                is_latest_released = container_version == LATEST
                params = {'user__username': self.kwargs.get('user'), 'organization__mnemonic': self.kwargs.get('org')}
                if is_latest_released:
                    if is_source_specified:
                        from core.sources.models import Source
                        version = Source.find_latest_released_version_by(
                            {**params, 'mnemonic': self.kwargs['source']})
                        filters['source_version'] = get(version, 'version')
                    elif is_collection_specified:
                        from core.collections.models import Collection
                        version = Collection.find_latest_released_version_by(
                            {**params, 'mnemonic': self.kwargs['collection']})
                        filters['collection_version'] = get(version, 'version')
                elif is_collection_specified and 'expansion' not in self.kwargs:
                    from core.collections.models import Collection
                    version = Collection.objects.filter(
                        **params, mnemonic=self.kwargs['collection'], version=self.kwargs['version']
                    ).first()

            if is_collection_specified:
                owner_type = filters.pop('ownerType', None)
                owner = filters.pop('owner', None)
                if owner_type == USER_OBJECT_TYPE:
                    filters['collection_owner_url'] = f"/users/{owner}/"
                if owner_type == ORG_OBJECT_TYPE:
                    filters['collection_owner_url'] = f"/orgs/{owner}/"
                if not is_version_specified or self.kwargs['version'] == HEAD:
                    filters['collection_version'] = HEAD
                if 'expansion' in self.kwargs:
                    filters['expansion'] = self.kwargs.get('expansion')
                elif version:
                    filters['expansion'] = get(version, 'expansion.mnemonic', 'NO_EXPANSION')
                filters['collection_url'] = f"{filters['collection_owner_url']}collections/{self.kwargs['collection']}/"
                if is_version_specified and self.kwargs['version'] != HEAD:
                    filters['collection_url'] += f"{self.kwargs['version']}/"
<<<<<<< HEAD
            if is_source_specified and not is_version_specified and not self.should_search_latest_released_repo():
=======
            if is_source_specified and not is_version_specified:
>>>>>>> 6d5b119e
                filters['source_version'] = HEAD
        return filters

    def get_latest_version_filter_field_for_source_child(self):
        query_latest = self.__should_query_latest_version()
        if query_latest:
            return 'is_in_latest_source_version'
        if not self.is_global_scope() and (
                self.kwargs.get('version') == HEAD or not self.kwargs.get('version')
        ) and 'collection' not in self.kwargs:
            return 'is_latest_version'
        return None

    def get_facets(self):
        facets = {}

        if self.facet_class:
            if self.is_user_document():
                return facets
<<<<<<< HEAD
            is_source_child_document_model = self.is_source_child_document_model()
            default_filters = self.default_filters.copy()

            if is_source_child_document_model:
                latest_attr = self.get_latest_version_filter_field_for_source_child()
                if latest_attr:
                    default_filters[latest_attr] = True

            faceted_filters = {to_camel_case(k): v for k, v in self.get_faceted_filters(True).items()}
            filters = {**default_filters, **self.get_kwargs_filters(), **faceted_filters, 'retired': False}
            if not self._should_exclude_retired_from_search_results() or not is_source_child_document_model:
                filters.pop('retired')

            faceted_search = self.facet_class(  # pylint: disable=not-callable
                self.get_search_string(lower=False),
                filters=filters, exact_match=True
=======
            faceted_search = self.facet_class(  # pylint: disable=not-callable
                self.get_search_string(lower=False),
                _search=self.__get_search_results(ignore_retired_filter=True, sort=False, highlight=False, force=True),
>>>>>>> 6d5b119e
            )
            faceted_search.params(request_timeout=ES_REQUEST_TIMEOUT)
            try:
                s = faceted_search.execute()
                facets = s.facets.to_dict()
            except TransportError as ex:  # pragma: no cover
                raise Http400(detail=get(ex, 'info') or get(ex, 'error') or str(ex)) from ex

        return facets

    def get_extras_searchable_fields_from_query_params(self):
        query_params = self.request.query_params.dict()
        result = {}
        for key, value in query_params.items():
            if key.startswith('extras.') and not key.startswith('extras.exists') and not key.startswith('extras.exact'):
                parts = key.split('extras.')
                value = value.replace('/', '\\/').replace('-', '_')
                result['extras.' + parts[1].replace('.', '__')] = f"*{value}*"

        return result

    def get_extras_exact_fields_from_query_params(self):
        query_params = self.request.query_params.dict()
        result = {}
        for key, value in query_params.items():
            if key.startswith('extras.exact'):
                new_key = key.replace('.exact', '')
                parts = new_key.split('extras.')
                result['extras.' + parts[1].replace('.', '__')] = value.replace('/', '\\/').replace('-', '_')

        return result

    def get_extras_fields_exists_from_query_params(self):
        extras_exists_fields = self.request.query_params.dict().get('extras.exists', None)

        if extras_exists_fields:
            return [field.replace('.', '__') for field in extras_exists_fields.split(',')]

        return []

    def is_user_document(self):
        from core.users.documents import UserProfileDocument
        return self.document_model == UserProfileDocument

    def is_concept_document(self):
        from core.concepts.documents import ConceptDocument
        return self.document_model == ConceptDocument

    def is_owner_document_model(self):
        from core.orgs.documents import OrganizationDocument
        from core.users.documents import UserProfileDocument
        return self.document_model in [UserProfileDocument, OrganizationDocument]

    def is_source_child_document_model(self):
        from core.concepts.documents import ConceptDocument
        from core.mappings.documents import MappingDocument
        return self.document_model in [ConceptDocument, MappingDocument]

    def is_concept_container_document_model(self):
        from core.collections.documents import CollectionDocument
        from core.sources.documents import SourceDocument
        return self.document_model in [SourceDocument, CollectionDocument]

    def is_user_scope(self):
        org = self.kwargs.get('org', None)
        user = self.kwargs.get('user', None)

        request_user = self.request.user

        if request_user.is_authenticated:
            if user:
                return user == request_user.username
            if self.user_is_self:
                return True
            if org:
                return request_user.organizations.filter(mnemonic=org).exists()

        return False

    def get_public_criteria(self):
        criteria = Q('match', public_can_view=True)
        user = self.request.user

        if user.is_authenticated:
            username = user.username
            from core.orgs.documents import OrganizationDocument
            if self.document_model in [OrganizationDocument]:
                criteria |= (Q('match', public_can_view=False) & Q('match', user=username))
            if self.is_concept_container_document_model() or self.is_source_child_document_model():
                criteria |= (Q('match', public_can_view=False) & Q('match', created_by=username))

        return criteria

    def is_global_scope(self):
        return self.kwargs.get('org', None) is None and self.kwargs.get('user', None) is None

    def __should_query_latest_version(self):
        kwargs = {**self.get_faceted_filters(), **self.kwargs}
        collection = kwargs.get('collection', '')
        version = kwargs.get('version', '')
        if not version and not self.is_global_scope() and not collection:
            version = HEAD

        return (not collection or collection.startswith('!')) and (not version or version.startswith('!'))

<<<<<<< HEAD
    def __apply_common_search_filters(self):
        results = None
        if not self.should_perform_es_search():
            return results

        results = self.document_model.search()
        default_filters = self.default_filters.copy()
        if self.is_user_document() and self.should_include_inactive():
            default_filters.pop('is_active', None)
        if self.is_source_child_document_model():
            latest_attr = self.get_latest_version_filter_field_for_source_child()
            if latest_attr:
                default_filters[latest_attr] = True

        for field, value in default_filters.items():
            results = results.query("match", **{field: value})

        updated_since = parse_updated_since_param(self.request.query_params)
        if updated_since:
            results = results.query('range', last_update={"gte": updated_since})

        if self._should_exclude_retired_from_search_results():
            results = results.query('match', retired=False)

        include_private = self._should_include_private()
        if not include_private:
            results = results.query(self.get_public_criteria())

        faceted_criterion = self.get_faceted_criterion()
        if faceted_criterion:
            results = results.query(faceted_criterion)
        return results

    def __get_fuzzy_search_results(
            self, source_versions=None, other_filters=None, sort=True
    ):
        results = self.__apply_common_search_filters()
        if results is None:
            return results

        for key, value in (other_filters or {}).items():
            results = results.query('match', **{key: value})

        if source_versions:
            results = results.query(
                self.__get_source_versions_es_criterion(source_versions)
            )
        results = results.query(self.get_fuzzy_search_criterion())

        min_score = self.request.query_params.get('min_score') or None
        if min_score:
            results = results.extra(min_score=float(min_score))

        if sort:
            results = results.sort(*self._get_sort_attribute())

        if self.request.query_params.get(INCLUDE_SEARCH_META_PARAM) in TRUTHY:
            results = results.highlight(
                *self.clean_fields_for_highlight(set(compact(self.get_wildcard_search_fields().keys()))))

        return results

=======
    def __apply_common_search_filters(self, ignore_retired_filter=False, force=False):
        results = None
        if not force and not self.should_perform_es_search():
            return results

        results = self.document_model.search()
        default_filters = self.default_filters.copy()
        if self.is_user_document() and self.should_include_inactive():
            default_filters.pop('is_active', None)
        if self.is_source_child_document_model() and self.__should_query_latest_version():
            default_filters['is_latest_version'] = True

        for field, value in default_filters.items():
            results = results.query("match", **{field: value})

        updated_since = parse_updated_since_param(self.request.query_params)
        if updated_since:
            results = results.query('range', last_update={"gte": updated_since})

        if not ignore_retired_filter and self._should_exclude_retired_from_search_results():
            results = results.query('match', retired=False)

        include_private = self._should_include_private()
        if not include_private:
            results = results.query(self.get_public_criteria())

        faceted_criterion = self.get_faceted_criterion()
        if faceted_criterion:
            results = results.query(faceted_criterion)
        return results

    def __get_fuzzy_search_results(
            self, source_versions=None, other_filters=None, sort=True
    ):
        results = self.__apply_common_search_filters()
        if results is None:
            return results

        for key, value in (other_filters or {}).items():
            results = results.query('match', **{key: value})

        if source_versions:
            results = results.query(
                self.__get_source_versions_es_criterion(source_versions)
            )
        results = results.query(self.get_fuzzy_search_criterion())

        min_score = self.request.query_params.get('min_score') or None
        if min_score:
            results = results.extra(min_score=float(min_score))

        if sort:
            results = results.sort(*self._get_sort_attribute())

        if self.request.query_params.get(INCLUDE_SEARCH_META_PARAM) in get_truthy_values():
            results = results.highlight(
                *self.clean_fields_for_highlight(set(compact(self.get_wildcard_search_fields().keys()))))

        return results

>>>>>>> 6d5b119e
    def __get_search_aggregations(
            self, source_versions=None, other_filters=None
    ):
        results = self.__get_fuzzy_search_results(
            source_versions=source_versions, other_filters=other_filters, sort=False
<<<<<<< HEAD
        ) if self.is_fuzzy_search else self.__search_results
=======
        ) if self.is_fuzzy_search else self.__get_search_results()
>>>>>>> 6d5b119e

        results = results.extra(size=0)
        search = CustomESSearch(results)
        search.apply_aggregation_score_stats()
        search.apply_aggregation_score_histogram()
        return search

    def __get_source_versions_es_criterion(self, source_versions):
        criterion = None
        for source_version in (source_versions or []):
            criteria = self.__get_source_version_es_criteria(source_version)
            if criterion is None:
                criterion = criteria
            else:
                criterion |= criteria
        return criterion or Q()
<<<<<<< HEAD

    @staticmethod
    def __get_source_version_es_criteria(source_version):
        criteria = Q('match', source_version=source_version.version)
        criteria &= Q('match', source=source_version.mnemonic)
        criteria &= Q('match', owner=source_version.parent.mnemonic)
        criteria &= Q('match', owner_type=source_version.parent.resource_type)
        return criteria

    @property
    def __search_results(self):  # pylint: disable=too-many-branches,too-many-locals,too-many-statements
        results = self.__apply_common_search_filters()
        if results is None:
            return results

        exclude_fuzzy = self.request.query_params.get(EXCLUDE_FUZZY_SEARCH_PARAM) in TRUTHY
        exclude_wildcard = self.request.query_params.get(EXCLUDE_WILDCARD_SEARCH_PARAM) in TRUTHY

        extras_fields = self.get_extras_searchable_fields_from_query_params()
        extras_fields_exact = self.get_extras_exact_fields_from_query_params()
        extras_fields_exists = self.get_extras_fields_exists_from_query_params()
        criterion, fields = self.get_exact_search_criterion()

        if not exclude_wildcard:
            wildcard_search_criterion, wildcard_search_fields = self.get_wildcard_search_criterion()
            criterion |= wildcard_search_criterion
            fields += wildcard_search_fields
        if not exclude_fuzzy:
            criterion |= self.get_fuzzy_search_criterion(boost_divide_by=10000, expansions=2)

        results = results.query(criterion)

        if extras_fields:
            fields += list(extras_fields.keys())
            for field, value in extras_fields.items():
                results = results.filter("query_string", query=value, fields=[field])
        if extras_fields_exists:
            fields += list(extras_fields_exists)
            for field in extras_fields_exists:
                results = results.query("exists", field=f"extras.{field}")
        if extras_fields_exact:
            fields += list(extras_fields_exact.keys())
            for field, value in extras_fields_exact.items():
                results = results.query("match", **{field: value}, _expand__to_dot=False)

=======

    @staticmethod
    def __get_source_version_es_criteria(source_version):
        criteria = Q('match', source_version=source_version.version)
        criteria &= Q('match', source=source_version.mnemonic)
        criteria &= Q('match', owner=source_version.parent.mnemonic)
        criteria &= Q('match', owner_type=source_version.parent.resource_type)
        return criteria

    def __get_search_results(self, ignore_retired_filter=False, sort=True, highlight=True, force=False):  # pylint: disable=too-many-branches,too-many-locals,too-many-statements
        results = self.__apply_common_search_filters(ignore_retired_filter, force)
        if results is None:
            return results

        exclude_fuzzy = self.request.query_params.get(EXCLUDE_FUZZY_SEARCH_PARAM) in TRUTHY
        exclude_wildcard = self.request.query_params.get(EXCLUDE_WILDCARD_SEARCH_PARAM) in TRUTHY

        extras_fields = self.get_extras_searchable_fields_from_query_params()
        extras_fields_exact = self.get_extras_exact_fields_from_query_params()
        extras_fields_exists = self.get_extras_fields_exists_from_query_params()
        criterion, fields = self.get_exact_search_criterion()

        if not exclude_wildcard:
            wildcard_search_criterion, wildcard_search_fields = self.get_wildcard_search_criterion()
            criterion |= wildcard_search_criterion
            fields += wildcard_search_fields
        if not exclude_fuzzy:
            criterion |= self.get_fuzzy_search_criterion(boost_divide_by=10000, expansions=2)
        results = results.query(criterion)

        must_not_have_criterion = self.get_mandatory_exclude_words_criteria()
        must_have_criterion = self.get_mandatory_words_criteria()
        results = results.filter(must_have_criterion) if must_have_criterion is not None else results
        results = results.filter(~must_not_have_criterion) if must_not_have_criterion is not None else results  # pylint: disable=invalid-unary-operand-type

        if extras_fields:
            fields += list(extras_fields.keys())
            for field, value in extras_fields.items():
                results = results.filter("query_string", query=value, fields=[field])
        if extras_fields_exists:
            fields += list(extras_fields_exists)
            for field in extras_fields_exists:
                results = results.query("exists", field=f"extras.{field}")
        if extras_fields_exact:
            fields += list(extras_fields_exact.keys())
            for field, value in extras_fields_exact.items():
                results = results.query("match", **{field: value}, _expand__to_dot=False)

>>>>>>> 6d5b119e
        user = self.request.user
        is_authenticated = user.is_authenticated
        username = user.username

        if self.is_owner_document_model():
            kwargs_filters = self.kwargs.copy()
            if self.user_is_self and is_authenticated:
                kwargs_filters.pop('user_is_self', None)
                kwargs_filters['user'] = username
        else:
            kwargs_filters = self.get_kwargs_filters()
            if self.get_view_name() in ['Organization Collection List', 'Organization Source List']:
                kwargs_filters['ownerType'] = 'Organization'
                kwargs_filters['owner'] = list(
                    user.organizations.values_list('mnemonic', flat=True)) or ['UNKNOWN-ORG-DUMMY']
            elif self.user_is_self and is_authenticated:
                kwargs_filters['ownerType'] = 'User'
                kwargs_filters['owner'] = username

        for key, value in kwargs_filters.items():
            attr = to_snake_case(key)
            if isinstance(value, list):
                criteria = Q('match', **{attr: get(value, '0')})
                for val in value[1:]:
                    criteria |= Q('match', **{attr: val})
                results = results.query(criteria)
            else:
                results = results.query('match', **{attr: value})

<<<<<<< HEAD
        if self.request.query_params.get(INCLUDE_SEARCH_META_PARAM) in TRUTHY:
            results = results.highlight(*self.clean_fields_for_highlight(fields))

        return results.sort(*self._get_sort_attribute())
=======
        if highlight and self.request.query_params.get(INCLUDE_SEARCH_META_PARAM) in get_truthy_values():
            results = results.highlight(*self.clean_fields_for_highlight(fields))
        return results.sort(*self._get_sort_attribute()) if sort else results

    def get_mandatory_words_criteria(self):
        criterion = None
        for must_have in CustomESSearch.get_must_haves(self.get_raw_search_string()):
            criteria, _ = self.get_wildcard_search_criterion(f"{must_have}*")
            criterion = criteria if criterion is None else criterion & criteria
        return criterion

    def get_mandatory_exclude_words_criteria(self):
        criterion = None
        for must_not_have in CustomESSearch.get_must_not_haves(self.get_raw_search_string()):
            criteria, _ = self.get_wildcard_search_criterion(f"{must_not_have}*")
            criterion = criteria if criterion is None else criterion | criteria
        return criterion
>>>>>>> 6d5b119e

    @staticmethod
    def clean_fields_for_highlight(fields):
        return [field for field in set(compact(fields)) if not field.startswith('_')]
<<<<<<< HEAD

    def _get_sort_attribute(self):
        return self.get_sort_attributes() or [{'_score': {'order': 'desc'}}]

    def get_wildcard_search_fields(self):
        return self.clean_fields(self.document_model.get_wildcard_search_attrs() or {})

=======

    def _get_sort_attribute(self):
        return self.get_sort_attributes() or [{'_score': {'order': 'desc'}}]

    def get_wildcard_search_fields(self):
        return self.clean_fields(self.document_model.get_wildcard_search_attrs() or {})

>>>>>>> 6d5b119e
    def get_fuzzy_search_fields(self):
        return self.document_model.get_fuzzy_search_attrs() or {}

    def __get_queryset_from_search_results(self, search_results):
        offset = max(to_int(self.request.GET.get('offset'), 0), 0)
        self.limit = int(self.limit) or LIST_DEFAULT_LIMIT
        page = max(to_int(self.request.GET.get('page'), 1), 1)
        start = offset or (page - 1) * self.limit
        end = start + self.limit
        try:
            search_results = search_results.params(request_timeout=ES_REQUEST_TIMEOUT)
            es_search = CustomESSearch(search_results[start:end])
            es_search.to_queryset()
            self.total_count = es_search.total - offset
            return es_search.queryset, es_search.scores, es_search.max_score, es_search.highlights
        except RequestError as ex:  # pragma: no cover
            if get(ex, 'info.error.caused_by.reason', '').startswith('Result window is too large'):
                raise Http400(detail='Only 10000 results are available. Please apply additional filters'
                                     ' or fine tune your query to get more accurate results.') from ex
            raise ex
        except TransportError as ex:  # pragma: no cover
<<<<<<< HEAD
            raise Http400(detail=get(ex, 'error') or str(ex)) from ex

    def get_search_results_qs(self):
        return self.__get_queryset_from_search_results(self.__search_results)
=======
            raise Http400(detail=get(ex, 'info') or get(ex, 'error') or str(ex)) from ex

    def get_search_results_qs(self):
        return self.__get_queryset_from_search_results(self.__get_search_results())
>>>>>>> 6d5b119e

    def get_fuzzy_search_results_qs(
            self, source_versions=None, other_filters=None
    ):
        return self.__get_queryset_from_search_results(self.__get_fuzzy_search_results(source_versions, other_filters))

    def get_search_stats(
            self, source_versions=None, other_filters=None
    ):
        return self.__get_search_aggregations(
            source_versions, other_filters
        ).get_aggregations(self.is_verbose(), self.is_raw())

    def should_perform_es_search(self):
        return (
                bool(self.get_search_string()) or
                self.has_searchable_extras_fields() or
                bool(self.get_faceted_filters())
        ) or (SEARCH_PARAM in self.request.query_params.dict() and self.should_search_latest_released_repo())

    def should_search_latest_released_repo(self):
        return self.is_source_child_document_model() and (
                'version' not in self.kwargs and 'collection' not in self.kwargs)

    def has_searchable_extras_fields(self):
        return bool(
            self.get_extras_searchable_fields_from_query_params()
        ) or bool(
            self.get_extras_fields_exists_from_query_params()
        ) or bool(
            self.get_extras_exact_fields_from_query_params()
        )


class SourceChildCommonBaseView(BaseAPIView):
    lookup_field = None
    model = None
    queryset = None
    params = None
    document_model = None
    es_fields = {}
    pk_field = 'mnemonic'
    permission_classes = (CanViewParentDictionary, )
    is_searchable = True
    default_filters = {}

    def initial(self, request, *args, **kwargs):
        super().initial(request, *args, **kwargs)
        self.__set_params()

    def verify_scope(self):
        has_parent_scope = self.has_parent_scope()
        has_no_kwargs = self.has_no_kwargs()
        if not self.user_is_self:
            if has_no_kwargs:
                if self.request.method not in ['GET', 'HEAD']:
                    raise Http404()
            elif not has_parent_scope:
                raise Http404()

    def __get_params(self):
        kwargs = self.kwargs.copy()
        if self.user_is_self and self.request.user.is_authenticated:
            kwargs['user'] = self.request.user.username

        query_params = self.request.query_params.dict().copy()
        kwargs.update(query_params)
        return compact_dict_by_values(kwargs)

    def __set_params(self):
        self.params = self.__get_params()
        if self.params:
            self.limit = to_int(
                CSV_DEFAULT_LIMIT if self.params.get('csv') else self.params.get(LIMIT_PARAM),
                LIST_DEFAULT_LIMIT
            )


class SourceChildExtrasBaseView:
    default_qs_sort_attr = '-created_at'

    def get_object(self):
        queryset = self.get_queryset()

        if 'concept_version' in self.kwargs or 'mapping_version' in self.kwargs:
            instance = queryset.first()
        else:
            instance = queryset.filter(is_latest_version=True).first()

        self.check_object_permissions(self.request, instance)

        return instance

    def get_permissions(self):
        if self.request.method in ['GET', 'HEAD']:
            return [CanViewParentDictionary()]

        return [CanEditParentDictionary()]


class SourceChildExtrasView(SourceChildExtrasBaseView, ListAPIView):
    def list(self, request, *args, **kwargs):
        return Response(get(self.get_object(), 'extras', {}))


class SourceChildExtraRetrieveUpdateDestroyView(SourceChildExtrasBaseView, RetrieveUpdateDestroyAPIView):
    def retrieve(self, request, *args, **kwargs):
        key = kwargs.get('extra')
        instance = self.get_object()
        extras = get(instance, 'extras', {})
        if key in extras:
            return Response({key: extras[key]})
        return Response({'detail': NOT_FOUND}, status=status.HTTP_404_NOT_FOUND)

    def update(self, request, **kwargs):  # pylint: disable=arguments-differ
        key = kwargs.get('extra')
        value = request.data.get(key)
        if not value:
            return Response([MUST_SPECIFY_EXTRA_PARAM_IN_BODY.format(key)], status=status.HTTP_400_BAD_REQUEST)

        new_version = self.get_object().clone()
        new_version.extras[key] = value
        new_version.comment = f'Updated extras: {key}={value}.'
        errors = self.model.persist_clone(new_version, request.user)
        if errors:
            return Response(errors, status=status.HTTP_400_BAD_REQUEST)
        return Response({key: value})

    def delete(self, request, *args, **kwargs):
        key = kwargs.get('extra')
        new_version = self.get_object().clone()
        if key in new_version.extras:
            del new_version.extras[key]
            new_version.comment = f'Deleted extra {key}.'
            errors = self.model.persist_clone(new_version, request.user)
            if errors:
                return Response(errors, status=status.HTTP_400_BAD_REQUEST)
            return Response(status=status.HTTP_204_NO_CONTENT)
        return Response({'detail': NOT_FOUND}, status=status.HTTP_404_NOT_FOUND)


class APIVersionView(APIView):  # pragma: no cover
    permission_classes = (AllowAny,)
    swagger_schema = None

    @staticmethod
    def get(_):
        return Response(__version__)


class ChangeLogView(APIView):  # pragma: no cover
    permission_classes = (AllowAny, )
    swagger_schema = None

    @staticmethod
    def get(_):
        resp = requests.get('https://raw.githubusercontent.com/OpenConceptLab/oclapi2/master/changelog.md')
        return HttpResponse(markdown.markdown(resp.text), content_type="text/html")


class RootView(BaseAPIView):  # pragma: no cover
    permission_classes = (AllowAny,)
    serializer_class = RootSerializer

    def get(self, _):
        from core.urls import urlpatterns
        data = {'version': __version__, 'routes': {}}
        for pattern in urlpatterns:
            name = getattr(pattern, 'name', None) or getattr(pattern, 'app_name', None)
            if name in ['admin']:
                continue
            route = str(pattern.pattern)
            if isinstance(route, str):
                if any(route.startswith(path) for path in ['admin/', 'manage/bulkimport/', 'oidc/']):
                    continue
                if route.startswith('^\\'):
                    route = route.replace('^\\', '')
            if route and name is None:
                name = route.split('/', maxsplit=1)[0] + '_urls'
                if name == 'user_urls':
                    name = 'current_user_urls'
            data['routes'][name] = self.get_host_url() + '/' + route

        data['routes'].pop('root')

        return Response(data)


class BaseLogoView:
    def post(self, request, *args, **kwargs):  # pylint: disable=unused-argument
        data = request.data
        obj = self.get_object()
        obj.upload_base64_logo(data.get('base64'), 'logo.png')

        return Response(self.get_serializer_class()(obj).data, status=status.HTTP_200_OK)


class FeedbackView(APIView):  # pragma: no cover
    permission_classes = (AllowAny, )

    @staticmethod
    @swagger_auto_schema(request_body=openapi.Schema(
        type=openapi.TYPE_OBJECT,
        properties={
            'description': openapi.Schema(type=openapi.TYPE_STRING, description='Feedback/Suggestion/Complaint'),
            'url': openapi.Schema(type=openapi.TYPE_STRING, description='Specific URL to point'),
        }
    ))
    def post(request):
        message = request.data.get('description', '') or ''
        url = request.data.get('url', False)
        name = request.data.get('name', None)
        email = request.data.get('email', None)

        if not message and not url:
            return Response(status=status.HTTP_400_BAD_REQUEST)

        if url:
            message += '\n\n' + 'URL: ' + url

        user = request.user

        if user.is_authenticated:
            username = user.username
            email = user.email
        else:
            username = name or 'Guest'
            email = email or None

        message += '\n\n' + 'Reported By: ' + username
        subject = f"[{settings.ENV.upper()}] [FEEDBACK] From: {username}"

        mail = EmailMessage(
            subject=subject,
            body=message,
            from_email=settings.DEFAULT_FROM_EMAIL,
            to=[settings.COMMUNITY_EMAIL],
            cc=[email] if email else [],
        )

        image = request.data.get('image', False)

        if image:
            ext, img_data = image.split(';base64,')
            extension = ext.split('/')[-1]
            image_name = 'feedback.' + extension

            img = MIMEImage(base64.b64decode(img_data), extension)
            img.add_header("Content-Disposition", "inline", filename=image_name)
            mail.attach(img)

        mail.send()

        return Response(status=status.HTTP_200_OK)


class ConceptContainerExtraRetrieveUpdateDestroyView(RetrieveUpdateDestroyAPIView):
    def retrieve(self, request, *args, **kwargs):
        key = kwargs.get('extra')
        instance = self.get_object()
        extras = get(instance, 'extras', {})
        if key in extras:
            return Response({key: extras[key]})

        return Response({'detail': NOT_FOUND}, status=status.HTTP_404_NOT_FOUND)

    def update(self, request, **kwargs):  # pylint: disable=arguments-differ
        key = kwargs.get('extra')
        value = request.data.get(key)
        if not value:
            return Response([MUST_SPECIFY_EXTRA_PARAM_IN_BODY.format(key)], status=status.HTTP_400_BAD_REQUEST)

        instance = self.get_object()
        instance.extras = get(instance, 'extras', {})
        instance.extras[key] = value
        instance.comment = f'Updated extras: {key}={value}.'
        instance.save()
        return Response({key: value})

    def delete(self, request, *args, **kwargs):
        key = kwargs.get('extra')
        instance = self.get_object()
        instance.extras = get(instance, 'extras', {})
        if key in instance.extras:
            del instance.extras[key]
            instance.comment = f'Deleted extra {key}.'
            instance.save()
            return Response(status=status.HTTP_204_NO_CONTENT)

        return Response({'detail': NOT_FOUND}, status=status.HTTP_404_NOT_FOUND)


class ChecksumView(APIView):
    permission_classes = (IsAuthenticated,)

    @swagger_auto_schema(
        request_body=openapi.Schema(type=openapi.TYPE_OBJECT),
        responses={
            200: openapi.Response(
                'MD5 checksum of the request body',
                openapi.Schema(type=openapi.TYPE_STRING),
            )
        },
    )
    def post(self, request):
        if not request.data:
            return Response({'error': 'Request body is required'}, status=status.HTTP_400_BAD_REQUEST)
        return Response(Checksum.generate(request.data))


class TaskMixin:
    """
    - Runs task in following way:
        1.?inline=true or TEST_MODE , run the task inline
        2. ?async=true, return task id/state/queue
        3. else, run the task and wait for few seconds to get the result, either returns result or task id/state/queue
    - Assigns username to task_id so that it can be tracked by username
    """
    def task_response(self, task, queue='default'):
        return Response(
            {
                'state': task.state,
                'username': self.request.user.username,
                'task': task.task_id,
                'queue': queue
            },
            status=status.HTTP_202_ACCEPTED
        )

    def perform_task(self, task_func, task_args, queue='default'):
        is_async = self.is_async_requested()
        if self.is_inline_requested() or (get(settings, 'TEST_MODE', False) and not is_async):
            result = task_func(*task_args)
        else:
            try:
                task = task_func.apply_async(
                    task_args, task_id=get_user_specific_task_id(queue, self.request.user.username)
                )
            except AlreadyQueued:
                return Response({'detail': 'Already Queued'}, status=status.HTTP_409_CONFLICT)
            if is_async:
                return self.task_response(task, queue)

            result = wait_until_task_complete(task.task_id, 15)
            if result == TASK_NOT_COMPLETED:
                return self.task_response(task, queue)

<<<<<<< HEAD
        return result


class ConceptMappingLatestVersionDeDupeView(APIView):  # pragma: no cover
    permission_classes = (IsAdminUser,)
    swagger_schema = None

    @staticmethod
    def post(_):
        from core.common.tasks import fix_concept_latest_versions, fix_mapping_latest_versions
        concept_task = fix_concept_latest_versions.delay()
        mapping_task = fix_mapping_latest_versions.delay()

        return Response(
            {
                'concept': {
                    'task': concept_task.id,
                    'state': concept_task.state,
                },
                'mapping': {
                    'task': mapping_task.id,
                    'state': mapping_task.state,
                }
            }
        )
=======
        return result
>>>>>>> 6d5b119e
<|MERGE_RESOLUTION|>--- conflicted
+++ resolved
@@ -15,11 +15,7 @@
 from pydash import get, compact
 from rest_framework import response, generics, status
 from rest_framework.generics import ListAPIView, RetrieveUpdateDestroyAPIView
-<<<<<<< HEAD
-from rest_framework.permissions import AllowAny, IsAuthenticated, IsAdminUser
-=======
 from rest_framework.permissions import AllowAny, IsAuthenticated
->>>>>>> 6d5b119e
 from rest_framework.response import Response
 from rest_framework.views import APIView
 
@@ -33,11 +29,7 @@
 from core.common.mixins import PathWalkerMixin
 from core.common.search import CustomESSearch
 from core.common.serializers import RootSerializer
-<<<<<<< HEAD
-from core.common.utils import compact_dict_by_values, to_snake_case, to_camel_case, parse_updated_since_param, \
-=======
 from core.common.utils import compact_dict_by_values, to_snake_case, parse_updated_since_param, \
->>>>>>> 6d5b119e
     to_int, get_user_specific_task_id, get_falsy_values, get_truthy_values
 from core.concepts.permissions import CanViewParentDictionary, CanEditParentDictionary
 from core.orgs.constants import ORG_OBJECT_TYPE
@@ -201,12 +193,6 @@
 
         return False
 
-<<<<<<< HEAD
-    def is_exact_match_on(self):
-        return self.request.query_params.dict().get(self.exact_match, None) == 'on'
-
-=======
->>>>>>> 6d5b119e
     def clean_fields(self, fields):
         if self.is_concept_document() and self.request.query_params.get(SEARCH_MAP_CODES_PARAM) in get_falsy_values():
             if isinstance(fields, dict):
@@ -216,14 +202,6 @@
         return fields
 
     def get_search_string(self, lower=True, decode=True):
-<<<<<<< HEAD
-        search_str = self.request.query_params.dict().get(SEARCH_PARAM, '').strip()
-        return CustomESSearch.get_search_string(search_str, lower=lower, decode=decode)
-
-    @property
-    def is_fuzzy_search(self):
-        return self.request.query_params.dict().get('fuzzy', None) in TRUTHY
-=======
         search_str = self.get_raw_search_string().replace('"', '').replace("'", "")
         return CustomESSearch.get_search_string(search_str, lower=lower, decode=decode)
 
@@ -239,7 +217,6 @@
     @property
     def is_fuzzy_search(self):
         return self.request.query_params.dict().get('fuzzy', None) in get_truthy_values()
->>>>>>> 6d5b119e
 
     def get_wildcard_search_string(self, _str):
         return CustomESSearch.get_wildcard_search_string(_str or self.get_search_string())
@@ -282,17 +259,10 @@
             expansions=expansions
         )
 
-<<<<<<< HEAD
-    def get_wildcard_search_criterion(self):
-        fields = self.get_wildcard_search_fields()
-        return CustomESSearch.get_wildcard_match_criterion(
-            search_str=self.get_search_string(),
-=======
     def get_wildcard_search_criterion(self, search_str=None):
         fields = self.get_wildcard_search_fields()
         return CustomESSearch.get_wildcard_match_criterion(
             search_str=search_str or self.get_search_string(),
->>>>>>> 6d5b119e
             fields=fields
         ), fields.keys()
 
@@ -419,11 +389,7 @@
                 filters['collection_url'] = f"{filters['collection_owner_url']}collections/{self.kwargs['collection']}/"
                 if is_version_specified and self.kwargs['version'] != HEAD:
                     filters['collection_url'] += f"{self.kwargs['version']}/"
-<<<<<<< HEAD
             if is_source_specified and not is_version_specified and not self.should_search_latest_released_repo():
-=======
-            if is_source_specified and not is_version_specified:
->>>>>>> 6d5b119e
                 filters['source_version'] = HEAD
         return filters
 
@@ -443,28 +409,10 @@
         if self.facet_class:
             if self.is_user_document():
                 return facets
-<<<<<<< HEAD
-            is_source_child_document_model = self.is_source_child_document_model()
-            default_filters = self.default_filters.copy()
-
-            if is_source_child_document_model:
-                latest_attr = self.get_latest_version_filter_field_for_source_child()
-                if latest_attr:
-                    default_filters[latest_attr] = True
-
-            faceted_filters = {to_camel_case(k): v for k, v in self.get_faceted_filters(True).items()}
-            filters = {**default_filters, **self.get_kwargs_filters(), **faceted_filters, 'retired': False}
-            if not self._should_exclude_retired_from_search_results() or not is_source_child_document_model:
-                filters.pop('retired')
-
-            faceted_search = self.facet_class(  # pylint: disable=not-callable
-                self.get_search_string(lower=False),
-                filters=filters, exact_match=True
-=======
+
             faceted_search = self.facet_class(  # pylint: disable=not-callable
                 self.get_search_string(lower=False),
                 _search=self.__get_search_results(ignore_retired_filter=True, sort=False, highlight=False, force=True),
->>>>>>> 6d5b119e
             )
             faceted_search.params(request_timeout=ES_REQUEST_TIMEOUT)
             try:
@@ -570,10 +518,9 @@
 
         return (not collection or collection.startswith('!')) and (not version or version.startswith('!'))
 
-<<<<<<< HEAD
-    def __apply_common_search_filters(self):
+    def __apply_common_search_filters(self, ignore_retired_filter=False, force=False):
         results = None
-        if not self.should_perform_es_search():
+        if not force and not self.should_perform_es_search():
             return results
 
         results = self.document_model.search()
@@ -592,7 +539,7 @@
         if updated_since:
             results = results.query('range', last_update={"gte": updated_since})
 
-        if self._should_exclude_retired_from_search_results():
+        if not ignore_retired_filter and self._should_exclude_retired_from_search_results():
             results = results.query('match', retired=False)
 
         include_private = self._should_include_private()
@@ -627,84 +574,18 @@
         if sort:
             results = results.sort(*self._get_sort_attribute())
 
-        if self.request.query_params.get(INCLUDE_SEARCH_META_PARAM) in TRUTHY:
-            results = results.highlight(
-                *self.clean_fields_for_highlight(set(compact(self.get_wildcard_search_fields().keys()))))
-
-        return results
-
-=======
-    def __apply_common_search_filters(self, ignore_retired_filter=False, force=False):
-        results = None
-        if not force and not self.should_perform_es_search():
-            return results
-
-        results = self.document_model.search()
-        default_filters = self.default_filters.copy()
-        if self.is_user_document() and self.should_include_inactive():
-            default_filters.pop('is_active', None)
-        if self.is_source_child_document_model() and self.__should_query_latest_version():
-            default_filters['is_latest_version'] = True
-
-        for field, value in default_filters.items():
-            results = results.query("match", **{field: value})
-
-        updated_since = parse_updated_since_param(self.request.query_params)
-        if updated_since:
-            results = results.query('range', last_update={"gte": updated_since})
-
-        if not ignore_retired_filter and self._should_exclude_retired_from_search_results():
-            results = results.query('match', retired=False)
-
-        include_private = self._should_include_private()
-        if not include_private:
-            results = results.query(self.get_public_criteria())
-
-        faceted_criterion = self.get_faceted_criterion()
-        if faceted_criterion:
-            results = results.query(faceted_criterion)
-        return results
-
-    def __get_fuzzy_search_results(
-            self, source_versions=None, other_filters=None, sort=True
-    ):
-        results = self.__apply_common_search_filters()
-        if results is None:
-            return results
-
-        for key, value in (other_filters or {}).items():
-            results = results.query('match', **{key: value})
-
-        if source_versions:
-            results = results.query(
-                self.__get_source_versions_es_criterion(source_versions)
-            )
-        results = results.query(self.get_fuzzy_search_criterion())
-
-        min_score = self.request.query_params.get('min_score') or None
-        if min_score:
-            results = results.extra(min_score=float(min_score))
-
-        if sort:
-            results = results.sort(*self._get_sort_attribute())
-
         if self.request.query_params.get(INCLUDE_SEARCH_META_PARAM) in get_truthy_values():
             results = results.highlight(
                 *self.clean_fields_for_highlight(set(compact(self.get_wildcard_search_fields().keys()))))
 
         return results
 
->>>>>>> 6d5b119e
     def __get_search_aggregations(
             self, source_versions=None, other_filters=None
     ):
         results = self.__get_fuzzy_search_results(
             source_versions=source_versions, other_filters=other_filters, sort=False
-<<<<<<< HEAD
-        ) if self.is_fuzzy_search else self.__search_results
-=======
         ) if self.is_fuzzy_search else self.__get_search_results()
->>>>>>> 6d5b119e
 
         results = results.extra(size=0)
         search = CustomESSearch(results)
@@ -721,7 +602,6 @@
             else:
                 criterion |= criteria
         return criterion or Q()
-<<<<<<< HEAD
 
     @staticmethod
     def __get_source_version_es_criteria(source_version):
@@ -731,9 +611,8 @@
         criteria &= Q('match', owner_type=source_version.parent.resource_type)
         return criteria
 
-    @property
-    def __search_results(self):  # pylint: disable=too-many-branches,too-many-locals,too-many-statements
-        results = self.__apply_common_search_filters()
+    def __get_search_results(self, ignore_retired_filter=False, sort=True, highlight=True, force=False):  # pylint: disable=too-many-branches,too-many-locals,too-many-statements
+        results = self.__apply_common_search_filters(ignore_retired_filter, force)
         if results is None:
             return results
 
@@ -751,8 +630,12 @@
             fields += wildcard_search_fields
         if not exclude_fuzzy:
             criterion |= self.get_fuzzy_search_criterion(boost_divide_by=10000, expansions=2)
-
         results = results.query(criterion)
+
+        must_not_have_criterion = self.get_mandatory_exclude_words_criteria()
+        must_have_criterion = self.get_mandatory_words_criteria()
+        results = results.filter(must_have_criterion) if must_have_criterion is not None else results
+        results = results.filter(~must_not_have_criterion) if must_not_have_criterion is not None else results  # pylint: disable=invalid-unary-operand-type
 
         if extras_fields:
             fields += list(extras_fields.keys())
@@ -767,56 +650,6 @@
             for field, value in extras_fields_exact.items():
                 results = results.query("match", **{field: value}, _expand__to_dot=False)
 
-=======
-
-    @staticmethod
-    def __get_source_version_es_criteria(source_version):
-        criteria = Q('match', source_version=source_version.version)
-        criteria &= Q('match', source=source_version.mnemonic)
-        criteria &= Q('match', owner=source_version.parent.mnemonic)
-        criteria &= Q('match', owner_type=source_version.parent.resource_type)
-        return criteria
-
-    def __get_search_results(self, ignore_retired_filter=False, sort=True, highlight=True, force=False):  # pylint: disable=too-many-branches,too-many-locals,too-many-statements
-        results = self.__apply_common_search_filters(ignore_retired_filter, force)
-        if results is None:
-            return results
-
-        exclude_fuzzy = self.request.query_params.get(EXCLUDE_FUZZY_SEARCH_PARAM) in TRUTHY
-        exclude_wildcard = self.request.query_params.get(EXCLUDE_WILDCARD_SEARCH_PARAM) in TRUTHY
-
-        extras_fields = self.get_extras_searchable_fields_from_query_params()
-        extras_fields_exact = self.get_extras_exact_fields_from_query_params()
-        extras_fields_exists = self.get_extras_fields_exists_from_query_params()
-        criterion, fields = self.get_exact_search_criterion()
-
-        if not exclude_wildcard:
-            wildcard_search_criterion, wildcard_search_fields = self.get_wildcard_search_criterion()
-            criterion |= wildcard_search_criterion
-            fields += wildcard_search_fields
-        if not exclude_fuzzy:
-            criterion |= self.get_fuzzy_search_criterion(boost_divide_by=10000, expansions=2)
-        results = results.query(criterion)
-
-        must_not_have_criterion = self.get_mandatory_exclude_words_criteria()
-        must_have_criterion = self.get_mandatory_words_criteria()
-        results = results.filter(must_have_criterion) if must_have_criterion is not None else results
-        results = results.filter(~must_not_have_criterion) if must_not_have_criterion is not None else results  # pylint: disable=invalid-unary-operand-type
-
-        if extras_fields:
-            fields += list(extras_fields.keys())
-            for field, value in extras_fields.items():
-                results = results.filter("query_string", query=value, fields=[field])
-        if extras_fields_exists:
-            fields += list(extras_fields_exists)
-            for field in extras_fields_exists:
-                results = results.query("exists", field=f"extras.{field}")
-        if extras_fields_exact:
-            fields += list(extras_fields_exact.keys())
-            for field, value in extras_fields_exact.items():
-                results = results.query("match", **{field: value}, _expand__to_dot=False)
-
->>>>>>> 6d5b119e
         user = self.request.user
         is_authenticated = user.is_authenticated
         username = user.username
@@ -846,12 +679,6 @@
             else:
                 results = results.query('match', **{attr: value})
 
-<<<<<<< HEAD
-        if self.request.query_params.get(INCLUDE_SEARCH_META_PARAM) in TRUTHY:
-            results = results.highlight(*self.clean_fields_for_highlight(fields))
-
-        return results.sort(*self._get_sort_attribute())
-=======
         if highlight and self.request.query_params.get(INCLUDE_SEARCH_META_PARAM) in get_truthy_values():
             results = results.highlight(*self.clean_fields_for_highlight(fields))
         return results.sort(*self._get_sort_attribute()) if sort else results
@@ -869,12 +696,10 @@
             criteria, _ = self.get_wildcard_search_criterion(f"{must_not_have}*")
             criterion = criteria if criterion is None else criterion | criteria
         return criterion
->>>>>>> 6d5b119e
 
     @staticmethod
     def clean_fields_for_highlight(fields):
         return [field for field in set(compact(fields)) if not field.startswith('_')]
-<<<<<<< HEAD
 
     def _get_sort_attribute(self):
         return self.get_sort_attributes() or [{'_score': {'order': 'desc'}}]
@@ -882,15 +707,6 @@
     def get_wildcard_search_fields(self):
         return self.clean_fields(self.document_model.get_wildcard_search_attrs() or {})
 
-=======
-
-    def _get_sort_attribute(self):
-        return self.get_sort_attributes() or [{'_score': {'order': 'desc'}}]
-
-    def get_wildcard_search_fields(self):
-        return self.clean_fields(self.document_model.get_wildcard_search_attrs() or {})
-
->>>>>>> 6d5b119e
     def get_fuzzy_search_fields(self):
         return self.document_model.get_fuzzy_search_attrs() or {}
 
@@ -912,17 +728,10 @@
                                      ' or fine tune your query to get more accurate results.') from ex
             raise ex
         except TransportError as ex:  # pragma: no cover
-<<<<<<< HEAD
-            raise Http400(detail=get(ex, 'error') or str(ex)) from ex
-
-    def get_search_results_qs(self):
-        return self.__get_queryset_from_search_results(self.__search_results)
-=======
             raise Http400(detail=get(ex, 'info') or get(ex, 'error') or str(ex)) from ex
 
     def get_search_results_qs(self):
         return self.__get_queryset_from_search_results(self.__get_search_results())
->>>>>>> 6d5b119e
 
     def get_fuzzy_search_results_qs(
             self, source_versions=None, other_filters=None
@@ -1270,32 +1079,4 @@
             if result == TASK_NOT_COMPLETED:
                 return self.task_response(task, queue)
 
-<<<<<<< HEAD
-        return result
-
-
-class ConceptMappingLatestVersionDeDupeView(APIView):  # pragma: no cover
-    permission_classes = (IsAdminUser,)
-    swagger_schema = None
-
-    @staticmethod
-    def post(_):
-        from core.common.tasks import fix_concept_latest_versions, fix_mapping_latest_versions
-        concept_task = fix_concept_latest_versions.delay()
-        mapping_task = fix_mapping_latest_versions.delay()
-
-        return Response(
-            {
-                'concept': {
-                    'task': concept_task.id,
-                    'state': concept_task.state,
-                },
-                'mapping': {
-                    'task': mapping_task.id,
-                    'state': mapping_task.state,
-                }
-            }
-        )
-=======
-        return result
->>>>>>> 6d5b119e
+        return result
import base64
from email.mime.image import MIMEImage

import markdown
import requests
from django.conf import settings
from django.core.mail import EmailMessage
from django.db import models
from django.http import Http404, HttpResponse
from django.shortcuts import get_object_or_404
from drf_yasg import openapi
from drf_yasg.utils import swagger_auto_schema
from elasticsearch import RequestError, TransportError
from elasticsearch_dsl import Q
from pydash import get, compact
from rest_framework import response, generics, status
from rest_framework.generics import ListAPIView, RetrieveUpdateDestroyAPIView
from rest_framework.permissions import AllowAny, IsAuthenticated
from rest_framework.response import Response
from rest_framework.views import APIView

from core import __version__
from core.common.checksums import ChecksumModel
from core.common.constants import SEARCH_PARAM, LIST_DEFAULT_LIMIT, CSV_DEFAULT_LIMIT, \
    LIMIT_PARAM, NOT_FOUND, MUST_SPECIFY_EXTRA_PARAM_IN_BODY, INCLUDE_RETIRED_PARAM, VERBOSE_PARAM, HEAD, LATEST, \
    BRIEF_PARAM, ES_REQUEST_TIMEOUT, INCLUDE_INACTIVE, FHIR_LIMIT_PARAM, RAW_PARAM, SEARCH_MAP_CODES_PARAM, \
    INCLUDE_SEARCH_META_PARAM, EXCLUDE_FUZZY_SEARCH_PARAM, EXCLUDE_WILDCARD_SEARCH_PARAM, UPDATED_BY_USERNAME_PARAM, \
    CANONICAL_URL_REQUEST_PARAM, CHECKSUMS_PARAM, ACCESS_TYPE_NONE
from core.common.exceptions import Http400
from core.common.mixins import PathWalkerMixin
from core.common.search import CustomESSearch
from core.common.serializers import RootSerializer
from core.common.swagger_parameters import all_resource_query_param
from core.common.throttling import ThrottleUtil
from core.common.utils import compact_dict_by_values, to_snake_case, parse_updated_since_param, \
    to_int, get_falsy_values, get_truthy_values, format_url_for_search
from core.concepts.permissions import CanViewParentDictionary, CanEditParentDictionary
from core.orgs.constants import ORG_OBJECT_TYPE
from core.users.constants import USER_OBJECT_TYPE

TRUTHY = get_truthy_values()


class BaseAPIView(generics.GenericAPIView, PathWalkerMixin):
    """
    An extension of generics.GenericAPIView that:
    1. Adds a hook for a post-initialize step
    2. De-couples the lookup field name (in the URL) from the "filter by" field name (in the queryset)
    3. Performs a soft delete on destroy()
    """
    pk_field = 'mnemonic'
    user_is_self = False
    is_searchable = False
    is_only_searchable = False
    limit = LIST_DEFAULT_LIMIT
    default_filters = {}
    sort_asc_param = 'sortAsc'
    sort_desc_param = 'sortDesc'
    sort_param = 'sort'
    default_qs_sort_attr = '-updated_at'
    facet_class = None
    total_count = 0

    def get_throttles(self):
        return ThrottleUtil.get_throttles_by_user_plan(self.request.user)

    def has_no_kwargs(self):
        return len(self.kwargs.values()) == 0

    def has_owner_scope(self):
        kwargs = self.kwargs.keys()
        return 'org' in kwargs or 'user' in kwargs

    def has_concept_container_scope(self):
        kwargs = self.kwargs.keys()
        return 'source' in kwargs or 'collection' in kwargs

    def has_parent_scope(self):
        return self.has_owner_scope() and self.has_concept_container_scope()

    def _should_exclude_retired_from_search_results(self):
        if self.is_owner_document_model() or 'expansion' in self.kwargs or self.is_url_registry_document():
            return False

        params = get(self, 'params') or self.request.query_params.dict()
        include_retired = params.get('retired', None) in TRUTHY or params.get(INCLUDE_RETIRED_PARAM, None) in TRUTHY
        return not include_retired

    def should_include_inactive(self):
        return self.request.query_params.get(INCLUDE_INACTIVE) in TRUTHY

    def _should_include_private(self):
        return (self.is_user_document() or self.request.user.is_staff or
                self.is_user_scope() or self.is_url_registry_document())

    def is_verbose(self):
        return self.request.query_params.get(VERBOSE_PARAM, False) in TRUTHY

    def is_raw(self):
        return self.request.query_params.get(RAW_PARAM, False) in TRUTHY

    def is_brief(self):
        return self.request.query_params.get(BRIEF_PARAM, False) in TRUTHY

    def is_checksums(self):
        return self.request.query_params.get(CHECKSUMS_PARAM, False) in TRUTHY

    def is_hard_delete_requested(self):
        return self.request.query_params.get('hardDelete', None) in TRUTHY

    def is_async_requested(self):
        return self.request.query_params.get('async', None) in TRUTHY

    def is_inline_requested(self):
        return self.request.query_params.get('inline', None) in TRUTHY

    def verify_scope(self):
        pass

    def initial(self, request, *args, **kwargs):
        super().initial(request, *args, **kwargs)
        self.initialize(request, request.path_info, **kwargs)
        self.verify_scope()

    def initialize(self, request, path_info_segment, **kwargs):  # pylint: disable=unused-argument
        self.user_is_self = kwargs.pop('user_is_self', False)
        if self.user_is_self and self.request.user.is_anonymous:
            raise Http404()

        params = request.query_params.dict()
        self.limit = params.get(LIMIT_PARAM, None) or params.get(FHIR_LIMIT_PARAM, None) or LIST_DEFAULT_LIMIT

    def get_object(self, queryset=None):  # pylint: disable=arguments-differ
        # Determine the base queryset to use.
        if queryset is None:
            queryset = self.filter_queryset(self.get_queryset())
        else:
            pass  # Deprecation warning

        # Perform the lookup filtering.
        lookup = self.kwargs.get(self.lookup_field, None)
        filter_kwargs = {self.pk_field: lookup}
        obj = get_object_or_404(queryset, **filter_kwargs)

        # May raise a permission denied
        self.check_object_permissions(self.request, obj)

        return obj

    def destroy(self, request, *args, **kwargs):  # pylint: disable=unused-argument
        obj = self.get_object()
        obj.soft_delete()
        return response.Response(status=status.HTTP_204_NO_CONTENT)

    def get_host_url(self):
        scheme = self.request.META['wsgi.url_scheme']
        if settings.ENV != 'development':
            scheme += 's'
        return scheme + '://' + self.request.get_host()

    def filter_queryset(self, queryset=None):
        if self.is_searchable and self.should_perform_es_search():
            if self.is_fuzzy_search:
                queryset, self._scores, self._max_score, self._highlights = self.get_fuzzy_search_results_qs(
                    self._source_versions, self._extra_filters)
            else:
                queryset, self._scores, self._max_score, self._highlights = self.get_search_results_qs()
            return queryset

        if queryset is None:
            queryset = self.get_queryset()

        _queryset = super().filter_queryset(queryset)

        if self.default_qs_sort_attr:
            if isinstance(self.default_qs_sort_attr, str):
                _queryset = _queryset.order_by(self.default_qs_sort_attr)
            elif isinstance(self.default_qs_sort_attr, list):
                _queryset = _queryset.order_by(*self.default_qs_sort_attr)
        return _queryset

    def filter_queryset_by_owner(self, queryset):
        if 'user' in self.kwargs:
            return queryset.filter(user__username=self.kwargs['user'])
        if 'org' in self.kwargs:
            return queryset.filter(organization__mnemonic=self.kwargs['org'])

        return queryset

    def filter_queryset_by_public_access(self, queryset):
        user = self.request.user

        if get(user, 'is_anonymous'):
            return queryset.exclude(public_access=ACCESS_TYPE_NONE)
        if user.is_staff:
            return queryset

        public_queryset = queryset.exclude(public_access=ACCESS_TYPE_NONE)
        private_queryset = queryset.filter(public_access=ACCESS_TYPE_NONE)
        private_queryset = private_queryset.filter(
            models.Q(user_id=user.id) | models.Q(organization__members__id=user.id))

        return public_queryset.union(private_queryset)

    def get_sort_and_desc(self):
        query_params = self.request.query_params.dict()

        sort_fields = query_params.get(self.sort_desc_param)
        if sort_fields is not None:
            return sort_fields, True

        sort_fields = query_params.get(self.sort_asc_param)
        if sort_fields is not None:
            return sort_fields, False

        sort_fields = query_params.get(self.sort_param)
        if sort_fields is not None:
            return sort_fields, None

        return None, None

    def is_valid_sort(self, field):
        if not self.es_fields or not field:
            return False
        if field in self.es_fields:
            attrs = self.es_fields[field]
            return attrs.get('sortable', False)
        if self.is_concept_document() and field.startswith('properties.'):
            return True

        return False

    def clean_fields(self, fields):
        if self.is_concept_document() and self.request.query_params.get(SEARCH_MAP_CODES_PARAM) in get_falsy_values():
            if isinstance(fields, dict):
                fields = {key: value for key, value in fields.items() if not key.endswith('map_codes')}
            elif isinstance(fields, list):
                fields = [field for field in fields if not field.endswith('map_codes')]
        return fields

    def get_search_string(self, lower=True, decode=True):
        search_str = self.get_raw_search_string().replace('"', '').replace("'", "")
        return CustomESSearch.get_search_string(search_str, lower=lower, decode=decode)

    def get_raw_search_string(self):
        return self.request.query_params.dict().get(SEARCH_PARAM, '').strip()

    @property
    def is_fuzzy_search(self):
        return self.request.query_params.dict().get('fuzzy', None) in get_truthy_values()

    def get_wildcard_search_string(self, _str):
        return CustomESSearch.get_wildcard_search_string(_str or self.get_search_string())

    @staticmethod
    def __get_order_by(is_desc):
        return {'order': 'desc' if is_desc else 'asc'}

    def get_sort_attributes(self):
        sort_fields, desc = self.get_sort_and_desc()
        result = []
        if sort_fields:
            order_by = None if desc is None else self.__get_order_by(desc)
            fields = sort_fields.lower().split(',')
            for field in fields.copy():
                field = field.strip()
                is_desc = field.startswith('-')
                field = field.replace('-', '', 1) if is_desc else field
                order_details = order_by
                if order_details is None:
                    order_details = self.__get_order_by(is_desc)

                current_result = None
                if field in ['score', '_score', 'best_match', 'best match']:
                    current_result = {'_score': order_details}
                if field == 'name':
                    current_result = {'_name': order_details}
                if field == 'id' and self.is_source_child_document_model():
                    current_result = {'id_lowercase': order_details}
                if field in ['id', 'mnemonic'] and (
                        self.is_org_document() or self.is_concept_container_document_model() or
                        self.is_repo_document_model()
                ):
                    current_result = {'_mnemonic': order_details}
                if field in ['username', 'id'] and self.is_user_document():
                    current_result = {'_username': order_details}
                if self.is_valid_sort(field):
                    current_result = {field: order_details}
                if current_result is not None:
                    result.append(current_result)

        return result

    def get_fuzzy_search_criterion(self, boost_divide_by=10, expansions=5):
        return CustomESSearch.get_fuzzy_match_criterion(
            search_str=self.get_search_string(decode=False),
            fields=self.get_fuzzy_search_fields(),
            boost_divide_by=boost_divide_by,
            expansions=expansions
        )

    def get_wildcard_search_criterion(self, search_str=None):
        fields = self.get_wildcard_search_fields()
        return CustomESSearch.get_wildcard_match_criterion(
            search_str=search_str or self.get_search_string(),
            fields=fields
        ), fields.keys()

    def get_exact_search_criterion(self):
        match_phrase_field_list = self.document_model.get_match_phrase_attrs()
        match_word_fields_map = self.clean_fields(self.document_model.get_exact_match_attrs())
        fields = match_phrase_field_list + list(match_word_fields_map.keys())
        return CustomESSearch.get_exact_match_criterion(
            self.get_search_string(False, False),
            match_phrase_field_list,
            match_word_fields_map,
        ), fields

    def get_faceted_criterion(self, split=False, params=None, **kwargs):
<<<<<<< HEAD
        filters = self.get_faceted_filters(split=split, params=params, additional_fields=['id', 'id_raw'])
=======
        filters = self.get_faceted_filters(
            split=split,
            params=params,
            additional_fields=['id', 'id_raw'],
            repo_default_filters=kwargs.pop('repo_default_filters', None)
        )

        def get_query_criteria(attr, val):
            is_property = attr.startswith('properties__')
            is_target_repo_filter = attr in ['target_repo', 'target_repo_map_type']
            if is_target_repo_filter:
                path = 'source'
                if attr == 'target_repo_map_type':
                    path = 'map_type'
                return Q(
                    "nested",
                    path="mapped_codes",
                    query=Q("match", **{f"mapped_codes.{path}": val})
                )
            if is_property:
                property_code = attr.split('properties__', 1)[1]

                if not val:
                    new_attr = "properties." + property_code
                    return ~Q("exists", field=new_attr)
                return Q('term', **{f"properties.{property_code}.keyword": val.strip('\"').strip('\'')})

            return Q('match', **{attr: val.strip('\"').strip('\'')})
>>>>>>> dc11d493

        def get_query(attr, val):
            """
                Constructs a dynamic Elasticsearch DSL query based on value modifiers:
                - Supports `!` prefix for negation
                - Supports `*` suffix for prefix/regex matching
                - Supports multiple comma-separated values
            """
            prefix_query = val.endswith('*')
            not_query = val.startswith('!')
            vals = val.replace('!', '', 1).split(',')
            if prefix_query:
                queries = [
                    Q(
                        'regexp',
                        **{attr: {'value': _val.strip('\"').strip('\'')}}
                    ) for _val in vals
                ]
            else:
                queries = [
<<<<<<< HEAD
                    Q(
                        'match',
                        **{attr: _val.strip('\"').strip('\'')}
                    ) for _val in vals
=======
                    get_query_criteria(attr, _val) for _val in vals
>>>>>>> dc11d493
                ]

            return Q('bool', must=[~q for q in queries]) if not_query else Q('bool', should=queries, **kwargs)

        if filters:
            first_filter = filters.popitem()
            criterion = get_query(first_filter[0], first_filter[1])
            for field, value in filters.items():
                criterion &= get_query(field, value)
            return criterion

        return None

<<<<<<< HEAD
    def get_faceted_filters(self, split=False, params=None, additional_fields=None):
        faceted_filters = {}
        faceted_fields = [*self.get_faceted_fields(), *(additional_fields or [])]
        params = self.request.query_params.dict() if params is None else params
        query_params = {to_snake_case(k): v for k, v in params.items()}
        for field in faceted_fields:
            if field == 'properties':
                property_facets = {
                    key: val.split(',') if split else val for key, val in query_params.items() if
                    key.startswith('properties__') and val
                }
                faceted_filters = {**faceted_filters, **property_facets}
            if field in query_params:
                query_value = query_params[field]
=======
    @staticmethod
    def merge_filters(filter1, filter2):
        if not filter1 or not filter2:
            return filter1 or filter2 or {}
        merged = {}
        for key in set(filter1) | set(filter2):
            v1, v2 = filter1.get(key), filter2.get(key)
            # Case 1: both values exist
            if v1 is not None and v2 is not None:
                if isinstance(v1, list) and isinstance(v2, list):
                    merged[key] = list(dict.fromkeys(v1 + v2))  # dedup preserve order
                elif isinstance(v1, str) and isinstance(v2, str):
                    if "," in v1 or "," in v2:
                        merged[key] = ",".join(dict.fromkeys((v1.split(",") + v2.split(","))))
                    else:
                        merged[key] = ",".join(dict.fromkeys([v1, v2]))
                else:
                    merged[key] = v1  # prefer value from `a`
            else:
                merged[key] = v1 if v1 is not None else v2
        return merged

    def get_faceted_filters(self, split=False, params=None, additional_fields=None, repo_default_filters=None):
        faceted_filters = {}
        faceted_fields = [*self.get_faceted_fields(), *(additional_fields or [])]
        params = self.request.query_params.dict() if params is None else params

        query_params = {to_snake_case(k): v for k, v in params.items()}
        repo_default_filters = {
            to_snake_case(k): v for k, v in repo_default_filters.items()
        } if repo_default_filters else {}
        merged_filters = self.merge_filters(repo_default_filters, query_params)

        for field in faceted_fields:
            if field == 'properties':
                property_facets = {
                    key: val.split(',') if split and (val and isinstance(val, str)) else val for key, val in
                    merged_filters.items() if key.startswith('properties__')
                }
                faceted_filters = {**faceted_filters, **property_facets}
            if field in merged_filters:
                query_value = merged_filters[field]
>>>>>>> dc11d493
                faceted_filters[field] = query_value.split(',') if split else query_value
        return faceted_filters

    def get_faceted_fields(self):
        return [field for field, config in get(self, 'es_fields', {}).items() if config.get('facet', False)]

    def get_facet_filters_from_kwargs(self):
        kwargs = self.kwargs
        filters = {}
        is_collection_specified = 'collection' in self.kwargs
        is_user_specified = 'user' in kwargs
        if is_collection_specified:
            filters['collection'] = kwargs['collection']
            filters['collection_owner_url'] = f'/users/{kwargs["user"]}/' if is_user_specified else \
                f'/orgs/{kwargs["org"]}/'
            if 'expansion' in self.kwargs:
                filters['expansion'] = self.kwargs.get('expansion')
        else:
            if is_user_specified:
                filters['ownerType'] = USER_OBJECT_TYPE
                filters['owner'] = kwargs['user']
            if 'org' in kwargs:
                filters['ownerType'] = ORG_OBJECT_TYPE
                filters['owner'] = kwargs['org']
            if 'source' in kwargs:
                filters['source'] = kwargs['source']

        return filters

    def get_kwargs_filters(self):  # pylint: disable=too-many-branches
        filters = self.get_facet_filters_from_kwargs()
        is_source_child_document_model = self.is_source_child_document_model()
        is_version_specified = 'version' in self.kwargs
        is_collection_specified = 'collection' in self.kwargs
        is_source_specified = 'source' in self.kwargs

        if is_version_specified and is_source_specified:
            filters['source_version'] = self.kwargs['version']
        if is_version_specified and is_collection_specified:
            filters['collection_version'] = self.kwargs['version']

        if is_source_child_document_model:
            version = None
            if is_version_specified:
                container_version = self.kwargs['version']
                is_latest_released = container_version == LATEST
                params = {'user__username': self.kwargs.get('user'), 'organization__mnemonic': self.kwargs.get('org')}
                if is_latest_released:
                    if is_source_specified:
                        from core.sources.models import Source
                        version = Source.find_latest_released_version_by(
                            {**params, 'mnemonic': self.kwargs['source']})
                        filters['source_version'] = get(version, 'version')
                    elif is_collection_specified:
                        from core.collections.models import Collection
                        version = Collection.find_latest_released_version_by(
                            {**params, 'mnemonic': self.kwargs['collection']})
                        filters['collection_version'] = get(version, 'version')
                elif is_collection_specified and 'expansion' not in self.kwargs:
                    from core.collections.models import Collection
                    version = Collection.objects.filter(
                        **params, mnemonic=self.kwargs['collection'], version=self.kwargs['version']
                    ).first()

            if is_collection_specified:
                owner_type = filters.pop('ownerType', None)
                owner = filters.pop('owner', None)
                if owner_type == USER_OBJECT_TYPE:
                    filters['collection_owner_url'] = f"/users/{owner}/"
                if owner_type == ORG_OBJECT_TYPE:
                    filters['collection_owner_url'] = f"/orgs/{owner}/"
                if not is_version_specified or self.kwargs['version'] == HEAD:
                    filters['collection_version'] = HEAD
                if 'expansion' in self.kwargs:
                    filters['expansion'] = self.kwargs.get('expansion')
                elif version:
                    filters['expansion'] = get(version, 'expansion.mnemonic', 'NO_EXPANSION')
                filters['collection_url'] = f"{filters['collection_owner_url']}collections/{self.kwargs['collection']}/"
                if is_version_specified and self.kwargs['version'] != HEAD:
                    filters['collection_url'] += f"{filters['collection_version'] or self.kwargs['version']}/"
            if is_source_specified and not is_version_specified and not self.should_search_latest_repo():
                filters['source_version'] = HEAD
        return filters

    def get_latest_version_filter_field_for_source_child(self):
        query_latest = self.__should_query_latest_version()
        if query_latest:
            return 'is_in_latest_source_version' if self.should_search_latest_repo() else 'is_latest_version'
        if not self.is_global_scope() and (
                self.kwargs.get('version') == HEAD or not self.kwargs.get('version')
        ) and 'collection' not in self.kwargs:
            return 'is_latest_version'
        return None

    def get_facets(self):
        facets = {}
        parent_repo = None

        if self.facet_class:
            if self.is_user_document():
                return facets

            params = {
                'query': self.get_search_string(lower=False),
                '_search': self.__get_search_results(
<<<<<<< HEAD
                ignore_retired_filter=True, sort=False, highlight=False, force=True)
            }
            if 'source' in self.kwargs and self.is_concept_document():
                params['parent'] = get(self, 'parent_resource')

            faceted_search = self.facet_class( **params) # pylint: disable=not-callable
=======
                    ignore_retired_filter=True, sort=False, highlight=False,
                    force=True, apply_default_filters=False
                )
            }
            if 'source' in self.kwargs and self.is_concept_document():
                parent_repo = params['parent'] = get(self, 'parent_resource')

            faceted_search = self.facet_class(**params) # pylint: disable=not-callable
>>>>>>> dc11d493
            faceted_search.params(request_timeout=ES_REQUEST_TIMEOUT)
            try:
                s = faceted_search.execute()
                facets = s.facets.to_dict()
            except TransportError as ex:  # pragma: no cover
                raise Http400(detail=get(ex, 'info') or get(ex, 'error') or str(ex)) from ex
        if not get(self.request.user, 'is_authenticated'):
            facets.pop('updatedBy', None)
        if self.should_search_latest_repo() and self.is_source_child_document_model() and 'source_version' in facets:
            facets['source_version'] = [facet for facet in facets['source_version'] if facet[0] != 'HEAD']
        is_global_scope = ('org' not in self.kwargs and 'user' not in self.kwargs and not self.user_is_self)
        if is_global_scope:
            facets.pop('source_version', None)
            facets.pop('collection_version', None)
            facets.pop('expansion', None)
            facets.pop('collection_owner_url', None)
        else:
            facets.pop('owner', None)
            facets.pop('owner_type', None)
            if 'source' in self.kwargs:
                facets.pop('source', None)
            elif 'collection' in self.kwargs:
                facets.pop('collection', None)
                facets.pop('collection_owner_url', None)
        facets.pop('is_in_latest_source_version', None)
        facets.pop('is_latest_version', None)

        if parent_repo and self.is_concept_document():
            return parent_repo.get_ordered_concept_facets_by_filter_order(facets)

        return facets

    def get_extras_searchable_fields_from_query_params(self):
        query_params = self.request.query_params.dict()
        result = {}
        for key, value in query_params.items():
            if key.startswith('extras.') and not key.startswith('extras.exists') and not key.startswith('extras.exact'):
                parts = key.split('extras.')
                value = value.replace('/', '\\/').replace('-', '_')
                result['extras.' + parts[1].replace('.', '__')] = f"*{value}*"

        return result

    def get_extras_exact_fields_from_query_params(self):
        query_params = self.request.query_params.dict()
        result = {}
        for key, value in query_params.items():
            if key.startswith('extras.exact'):
                new_key = key.replace('.exact', '')
                parts = new_key.split('extras.')
                result['extras.' + parts[1].replace('.', '__')] = value.replace('/', '\\/').replace('-', '_')

        return result

    def get_extras_fields_exists_from_query_params(self):
        extras_exists_fields = self.request.query_params.dict().get('extras.exists', None)

        if extras_exists_fields:
            return [field.replace('.', '__') for field in extras_exists_fields.split(',')]

        return []

    def is_user_document(self):
        from core.users.documents import UserProfileDocument
        return self.document_model == UserProfileDocument

    def is_org_document(self):
        from core.orgs.documents import OrganizationDocument
        return self.document_model == OrganizationDocument

    def is_url_registry_document(self):
        from core.url_registry.documents import URLRegistryDocument
        return self.document_model == URLRegistryDocument

    def is_concept_document(self):
        from core.concepts.documents import ConceptDocument
        return self.document_model == ConceptDocument

    def is_owner_document_model(self):
        return self.is_org_document() or self.is_user_document()

    def is_source_child_document_model(self):
        from core.concepts.documents import ConceptDocument
        from core.mappings.documents import MappingDocument
        from core.concepts.search import ConceptFacetedSearch
        from core.mappings.search import MappingFacetedSearch
        return self.document_model in [
            ConceptDocument, MappingDocument] or self.facet_class in [ConceptFacetedSearch, MappingFacetedSearch]

    def is_concept_container_document_model(self):
        from core.collections.documents import CollectionDocument
        from core.sources.documents import SourceDocument
        return self.document_model in [SourceDocument, CollectionDocument]

    def is_repo_document_model(self):
        from core.repos.documents import RepoDocument
        return self.document_model == RepoDocument

    def is_user_scope(self):
        org = self.kwargs.get('org', None)
        user = self.kwargs.get('user', None)

        request_user = self.request.user

        if request_user.is_authenticated:
            if user:
                return user == request_user.username
            if self.user_is_self:
                return True
            if org:
                return request_user.organizations.filter(mnemonic=org).exists()

        return False

    def get_public_criteria(self):
        criteria = Q('match', public_can_view=True)
        user = self.request.user

        if user.is_authenticated:
            username = user.username
            from core.orgs.documents import OrganizationDocument
            if self.document_model in [OrganizationDocument]:
                criteria |= (Q('match', public_can_view=False) & Q('match', user=username))
            if self.is_concept_container_document_model() or self.is_source_child_document_model():
                criteria |= (Q('match', public_can_view=False) & Q('match', created_by=username))

        return criteria

    def is_global_scope(self):
        return self.kwargs.get('org', None) is None and self.kwargs.get('user', None) is None

    def __should_query_latest_version(self):
        kwargs = {**self.get_faceted_filters(), **self.kwargs}
        collection = kwargs.get('collection', '')
        version = kwargs.get('version', '')
        if not version and not self.is_global_scope() and not collection:
            version = HEAD

        return (not collection or collection.startswith('!')) and (not version or version.startswith('!'))

    def __apply_common_search_filters(self, ignore_retired_filter=False, force=False, apply_default_filters=True):
        results = None
        if not force and not self.should_perform_es_search():
            return results

        search_kwargs = {'index': self.document_model.indexes} if get(self.document_model, 'indexes') else {}
        results = self.document_model.search(**search_kwargs)
        default_filters = self.default_filters.copy()
        if ((self.is_concept_container_document_model() or self.is_repo_document_model()) and
                self.request.query_params.get('allVersions', None) in TRUTHY):
            default_filters.pop('version', None)
        if self.is_user_document() and self.should_include_inactive():
            default_filters.pop('is_active', None)

        updated_by = self.request.query_params.get(UPDATED_BY_USERNAME_PARAM, None)
        if updated_by:
            results = results.query("terms", updated_by=compact(updated_by.split(',')))
        if self.is_canonical_specified():
            results = results.query(
                'match_phrase',
                _canonical_url=format_url_for_search(self.request.query_params.get(CANONICAL_URL_REQUEST_PARAM))
            )
        if self.is_source_child_document_model():
            latest_attr = self.get_latest_version_filter_field_for_source_child()
            if latest_attr:
                default_filters[latest_attr] = True

        for field, value in default_filters.items():
            results = results.query("match", **{field: value})

        updated_since = parse_updated_since_param(self.request.query_params)
        if updated_since:
            results = results.query('range', last_update={"gte": updated_since})

        if not ignore_retired_filter and self._should_exclude_retired_from_search_results():
            results = results.query('match', retired=False)

        include_private = self._should_include_private()
        if not include_private:
            results = results.query(self.get_public_criteria())
        faceted_criterion = self.get_faceted_criterion(
            repo_default_filters=get(
                self, 'parent_resource.concept_filter_default'
            ) if apply_default_filters and self.is_concept_document() else None
        )
        if faceted_criterion:
            results = results.query(faceted_criterion)
        return results

    def is_canonical_specified(self):
        return (
                       self.is_concept_container_document_model() or self.is_repo_document_model()
               ) and self.request.query_params.get(CANONICAL_URL_REQUEST_PARAM, None)

    def __get_fuzzy_search_results(
            self, source_versions=None, other_filters=None, sort=True
    ):
        results = self.__apply_common_search_filters()
        if results is None:
            return results

        for key, value in (other_filters or {}).items():
            results = results.query('match', **{key: value})

        if source_versions:
            results = results.query(
                self.__get_source_versions_es_criterion(source_versions)
            )
        results = results.query(self.get_fuzzy_search_criterion())

        min_score = self.request.query_params.get('min_score') or None
        if min_score:
            results = results.extra(min_score=float(min_score))

        if sort:
            results = results.sort(*self._get_sort_attribute())

        if self.request.query_params.get(INCLUDE_SEARCH_META_PARAM) in get_truthy_values():
            results = results.highlight(
                *self.clean_fields_for_highlight(set(compact(self.get_wildcard_search_fields().keys()))))

        return results

    def __get_search_aggregations(
            self, source_versions=None, other_filters=None
    ):
        results = self.__get_fuzzy_search_results(
            source_versions=source_versions, other_filters=other_filters, sort=False
        ) if self.is_fuzzy_search else self.__get_search_results()

        results = results.extra(size=0)
        search = CustomESSearch(results)
        search.apply_aggregation_score_stats()
        search.apply_aggregation_score_histogram()
        return search

    def __get_source_versions_es_criterion(self, source_versions):
        criterion = None
        for source_version in (source_versions or []):
            criteria = self.__get_source_version_es_criteria(source_version)
            if criterion is None:
                criterion = criteria
            else:
                criterion |= criteria
        return criterion or Q()

    @staticmethod
    def __get_source_version_es_criteria(source_version):
        criteria = Q('match', source_version=source_version.version)
        criteria &= Q('match', source=source_version.mnemonic)
        criteria &= Q('match', owner=source_version.parent.mnemonic)
        criteria &= Q('match', owner_type=source_version.parent.resource_type)
        return criteria

    def __get_search_results(self, ignore_retired_filter=False, sort=True, highlight=True, force=False, apply_default_filters=True):  # pylint: disable=too-many-branches,too-many-locals,too-many-statements,line-too-long,too-many-arguments
        results = self.__apply_common_search_filters(ignore_retired_filter, force, apply_default_filters)
        if results is None:
            return results
        exclude_fuzzy = self.request.query_params.get(EXCLUDE_FUZZY_SEARCH_PARAM) in TRUTHY
        exclude_wildcard = self.request.query_params.get(EXCLUDE_WILDCARD_SEARCH_PARAM) in TRUTHY

        extras_fields = self.get_extras_searchable_fields_from_query_params()
        extras_fields_exact = self.get_extras_exact_fields_from_query_params()
        extras_fields_exists = self.get_extras_fields_exists_from_query_params()
        criterion, fields = self.get_exact_search_criterion()

        if not exclude_wildcard:
            wildcard_search_criterion, wildcard_search_fields = self.get_wildcard_search_criterion()
            criterion |= wildcard_search_criterion
            fields += wildcard_search_fields
        if not exclude_fuzzy:
            criterion |= self.get_fuzzy_search_criterion(boost_divide_by=10000, expansions=2)
        results = results.query(criterion)

        must_not_have_criterion = self.get_mandatory_exclude_words_criteria()
        must_have_criterion = self.get_mandatory_words_criteria()
        results = results.filter(must_have_criterion) if must_have_criterion is not None else results
        results = results.filter(~must_not_have_criterion) if must_not_have_criterion is not None else results  # pylint: disable=invalid-unary-operand-type

        if extras_fields:
            fields += list(extras_fields.keys())
            for field, value in extras_fields.items():
                results = results.filter("query_string", query=value, fields=[field])
        if extras_fields_exists:
            fields += list(extras_fields_exists)
            for field in extras_fields_exists:
                results = results.query("exists", field=f"extras.{field}")
        if extras_fields_exact:
            fields += list(extras_fields_exact.keys())
            for field, value in extras_fields_exact.items():
                results = results.query("match", **{field: value}, _expand__to_dot=False)

        user = self.request.user
        is_authenticated = user.is_authenticated
        username = user.username

        is_members_view = self.get_view_name() in ['Organization Collection List', 'Organization Source List',
                                                   'Organization Repo List', 'Organization Url Registry List']
        if self.is_owner_document_model():
            kwargs_filters = self.kwargs.copy()
            if self.user_is_self and is_authenticated:
                kwargs_filters.pop('user_is_self', None)
                kwargs_filters['user'] = username
        else:
            kwargs_filters = self.get_kwargs_filters()
            if is_members_view:
                kwargs_filters['ownerType'] = 'Organization'
                kwargs_filters['owner'] = list(
                    user.organizations.values_list('mnemonic', flat=True)) or ['UNKNOWN-ORG-DUMMY']
            elif self.user_is_self and is_authenticated:
                kwargs_filters['ownerType'] = 'User'
                kwargs_filters['owner'] = username

        if self.is_url_registry_document() and not is_members_view:
            kwargs_filters = self.kwargs.copy()
            if self.user_is_self and is_authenticated:
                kwargs_filters.pop('user_is_self', None)
                kwargs_filters['ownerType'] = 'User'
                kwargs_filters['owner'] = username
            elif not kwargs_filters:
                kwargs_filters['ownerUrl'] = '/'
            else:
                if 'org' in kwargs_filters:
                    kwargs_filters['ownerType'] = 'Organization'
                    kwargs_filters['owner'] = kwargs_filters.pop('org')
                elif 'user' in kwargs_filters:
                    kwargs_filters['ownerType'] = 'User'
                    kwargs_filters['owner'] = kwargs_filters.pop('user')

        for key, value in kwargs_filters.items():
            attr = to_snake_case(key)
            if isinstance(value, list):
                criteria = Q('match', **{attr: get(value, '0')})
                for val in value[1:]:
                    criteria |= Q('match', **{attr: val})
                results = results.query(criteria)
            else:
                results = results.query('match', **{attr: value})

        if fields and highlight and self.request.query_params.get(INCLUDE_SEARCH_META_PARAM) in get_truthy_values():
            results = results.highlight(*self.clean_fields_for_highlight(fields))
        results = results.source(excludes=['_synonyms_embeddings', '_embeddings'])

        return results.sort(*self._get_sort_attribute()) if sort else results

    def get_mandatory_words_criteria(self):
        criterion = None
        for must_have in CustomESSearch.get_must_haves(self.get_raw_search_string()):
            criteria, _ = self.get_wildcard_search_criterion(f"{must_have}*")
            criterion = criteria if criterion is None else criterion & criteria
        return criterion

    def get_mandatory_exclude_words_criteria(self):
        criterion = None
        for must_not_have in CustomESSearch.get_must_not_haves(self.get_raw_search_string()):
            criteria, _ = self.get_wildcard_search_criterion(f"{must_not_have}*")
            criterion = criteria if criterion is None else criterion | criteria
        return criterion

    @staticmethod
    def clean_fields_for_highlight(fields):
        return [field for field in set(compact(fields)) if not field.startswith('_')]

    def _get_sort_attribute(self):
        return self.get_sort_attributes() or [{'_score': {'order': 'desc'}}]

    def get_wildcard_search_fields(self):
        return self.clean_fields(self.document_model.get_wildcard_search_attrs() or {})

    def get_fuzzy_search_fields(self):
        return self.document_model.get_fuzzy_search_attrs() or {}

    def __get_queryset_from_search_results(self, search_results):
        offset = max(to_int(self.request.GET.get('offset'), 0), 0)
        self.limit = int(self.limit) or LIST_DEFAULT_LIMIT
        page = max(to_int(self.request.GET.get('page'), 1), 1)
        start = offset or (page - 1) * self.limit
        end = start + self.limit
        try:
            search_results = search_results.params(request_timeout=ES_REQUEST_TIMEOUT)
            es_search = CustomESSearch(search_results[start:end], self.document_model)
            es_search.to_queryset()
            self.total_count = es_search.total - offset
            return es_search.queryset, es_search.scores, es_search.max_score, es_search.highlights
        except RequestError as ex:  # pragma: no cover
            reason = get(
                ex, 'info.error.caused_by.reason', ''
            ) or get(ex, 'info.error.root_cause.0.reason', '')
            if reason.startswith('Result window is too large'):
                reason = 'Only 10000 results are available. Please apply additional filters or fine tune your query '\
                         ' to get more accurate results.'
            elif 'input automaton is too large' in reason:
                reason = 'Input value is too large.'

            raise Http400(detail=reason or get(ex, 'info') or get(ex, 'error') or str(ex)) from ex
        except TransportError as ex:  # pragma: no cover
            raise Http400(detail=get(ex, 'info') or get(ex, 'error') or str(ex)) from ex

    def get_search_results_qs(self):
        return self.__get_queryset_from_search_results(self.__get_search_results())

    def get_fuzzy_search_results_qs(
            self, source_versions=None, other_filters=None
    ):
        return self.__get_queryset_from_search_results(self.__get_fuzzy_search_results(source_versions, other_filters))

    def get_search_stats(
            self, source_versions=None, other_filters=None
    ):
        return self.__get_search_aggregations(
            source_versions, other_filters
        ).get_aggregations(self.is_verbose(), self.is_raw())

    def is_repo_version_children_request(self):
        if self.is_source_child_document_model() and self.kwargs and 'source' in self.kwargs:
            parent = get(self, 'parent_resource')
            if parent and not parent.is_head:
                return True
        return False

    def is_repo_version_children_request_without_any_search(self):
        # used for caching repo versions concepts/mappings first page
        if self.is_repo_version_children_request() and not self.get_search_string() and not self.is_verbose():
            page = self.request.query_params.dict().get('page', '').strip()
            sort = self.request.query_params.dict().get('sortDesc', '').strip()
            limit = self.request.query_params.dict().get('limit', '').strip()
            if limit:
                limit = to_int(limit, 25)
            return bool(
                (not limit or limit == 25) and (not page or page in [1, '1']) and (not sort or sort == '_score')
            )
        return False

    def should_perform_es_search(self):
        if self.is_repo_version_children_request() and self.request.query_params.get('onlyHierarchyRoot') not in TRUTHY:
            return True
<<<<<<< HEAD
=======
        if self.is_concept_document() and get(self, 'parent_resource.concept_filter_default'):
            return True
>>>>>>> dc11d493
        sort_field, _ = self.get_sort_and_desc()
        return (
                self.is_only_searchable or
                bool(self.get_search_string()) or
                self.has_searchable_extras_fields() or
                bool(self.get_faceted_filters()) or
                (bool(sort_field) and sort_field != '_score')
        ) or (SEARCH_PARAM in self.request.query_params.dict() and self.should_search_latest_repo())

    def is_sliced(self):
        return self.should_perform_es_search()

    def should_search_latest_repo(self):
        return self.is_source_child_document_model() and (
                'version' not in self.kwargs and 'collection' not in self.kwargs
        ) and self.is_latest_repo_search_header_present()

    def has_searchable_extras_fields(self):
        return bool(
            self.get_extras_searchable_fields_from_query_params()
        ) or bool(
            self.get_extras_fields_exists_from_query_params()
        ) or bool(
            self.get_extras_exact_fields_from_query_params()
        )

    def get_owner_from_kwargs(self):
        from core.orgs.models import Organization
        from core.users.models import UserProfile
        org = self.kwargs.get('org', None)
        user = self.kwargs.get('user', None)

        if not user and self.user_is_self:
            user = self.request.user.username

        if org:
            return Organization.objects.filter(mnemonic=org).first()
        if user:
            return UserProfile.objects.filter(username=user).first()

        return None


class SourceChildCommonBaseView(BaseAPIView):
    lookup_field = None
    model = None
    queryset = None
    params = None
    document_model = None
    es_fields = {}
    pk_field = 'mnemonic'
    permission_classes = (CanViewParentDictionary, )
    is_searchable = True
    default_filters = {}

    def initial(self, request, *args, **kwargs):
        super().initial(request, *args, **kwargs)
        self.__set_params()

    def verify_scope(self):
        has_parent_scope = self.has_parent_scope()
        has_no_kwargs = self.has_no_kwargs()
        if not self.user_is_self:
            if has_no_kwargs:
                if self.request.method not in ['GET', 'HEAD']:
                    raise Http404()
            elif not has_parent_scope:
                raise Http404()

    def __get_params(self):
        kwargs = self.kwargs.copy()
        if self.user_is_self and self.request.user.is_authenticated:
            kwargs['user'] = self.request.user.username

        query_params = self.request.query_params.dict().copy()
        kwargs.update(query_params)
        return compact_dict_by_values(kwargs)

    def __set_params(self):
        self.params = self.__get_params()
        if self.params:
            self.limit = to_int(
                CSV_DEFAULT_LIMIT if self.params.get('csv') else self.params.get(LIMIT_PARAM),
                LIST_DEFAULT_LIMIT
            )


class SourceChildExtrasBaseView:
    default_qs_sort_attr = '-created_at'

    def get_throttles(self):
        return ThrottleUtil.get_throttles_by_user_plan(self.request.user)

    def get_object(self):
        queryset = self.get_queryset()

        if 'concept_version' in self.kwargs or 'mapping_version' in self.kwargs:
            instance = queryset.first()
        else:
            instance = queryset.filter(is_latest_version=True).first()

        if not instance:
            raise Http404()

        self.check_object_permissions(self.request, instance)

        return instance

    def get_permissions(self):
        if self.request.method in ['GET', 'HEAD']:
            return [CanViewParentDictionary()]

        return [CanEditParentDictionary()]


class SourceChildExtrasView(SourceChildExtrasBaseView, ListAPIView):
    def list(self, request, *args, **kwargs):
        return Response(get(self.get_object(), 'extras', {}))


class SourceChildExtraRetrieveUpdateDestroyView(SourceChildExtrasBaseView, RetrieveUpdateDestroyAPIView):
    def retrieve(self, request, *args, **kwargs):
        key = kwargs.get('extra')
        instance = self.get_object()
        extras = get(instance, 'extras', {})
        if key in extras:
            return Response({key: extras[key]})
        return Response({'detail': NOT_FOUND}, status=status.HTTP_404_NOT_FOUND)

    def update(self, request, **kwargs):  # pylint: disable=arguments-differ
        key = kwargs.get('extra')
        value = request.data.get(key)
        if not value:
            return Response([MUST_SPECIFY_EXTRA_PARAM_IN_BODY.format(key)], status=status.HTTP_400_BAD_REQUEST)

        new_version = self.get_object().clone()
        new_version.extras[key] = value
        new_version.comment = f'Updated extras: {key}={value}.'
        errors = new_version.save_as_new_version(request.user)
        if errors:
            return Response(errors, status=status.HTTP_400_BAD_REQUEST)
        return Response({key: value})

    def delete(self, request, *args, **kwargs):
        key = kwargs.get('extra')
        new_version = self.get_object().clone()
        if key in new_version.extras:
            del new_version.extras[key]
            new_version.comment = f'Deleted extra {key}.'
            errors = new_version.save_as_new_version(request.user)
            if errors:
                return Response(errors, status=status.HTTP_400_BAD_REQUEST)
            return Response(status=status.HTTP_204_NO_CONTENT)
        return Response({'detail': NOT_FOUND}, status=status.HTTP_404_NOT_FOUND)


class APIVersionView(APIView):  # pragma: no cover
    permission_classes = (AllowAny,)
    swagger_schema = None

    def get_throttles(self):
        return []

    @staticmethod
    def get(_):
        return Response(__version__)


class ChangeLogView(APIView):  # pragma: no cover
    permission_classes = (AllowAny, )
    swagger_schema = None

    def get_throttles(self):
        return []

    @staticmethod
    def get(_):
        resp = requests.get('https://raw.githubusercontent.com/OpenConceptLab/oclapi2/master/changelog.md')
        return HttpResponse(markdown.markdown(resp.text), content_type="text/html")


class RootView(BaseAPIView):  # pragma: no cover
    permission_classes = (AllowAny,)
    serializer_class = RootSerializer

    def get_throttles(self):
        return []

    def get(self, _):
        from core.urls import urlpatterns
        data = {'version': __version__, 'routes': {}}
        main_host_url = self.get_host_url()

        for pattern in urlpatterns:
            name = getattr(pattern, 'name', None) or getattr(pattern, 'app_name', None)
            if name in ['admin']:
                continue
            route = str(pattern.pattern)
            if isinstance(route, str):
                if any(route.startswith(path) for path in ['admin/', 'manage/bulkimport/', 'oidc/']):
                    continue
                if route.startswith('^\\'):
                    route = route.replace('^\\', '')
            if route and name is None:
                name = ('_'.join(route.split('/')[:2])).replace('__', '_').lower()
                if name.endswith('_'):
                    name = name[:-1]
                if name == 'user':
                    name = 'current_user'
            if name == 'core.toggles':
                name = 'toggles'

            host_url = main_host_url.replace('://api.', '://fhir.') if 'fhir' in name else main_host_url
            data['routes'][name] = host_url + '/' + route

        data['routes'].pop('root')

        return Response(data)


class BaseLogoView:
    def post(self, request, *args, **kwargs):  # pylint: disable=unused-argument
        data = request.data
        obj = self.get_object()
        obj.upload_base64_logo(data.get('base64'), 'logo.png')

        return Response(self.get_serializer_class()(obj).data, status=status.HTTP_200_OK)


class FeedbackView(APIView):  # pragma: no cover
    permission_classes = (AllowAny, )

    def get_throttles(self):
        return ThrottleUtil.get_throttles_by_user_plan(self.request.user)

    @staticmethod
    @swagger_auto_schema(request_body=openapi.Schema(
        type=openapi.TYPE_OBJECT,
        properties={
            'description': openapi.Schema(type=openapi.TYPE_STRING, description='Feedback/Suggestion/Complaint'),
            'url': openapi.Schema(type=openapi.TYPE_STRING, description='Specific URL to point'),
        }
    ))
    def post(request):
        message = request.data.get('description', '') or ''
        url = request.data.get('url', False)
        name = request.data.get('name', None)
        email = request.data.get('email', None)

        if not message and not url:
            return Response(status=status.HTTP_400_BAD_REQUEST)

        if url:
            message += '\n\n' + 'URL: ' + url

        user = request.user

        if user.is_authenticated:
            username = user.username
            email = user.email
        else:
            username = name or 'Guest'
            email = email or None

        message += '\n\n' + 'Reported By: ' + username
        subject = f"[{settings.ENV.upper()}] [FEEDBACK] From: {username}"

        mail = EmailMessage(
            subject=subject,
            body=message,
            from_email=settings.DEFAULT_FROM_EMAIL,
            to=[settings.COMMUNITY_EMAIL],
            cc=[email] if email else [],
        )

        image = request.data.get('image', False)

        if image:
            ext, img_data = image.split(';base64,')
            extension = ext.split('/')[-1]
            image_name = 'feedback.' + extension

            img = MIMEImage(base64.b64decode(img_data), extension)
            img.add_header("Content-Disposition", "inline", filename=image_name)
            mail.attach(img)

        mail.send()

        return Response(status=status.HTTP_200_OK)


class ConceptContainerExtraRetrieveUpdateDestroyView(RetrieveUpdateDestroyAPIView):
    def retrieve(self, request, *args, **kwargs):
        key = kwargs.get('extra')
        instance = self.get_object()
        extras = get(instance, 'extras', {})
        if key in extras:
            return Response({key: extras[key]})

        return Response({'detail': NOT_FOUND}, status=status.HTTP_404_NOT_FOUND)

    def update(self, request, **kwargs):  # pylint: disable=arguments-differ
        key = kwargs.get('extra')
        value = request.data.get(key)
        if not value:
            return Response([MUST_SPECIFY_EXTRA_PARAM_IN_BODY.format(key)], status=status.HTTP_400_BAD_REQUEST)

        instance = self.get_object()
        instance.extras = get(instance, 'extras', {})
        instance.extras[key] = value
        instance.comment = f'Updated extras: {key}={value}.'
        instance.save()
        instance.set_checksums()
        return Response({key: value})

    def delete(self, request, *args, **kwargs):
        key = kwargs.get('extra')
        instance = self.get_object()
        instance.extras = get(instance, 'extras', {})
        if key in instance.extras:
            del instance.extras[key]
            instance.comment = f'Deleted extra {key}.'
            instance.save()
            instance.set_checksums()
            return Response(status=status.HTTP_204_NO_CONTENT)

        return Response({'detail': NOT_FOUND}, status=status.HTTP_404_NOT_FOUND)


class AbstractChecksumView(APIView):
    permission_classes = (IsAuthenticated,)
    smart = False

    def get_throttles(self):
        return ThrottleUtil.get_throttles_by_user_plan(self.request.user)

    @swagger_auto_schema(
        manual_parameters=[all_resource_query_param],
        request_body=openapi.Schema(
            type=openapi.TYPE_OBJECT,
            description='Data to generate checksum',
        ),
        responses={
            200: openapi.Response(
                'MD5 checksum of the request body for a resource',
                openapi.Schema(type=openapi.TYPE_STRING),
            )
        },
    )
    def post(self, request):
        resource = request.query_params.get('resource')
        data = request.data
        if not resource or not data:
            return Response({'error': 'resource and data are both required.'}, status=status.HTTP_400_BAD_REQUEST)

        try:
            checksum = ChecksumModel.generate_checksum_from_many(
                resource, request.data, 'smart' if self.smart else 'standard')
        except ValueError as ex:
            return Response({'error': str(ex)}, status=status.HTTP_400_BAD_REQUEST)
        return Response(checksum)


class StandardChecksumView(AbstractChecksumView):
    smart = False


class SmartChecksumView(AbstractChecksumView):
    smart = True<|MERGE_RESOLUTION|>--- conflicted
+++ resolved
@@ -317,9 +317,6 @@
         ), fields
 
     def get_faceted_criterion(self, split=False, params=None, **kwargs):
-<<<<<<< HEAD
-        filters = self.get_faceted_filters(split=split, params=params, additional_fields=['id', 'id_raw'])
-=======
         filters = self.get_faceted_filters(
             split=split,
             params=params,
@@ -348,7 +345,6 @@
                 return Q('term', **{f"properties.{property_code}.keyword": val.strip('\"').strip('\'')})
 
             return Q('match', **{attr: val.strip('\"').strip('\'')})
->>>>>>> dc11d493
 
         def get_query(attr, val):
             """
@@ -369,14 +365,7 @@
                 ]
             else:
                 queries = [
-<<<<<<< HEAD
-                    Q(
-                        'match',
-                        **{attr: _val.strip('\"').strip('\'')}
-                    ) for _val in vals
-=======
                     get_query_criteria(attr, _val) for _val in vals
->>>>>>> dc11d493
                 ]
 
             return Q('bool', must=[~q for q in queries]) if not_query else Q('bool', should=queries, **kwargs)
@@ -390,22 +379,6 @@
 
         return None
 
-<<<<<<< HEAD
-    def get_faceted_filters(self, split=False, params=None, additional_fields=None):
-        faceted_filters = {}
-        faceted_fields = [*self.get_faceted_fields(), *(additional_fields or [])]
-        params = self.request.query_params.dict() if params is None else params
-        query_params = {to_snake_case(k): v for k, v in params.items()}
-        for field in faceted_fields:
-            if field == 'properties':
-                property_facets = {
-                    key: val.split(',') if split else val for key, val in query_params.items() if
-                    key.startswith('properties__') and val
-                }
-                faceted_filters = {**faceted_filters, **property_facets}
-            if field in query_params:
-                query_value = query_params[field]
-=======
     @staticmethod
     def merge_filters(filter1, filter2):
         if not filter1 or not filter2:
@@ -448,7 +421,6 @@
                 faceted_filters = {**faceted_filters, **property_facets}
             if field in merged_filters:
                 query_value = merged_filters[field]
->>>>>>> dc11d493
                 faceted_filters[field] = query_value.split(',') if split else query_value
         return faceted_filters
 
@@ -554,14 +526,6 @@
             params = {
                 'query': self.get_search_string(lower=False),
                 '_search': self.__get_search_results(
-<<<<<<< HEAD
-                ignore_retired_filter=True, sort=False, highlight=False, force=True)
-            }
-            if 'source' in self.kwargs and self.is_concept_document():
-                params['parent'] = get(self, 'parent_resource')
-
-            faceted_search = self.facet_class( **params) # pylint: disable=not-callable
-=======
                     ignore_retired_filter=True, sort=False, highlight=False,
                     force=True, apply_default_filters=False
                 )
@@ -570,7 +534,6 @@
                 parent_repo = params['parent'] = get(self, 'parent_resource')
 
             faceted_search = self.facet_class(**params) # pylint: disable=not-callable
->>>>>>> dc11d493
             faceted_search.params(request_timeout=ES_REQUEST_TIMEOUT)
             try:
                 s = faceted_search.execute()
@@ -1007,11 +970,8 @@
     def should_perform_es_search(self):
         if self.is_repo_version_children_request() and self.request.query_params.get('onlyHierarchyRoot') not in TRUTHY:
             return True
-<<<<<<< HEAD
-=======
         if self.is_concept_document() and get(self, 'parent_resource.concept_filter_default'):
             return True
->>>>>>> dc11d493
         sort_field, _ = self.get_sort_and_desc()
         return (
                 self.is_only_searchable or

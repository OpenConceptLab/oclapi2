import base64
import json

import boto3
import requests
from botocore.client import Config
from botocore.exceptions import NoCredentialsError, ClientError
from django.conf import settings
from django.contrib.auth.backends import ModelBackend
from django.core.files.base import ContentFile
from django.db import connection
from django_redis import get_redis_connection
from mozilla_django_oidc.contrib.drf import OIDCAuthentication
from pydash import get
from rest_framework.authentication import TokenAuthentication
from rest_framework.authtoken.models import Token

from core.common.backends import OCLOIDCAuthenticationBackend


class S3:
    """
    Configured from settings.EXPORT_SERVICE
    """
    GET = 'get_object'
    PUT = 'put_object'

    @classmethod
    def upload_file(
            cls, key, file_path=None, headers=None, binary=False, metadata=None
    ):  # pylint: disable=too-many-arguments
        """Uploads file object"""
        read_directive = 'rb' if binary else 'r'
        file_path = file_path if file_path else key
        return cls._upload(key, open(file_path, read_directive).read(), headers, metadata)

    @classmethod
    def upload_base64(  # pylint: disable=too-many-arguments,inconsistent-return-statements
            cls, doc_base64, file_name, append_extension=True, public_read=False, headers=None
    ):
        """Uploads via base64 content with file name"""
        _format = None
        _doc_string = None
        try:
            _format, _doc_string = doc_base64.split(';base64,')
        except:  # pylint: disable=bare-except # pragma: no cover
            pass

        if not _format or not _doc_string:  # pragma: no cover
            return

        if append_extension:
            file_name_with_ext = file_name + "." + _format.split('/')[-1]
        else:
            if file_name and file_name.split('.')[-1].lower() not in [
                    'pdf', 'jpg', 'jpeg', 'bmp', 'gif', 'png'
            ]:
                file_name += '.jpg'
            file_name_with_ext = file_name

        doc_data = ContentFile(base64.b64decode(_doc_string))
        if public_read:
            cls._upload_public(file_name_with_ext, doc_data)
        else:
            cls._upload(file_name_with_ext, doc_data, headers)

        return file_name_with_ext

    @classmethod
    def url_for(cls, file_path):
        return cls._generate_signed_url(cls.GET, file_path) if file_path else None

    @classmethod
    def public_url_for(cls, file_path):
        url = f"http://{settings.AWS_STORAGE_BUCKET_NAME}.s3.amazonaws.com/{file_path}"
        if settings.ENV != 'development':
            url = url.replace('http://', 'https://')
        return url

    @classmethod
    def exists(cls, key):
        try:
            cls.__resource().meta.client.head_object(Key=key, Bucket=settings.AWS_STORAGE_BUCKET_NAME)
        except (ClientError, NoCredentialsError):
            return False

        return True

    @classmethod
<<<<<<< HEAD
    def rename(cls, old_key, new_key, delete=False):  # pragma: no cover
        try:
            resource = cls.__resource()
            resource.meta.client.copy(
                {'Bucket': settings.AWS_STORAGE_BUCKET_NAME, 'Key': old_key}, settings.AWS_STORAGE_BUCKET_NAME, new_key
            )
            if delete:
                cls.delete_objects(old_key)
        except (ClientError, NoCredentialsError):
            return False

        return True

    @classmethod
=======
>>>>>>> 6d5b119e
    def has_path(cls, prefix='/', delimiter='/'):
        return len(cls.__fetch_keys(prefix, delimiter)) > 0

    @classmethod
    def get_last_key_from_path(cls, prefix='/', delimiter='/'):
        keys = cls.__fetch_keys(prefix, delimiter, True)
        key = sorted(keys, key=lambda k: k.get('LastModified'), reverse=True)[0] if len(keys) > 1 else get(keys, '0')
        return get(key, 'Key')

    @classmethod
    def delete_objects(cls, path):  # pragma: no cover
        try:
            s3_resource = cls.__resource()
            keys = cls.__fetch_keys(prefix=path)
            if keys:
                s3_resource.meta.client.delete_objects(
                    Bucket=settings.AWS_STORAGE_BUCKET_NAME, Delete={'Objects': keys}
                )
        except:  # pylint: disable=bare-except
            pass

    @classmethod
    def remove(cls, key):
        try:
            _conn = cls._conn()
            return _conn.delete_object(
                Bucket=settings.AWS_STORAGE_BUCKET_NAME,
                Key=key
            )
        except NoCredentialsError:  # pragma: no cover
            pass

        return None

    @staticmethod
    def _conn():
        session = S3._session()

        return session.client(
            's3',
            config=Config(region_name=settings.AWS_REGION_NAME, signature_version='s3v4')
        )

    @staticmethod
    def _session():
        return boto3.Session(
            aws_access_key_id=settings.AWS_ACCESS_KEY_ID,
            aws_secret_access_key=settings.AWS_SECRET_ACCESS_KEY,
        )

    @classmethod
    def _generate_signed_url(cls, accessor, key, metadata=None):
        params = {
            'Bucket': settings.AWS_STORAGE_BUCKET_NAME,
            'Key': key,
            **(metadata or {})
        }
        try:
            _conn = cls._conn()
            return _conn.generate_presigned_url(
                accessor,
                Params=params,
                ExpiresIn=60*60*24*7,  # a week
            )
        except NoCredentialsError:  # pragma: no cover
            pass

        return None

    @classmethod
    def _upload(cls, file_path, file_content, headers=None, metadata=None):
        """Uploads via file content with file_path as path + name"""
        url = cls._generate_signed_url(cls.PUT, file_path, metadata)
        result = None
        if url:
            res = requests.put(
                url, data=file_content, headers=headers
            ) if headers else requests.put(url, data=file_content)
            result = res.status_code

        return result

    @classmethod
    def _upload_public(cls, file_path, file_content):
        try:
            client = cls._conn()
            return client.upload_fileobj(
                file_content,
                settings.AWS_STORAGE_BUCKET_NAME,
                file_path,
                ExtraArgs={'ACL': 'public-read'},
            )
        except NoCredentialsError:  # pragma: no cover
            pass

        return None

    @classmethod
    def __fetch_keys(cls, prefix='/', delimiter='/', verbose=False):  # pragma: no cover
        prefix = prefix[1:] if prefix.startswith(delimiter) else prefix
        s3_resource = cls.__resource()
        objects = s3_resource.meta.client.list_objects(Bucket=settings.AWS_STORAGE_BUCKET_NAME, Prefix=prefix)
        content = objects.get('Contents', [])
        if verbose:
            return content
        return [{'Key': k} for k in [obj['Key'] for obj in content]]

    @classmethod
    def __resource(cls):
        return cls._session().resource('s3')


class RedisService:  # pragma: no cover
<<<<<<< HEAD
    def __init__(self):
        self.conn = get_redis_connection('default')
=======
    @staticmethod
    def get_client():
        return get_redis_connection('default')
>>>>>>> 6d5b119e

    def set(self, key, val, **kwargs):
        return self.get_client().set(key, val, **kwargs)

    def set_json(self, key, val):
        return self.get_client().set(key, json.dumps(val))

    def get_formatted(self, key):
        val = self.get(key)
        if isinstance(val, bytes):
            val = val.decode()

        try:
            val = json.loads(val)
        except:  # pylint: disable=bare-except
            pass

        return val

    def exists(self, key):
        return self.get_client().exists(key)

    def get(self, key):
        return self.get_client().get(key)

    def keys(self, pattern):
        return self.get_client().keys(pattern)

    def get_int(self, key):
        return int(self.get_client().get(key).decode('utf-8'))

    def get_pending_tasks(self, queue, include_task_names, exclude_task_names=None):
        # queue = 'bulk_import_root'
        # task_name = 'core.common.tasks.bulk_import_parallel_inline'
        values = self.get_client().lrange(queue, 0, -1)
        tasks = []
        exclude_task_names = exclude_task_names or []
        if values:
            for value in values:
                val = json.loads(value.decode('utf-8'))
                headers = val.get('headers')
                task_name = headers.get('task')
                if headers.get('id') and task_name in include_task_names and task_name not in exclude_task_names:
                    tasks.append(
                        {'task_id': headers['id'], 'task_name': headers['task'], 'state': 'PENDING', 'queue': queue}
                    )
        return tasks

    def get_pending_tasks(self, queue, include_task_names, exclude_task_names=None):
        # queue = 'bulk_import_root'
        # task_name = 'core.common.tasks.bulk_import_parallel_inline'
        values = self.conn.lrange(queue, 0, -1)
        tasks = []
        exclude_task_names = exclude_task_names or []
        if values:
            for value in values:
                val = json.loads(value.decode('utf-8'))
                headers = val.get('headers')
                task_name = headers.get('task')
                if headers.get('id') and task_name in include_task_names and task_name not in exclude_task_names:
                    tasks.append(
                        {'task_id': headers['id'], 'task_name': headers['task'], 'state': 'PENDING', 'queue': queue}
                    )
        return tasks


class PostgresQL:
    @staticmethod
    def create_seq(seq_name, owned_by, min_value=0, start=1):
        with connection.cursor() as cursor:
            cursor.execute(
                f"CREATE SEQUENCE IF NOT EXISTS {seq_name} MINVALUE {min_value} START {start} OWNED BY {owned_by};")

    @staticmethod
    def update_seq(seq_name, start):
        with connection.cursor() as cursor:
            cursor.execute(f"SELECT setval('{seq_name}', {start}, true);")

    @staticmethod
    def drop_seq(seq_name):
        with connection.cursor() as cursor:
            cursor.execute(f"DROP SEQUENCE IF EXISTS {seq_name};")

    @staticmethod
    def next_value(seq_name):
        with connection.cursor() as cursor:
            cursor.execute(f"SELECT nextval('{seq_name}');")
            return cursor.fetchone()[0]

    @staticmethod
    def last_value(seq_name):
        with connection.cursor() as cursor:
            cursor.execute(f"SELECT last_value from {seq_name};")
            return cursor.fetchone()[0]


class AbstractAuthService:
    def __init__(self, username=None, password=None, user=None):
        self.username = username
        self.password = password
        self.user = user
        if self.user:
            self.username = self.user.username
        elif self.username:
            self.set_user()

    def set_user(self):
        from core.users.models import UserProfile
        self.user = UserProfile.objects.filter(username=self.username).first()

    def get_token(self):
        pass

    def mark_verified(self, **kwargs):
        return self.user.mark_verified(**kwargs)

    def update_password(self, password):
        return self.user.update_password(password=password)


class DjangoAuthService(AbstractAuthService):
    token_type = 'Token'
    authentication_class = TokenAuthentication
    authentication_backend_class = ModelBackend

    def get_token(self, check_password=True):
        if check_password:
            if not self.user.check_password(self.password):
                return False
        return self.token_type + ' ' + self.user.get_token()

    @staticmethod
    def create_user(_):
        return True

    def logout(self, _):
        pass


class OIDCAuthService(AbstractAuthService):
    """
    Service that interacts with OIDP for:
    1. exchanging auth_code with token
    2. migrating user from django to OIDP
    """
    token_type = 'Bearer'
    authentication_class = OIDCAuthentication
    authentication_backend_class = OCLOIDCAuthenticationBackend
    USERS_URL = settings.OIDC_SERVER_INTERNAL_URL + f'/admin/realms/{settings.OIDC_REALM}/users'
    OIDP_ADMIN_TOKEN_URL = settings.OIDC_SERVER_INTERNAL_URL + '/realms/master/protocol/openid-connect/token'

    @staticmethod
    def get_login_redirect_url(client_id, redirect_uri, state, nonce):
        return f"{settings.OIDC_OP_AUTHORIZATION_ENDPOINT}?" \
               f"response_type=code id_token&" \
               f"client_id={client_id}&" \
               f"state={state}&" \
               f"nonce={nonce}&" \
               f"redirect_uri={redirect_uri}"

    @staticmethod
    def get_logout_redirect_url(id_token_hint, redirect_uri):
        return f"{settings.OIDC_OP_LOGOUT_ENDPOINT}?" \
               f"id_token_hint={id_token_hint}&" \
               f"post_logout_redirect_uri={redirect_uri}"

    @staticmethod
    def credential_representation_from_hash(hash_, temporary=False):
        algorithm, hashIterations, salt, hashedSaltedValue = hash_.split('$')

        return {
            'type': 'password',
            'hashedSaltedValue': hashedSaltedValue,
            'algorithm': algorithm.replace('_', '-'),
            'hashIterations': int(hashIterations),
            'salt': base64.b64encode(salt.encode()).decode('ascii').strip(),
            'temporary': temporary
        }

    @classmethod
    def add_user(cls, user, username, password):
        response = requests.post(
            cls.USERS_URL,
            json={
                'enabled': True,
                'emailVerified': user.verified,
                'firstName': user.first_name,
                'lastName': user.last_name,
                'email': user.email,
                'username': user.username,
                'credentials': [cls.credential_representation_from_hash(hash_=user.password)]
            },
            verify=False,
            headers=OIDCAuthService.get_admin_headers(username=username, password=password)
        )
        if response.status_code == 201:
            return True

        return response.json()

    @staticmethod
    def get_admin_token(username, password):
        response = requests.post(
            OIDCAuthService.OIDP_ADMIN_TOKEN_URL,
            data={
                'grant_type': 'password',
                'username': username,
                'password': password,
                'client_id': 'admin-cli'
            },
            verify=False,
        )
        return response.json().get('access_token')

    @staticmethod
    def exchange_code_for_token(code, redirect_uri, client_id, client_secret):
        response = requests.post(
            settings.OIDC_OP_TOKEN_ENDPOINT,
            data={
                'grant_type': 'authorization_code',
                'client_id': client_id,
                'client_secret': client_secret,
                'code': code,
                'redirect_uri': redirect_uri
            }
        )
        return response.json()

    @staticmethod
    def get_admin_headers(**kwargs):
        return {'Authorization': f'Bearer {OIDCAuthService.get_admin_token(**kwargs)}'}

    @staticmethod
    def create_user(_):
        """In OID auth, user signup needs to happen in OID first"""
        pass  # pylint: disable=unnecessary-pass


class AuthService:
    """
    This returns Django or OIDC Auth service based on configured env vars.
    """
    @staticmethod
    def is_sso_enabled():
        return settings.OIDC_SERVER_URL and not get(settings, 'TEST_MODE', False)

    @staticmethod
    def get(**kwargs):
        if AuthService.is_sso_enabled():
            return OIDCAuthService(**kwargs)
        return DjangoAuthService(**kwargs)

    @staticmethod
    def is_valid_django_token(request):
        authorization_header = request.META.get('HTTP_AUTHORIZATION')
        if authorization_header and authorization_header.startswith('Token '):
            token_key = authorization_header.replace('Token ', '')
            return Token.objects.filter(key=token_key).exists()
        return False<|MERGE_RESOLUTION|>--- conflicted
+++ resolved
@@ -87,23 +87,6 @@
         return True
 
     @classmethod
-<<<<<<< HEAD
-    def rename(cls, old_key, new_key, delete=False):  # pragma: no cover
-        try:
-            resource = cls.__resource()
-            resource.meta.client.copy(
-                {'Bucket': settings.AWS_STORAGE_BUCKET_NAME, 'Key': old_key}, settings.AWS_STORAGE_BUCKET_NAME, new_key
-            )
-            if delete:
-                cls.delete_objects(old_key)
-        except (ClientError, NoCredentialsError):
-            return False
-
-        return True
-
-    @classmethod
-=======
->>>>>>> 6d5b119e
     def has_path(cls, prefix='/', delimiter='/'):
         return len(cls.__fetch_keys(prefix, delimiter)) > 0
 
@@ -217,14 +200,9 @@
 
 
 class RedisService:  # pragma: no cover
-<<<<<<< HEAD
-    def __init__(self):
-        self.conn = get_redis_connection('default')
-=======
     @staticmethod
     def get_client():
         return get_redis_connection('default')
->>>>>>> 6d5b119e
 
     def set(self, key, val, **kwargs):
         return self.get_client().set(key, val, **kwargs)

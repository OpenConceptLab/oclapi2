--- conflicted
+++ resolved
@@ -11,7 +11,6 @@
 from django.core.exceptions import ValidationError
 from django.core.mail import EmailMessage
 from django.core.management import call_command
-from django.db.models import Count
 from django.template.loader import render_to_string
 from django.utils import timezone
 from django_elasticsearch_dsl.registries import registry
@@ -19,15 +18,10 @@
 
 from core.celery import app
 from core.common import ERRBIT_LOGGER
-<<<<<<< HEAD
-from core.common.constants import CONFIRM_EMAIL_ADDRESS_MAIL_SUBJECT, PASSWORD_RESET_MAIL_SUBJECT, HEAD
-from core.common.utils import write_export_file, web_url, get_resource_class_from_resource_name, get_export_service
-=======
 from core.common.constants import CONFIRM_EMAIL_ADDRESS_MAIL_SUBJECT, PASSWORD_RESET_MAIL_SUBJECT
 from core.common.utils import write_export_file, web_url, get_resource_class_from_resource_name, get_export_service, \
     get_date_range_label
 from core.reports.models import ResourceUsageReport
->>>>>>> 6d5b119e
 from core.toggles.models import Toggle
 
 logger = get_task_logger(__name__)
@@ -627,87 +621,6 @@
     from core.common.services import RedisService
     redis_service = RedisService()
     redis_service.set(settings.CELERYBEAT_HEALTHCHECK_KEY, str(datetime.now()), ex=120)
-<<<<<<< HEAD
-
-
-@app.task(ignore_result=True)
-def monthly_usage_report():  # pragma: no cover
-    # runs on first of every month
-    # reports usage of prev month and trend over last 3 months
-    from core.reports.models import MonthlyUsageReport
-    now = timezone.now().replace(day=1)
-    three_months_from_now = now - relativedelta(months=3)
-    last_month = now - relativedelta(months=1)
-    report = MonthlyUsageReport(
-        verbose=True, start=three_months_from_now, end=now, current_month_end=now, current_month_start=last_month)
-    report.prepare()
-    html_body = render_to_string('monthly_usage_report_for_mail.html', report.get_result_for_email())
-    FORMAT = '%Y-%m-%d'
-    start = report.start
-    end = report.end
-    mail = EmailMessage(
-        subject=f"{settings.ENV.upper()} Monthly usage report: {start.strftime(FORMAT)} to {end.strftime(FORMAT)}",
-        body=html_body,
-        to=[settings.REPORTS_EMAIL]
-    )
-    mail.content_subtype = "html"
-    res = mail.send()
-    return res
-
-
-@app.task(ignore_result=True)
-def vacuum_and_analyze_db():
-    from django.db import connections
-    conn_proxy = connections['default']
-    conn_proxy.cursor()  # init connection field
-    conn = conn_proxy.connection
-    old_isolation_level = conn.isolation_level
-    conn.set_isolation_level(0)
-    conn.cursor().execute('VACUUM ANALYZE')
-    conn.set_isolation_level(old_isolation_level)
-
-
-@app.task(ignore_result=True)
-def post_import_update_resource_counts():
-    from core.sources.models import Source
-    from core.concepts.models import Concept
-    from core.mappings.models import Mapping
-
-    uncounted_concepts = Concept.objects.filter(_counted__isnull=True)
-    sources = Source.objects.filter(id__in=uncounted_concepts.values_list('parent_id', flat=True))
-    for source in sources:
-        source.update_concepts_count(sync=True)
-        try:
-            uncounted_concepts.filter(parent_id=source.id).update(_counted=True)
-        except:  # pylint: disable=bare-except
-            pass
-
-    uncounted_mappings = Mapping.objects.filter(_counted__isnull=True)
-    sources = Source.objects.filter(
-        id__in=uncounted_mappings.values_list('parent_id', flat=True))
-
-    for source in sources:
-        source.update_mappings_count(sync=True)
-        try:
-            uncounted_mappings.filter(parent_id=source.id).update(_counted=True)
-        except:  # pylint: disable=bare-except
-            pass
-
-
-@app.task(ignore_result=True)
-def set_source_children_checksums(source_id):
-    from core.sources.models import Source
-    source = Source.objects.filter(id=source_id).first()
-    if not source:
-        return
-    for concept in source.concepts.filter():
-        concept.set_source_versions_checksum()
-    for mapping in source.mappings.filter():
-        mapping.set_source_versions_checksum()
-
-
-@app.task(ignore_result=True)
-=======
 
 
 @app.task(ignore_result=True)
@@ -780,7 +693,6 @@
 
 
 @app.task(ignore_result=True)
->>>>>>> 6d5b119e
 def update_mappings_source(source_id):
     # Updates mappings where mapping.to_source_url or mapping.from_source_url matches source url or canonical url
     from core.sources.models import Source
@@ -810,50 +722,4 @@
                 if not instance.is_latest_version:
                     instance.get_latest_version().set_checksums()
                 if not instance.is_versioned_object:
-<<<<<<< HEAD
-                    instance.versioned_object.set_checksums()
-
-
-@app.task(ignore_result=True)
-def fix_concept_latest_versions():  # pragma: no cover
-    from core.sources.models import Source
-    from core.concepts.models import Concept
-    index = []
-    for source in Source.objects.filter(version=HEAD):
-        for info in source.concepts_set.filter(
-                is_latest_version=True
-        ).values(
-            'versioned_object_id'
-        ).annotate(count=Count('versioned_object_id')).filter(count__gt=1).values('versioned_object_id'):
-            versioned_object_id = info['versioned_object_id']
-            concept = Concept.objects.get(id=versioned_object_id)
-            latest = concept.versions.filter(is_latest_version=True).order_by('-id').first()
-            concept.versions.exclude(id=latest.id).update(is_latest_version=False)
-            index.append(versioned_object_id)
-    print("Updated Concept Count: ", len(index))
-    from core.concepts.documents import ConceptDocument
-    Concept.batch_index(Concept.objects.filter(versioned_object_id__in=index), ConceptDocument)
-
-
-@app.task(ignore_result=True)
-def fix_mapping_latest_versions():  # pragma: no cover
-    from core.sources.models import Source
-    from core.mappings.models import Mapping
-    index = []
-    for source in Source.objects.filter(version=HEAD):
-        for info in source.mappings_set.filter(
-                is_latest_version=True
-        ).values(
-            'versioned_object_id'
-        ).annotate(count=Count('versioned_object_id')).filter(count__gt=1).values('versioned_object_id'):
-            versioned_object_id = info['versioned_object_id']
-            mapping = Mapping.objects.get(id=versioned_object_id)
-            latest = mapping.versions.filter(is_latest_version=True).order_by('-id').first()
-            mapping.versions.exclude(id=latest.id).update(is_latest_version=False)
-            index.append(versioned_object_id)
-    print("Updated Mapping Count: ", len(index))
-    from core.mappings.documents import MappingDocument
-    Mapping.batch_index(Mapping.objects.filter(versioned_object_id__in=index), MappingDocument)
-=======
-                    instance.versioned_object.set_checksums()
->>>>>>> 6d5b119e
+                    instance.versioned_object.set_checksums()
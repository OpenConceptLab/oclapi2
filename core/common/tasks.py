--- conflicted
+++ resolved
@@ -23,10 +23,7 @@
 from core.common.utils import write_export_file, web_url, get_resource_class_from_resource_name, get_export_service, \
     get_date_range_label
 from core.reports.models import ResourceUsageReport
-<<<<<<< HEAD
-=======
 from core.tasks.models import QueueOnceCustomTask, Task
->>>>>>> bc4d56c8
 
 logger = get_task_logger(__name__)
 
@@ -248,21 +245,13 @@
         call_command('search_index', command, '-f', '--parallel')
 
 
-<<<<<<< HEAD
-@app.task(base=QueueOnce, retry_kwargs={'max_retries': 0})
-=======
 @app.task(base=QueueOnceCustomTask, retry_kwargs={'max_retries': 0})
->>>>>>> bc4d56c8
 def bulk_import(to_import, username, update_if_exists):
     from core.importers.models import BulkImport
     return BulkImport(content=to_import, username=username, update_if_exists=update_if_exists).run()
 
 
-<<<<<<< HEAD
-@app.task(base=QueueOnce, bind=True, retry_kwargs={'max_retries': 0})
-=======
 @app.task(base=QueueOnceCustomTask, bind=True, retry_kwargs={'max_retries': 0})
->>>>>>> bc4d56c8
 def bulk_import_parallel_inline(self, to_import, username, update_if_exists, threads=5):
     from core.importers.models import BulkImportParallelRunner
     try:
@@ -277,11 +266,7 @@
     return importer.run()
 
 
-<<<<<<< HEAD
-@app.task(base=QueueOnce, retry_kwargs={'max_retries': 0})
-=======
 @app.task(base=QueueOnceCustomTask, retry_kwargs={'max_retries': 0})
->>>>>>> bc4d56c8
 def bulk_import_inline(to_import, username, update_if_exists):
     from core.importers.models import BulkImportInline
     return BulkImportInline(content=to_import, username=username, update_if_exists=update_if_exists).run()
@@ -761,7 +746,6 @@
     expansion = Expansion.objects.filter(id=expansion_id).first()
     if expansion and removed_reference_ids:
         reference_to_readd = expansion.collection_version.references.exclude(id__in=removed_reference_ids)
-<<<<<<< HEAD
         expansion.add_references(reference_to_readd, True, True, False)
 
 
@@ -771,7 +755,4 @@
     if repo_klass:
         repo = repo_klass.objects.filter(id=repo_id).first()
         for entry in repo.active_url_registry_entries:
-            entry.lookup_entry()
-=======
-        expansion.add_references(reference_to_readd, True, True, False)
->>>>>>> bc4d56c8
+            entry.lookup_entry()
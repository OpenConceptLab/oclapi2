--- conflicted
+++ resolved
@@ -1035,11 +1035,7 @@
         import_run_mock.assert_called_once()
 
     @patch('core.common.tasks.EmailMessage')
-<<<<<<< HEAD
-    def test_monthly_usage_report(self, email_message_mock):
-=======
     def test_resources_report(self, email_message_mock):
->>>>>>> 6d5b119e
         email_message_instance_mock = Mock(send=Mock(return_value=1))
         email_message_mock.return_value = email_message_instance_mock
         res = resources_report()
@@ -1053,11 +1049,7 @@
 
         self.assertEqual(res, 1)
         call_args = email_message_mock.call_args[1]
-<<<<<<< HEAD
-        self.assertTrue("Monthly usage report" in call_args['subject'])
-=======
         self.assertTrue("Monthly Resources Report" in call_args['subject'])
->>>>>>> 6d5b119e
         self.assertEqual(call_args['to'], ['reports@openconceptlab.org'])
         self.assertTrue('Please find attached resources report of' in call_args['body'])
         self.assertTrue('for the period of' in call_args['body'])

from celery.result import AsyncResult
from celery_once import AlreadyQueued
from django.conf import settings
from django.contrib.contenttypes.fields import GenericRelation
from django.contrib.postgres.fields import ArrayField
from django.core.exceptions import ValidationError
from django.core.paginator import Paginator
from django.core.validators import RegexValidator
from django.db import models, IntegrityError, transaction
from django.db.models import Value, Q, Count
from django.db.models.expressions import CombinedExpression, F
from django.utils import timezone
from django.utils.functional import cached_property
from django_elasticsearch_dsl.registries import registry
from django_elasticsearch_dsl.signals import RealTimeSignalProcessor
from elasticsearch import TransportError
from pydash import get, compact

from core.common.tasks import update_collection_active_concepts_count, update_collection_active_mappings_count, \
    delete_s3_objects
from core.common.utils import reverse_resource, reverse_resource_version, parse_updated_since_param, drop_version, \
    to_parent_uri, is_canonical_uri, get_export_service, from_string_to_date, get_truthy_values, \
<<<<<<< HEAD
    canonical_url_to_url_and_version
=======
    get_current_authorized_user
>>>>>>> bc4d56c8
from core.common.utils import to_owner_uri
from core.settings import DEFAULT_LOCALE
from . import ERRBIT_LOGGER
from .checksums import ChecksumModel
from .constants import (
    ACCESS_TYPE_CHOICES, DEFAULT_ACCESS_TYPE, NAMESPACE_REGEX,
    ACCESS_TYPE_VIEW, ACCESS_TYPE_EDIT, SUPER_ADMIN_USER_ID,
    HEAD, PERSIST_NEW_ERROR_MESSAGE, SOURCE_PARENT_CANNOT_BE_NONE, PARENT_RESOURCE_CANNOT_BE_NONE,
    CREATOR_CANNOT_BE_NONE, CANNOT_DELETE_ONLY_VERSION, OPENMRS_VALIDATION_SCHEMA, VALIDATION_SCHEMAS,
    DEFAULT_VALIDATION_SCHEMA, ES_REQUEST_TIMEOUT, UPDATED_BY_USERNAME_PARAM)
from .exceptions import Http400
from .fields import URIField
from .mixins import SourceContainerMixin
from .tasks import handle_save, handle_m2m_changed, seed_children_to_new_version, update_validation_schema, \
    update_source_active_concepts_count, update_source_active_mappings_count
from ..toggles.models import Toggle

TRUTHY = get_truthy_values()


class BaseModel(models.Model):
    """
    Base model from which all resources inherit.
    Contains timestamps and is_active field for logical deletion.
    """
    class Meta:
        abstract = True
        indexes = [
            models.Index(fields=['-updated_at']),
            models.Index(fields=['-created_at']),
            models.Index(fields=['is_active']),
        ]

    id = models.BigAutoField(primary_key=True)
    public_access = models.CharField(
        max_length=16, choices=ACCESS_TYPE_CHOICES, default=DEFAULT_ACCESS_TYPE, blank=True
    )
    created_at = models.DateTimeField(auto_now_add=True)
    updated_at = models.DateTimeField(auto_now=True)
    created_by = models.ForeignKey(
        'users.UserProfile',
        related_name='%(app_label)s_%(class)s_related_created_by',
        related_query_name='%(app_label)s_%(class)ss_created_by',
        on_delete=models.DO_NOTHING,
        default=SUPER_ADMIN_USER_ID,
    )
    updated_by = models.ForeignKey(
        'users.UserProfile',
        related_name='%(app_label)s_%(class)s_related_updated_by',
        related_query_name='%(app_label)s_%(class)ss_updated_by',
        on_delete=models.DO_NOTHING,
        default=SUPER_ADMIN_USER_ID,
    )
    is_active = models.BooleanField(default=True)
    extras = models.JSONField(null=True, blank=True, default=dict)
    uri = models.TextField(null=True, blank=True)
    _index = True

    def update_extras(self, key, value):
        self.extras = self.extras or {}
        self.extras[key] = value
        self.save(update_fields=['extras'])

    @property
    def model_name(self):
        return self.__class__.__name__

    @property
    def app_name(self):
        return self.__module__.split('.')[1]

    def index(self):
        if not get(settings, 'TEST_MODE', False):
            handle_save.apply_async((self.app_name, self.model_name, self.id), queue='indexing', permanent=False)

    @property
    def should_index(self):
        if getattr(self, '_index', None) is not None:
            return self._index
        return True

    def soft_delete(self):
        if self.is_active:
            self.is_active = False
            self.save()

    def undelete(self):
        if not self.is_active:
            self.is_active = True
            self.save()

    @property
    def is_versioned(self):
        return False

    @property
    def public_can_view(self):
        return self.public_access.lower() in [ACCESS_TYPE_EDIT.lower(), ACCESS_TYPE_VIEW.lower()]

    @property
    def public_can_edit(self):
        return self.public_access.lower() == ACCESS_TYPE_EDIT.lower()

    @property
    def resource_type(self):
        return get(self, 'OBJECT_TYPE')

    @property
    def resource_version_type(self):
        return get(self, 'OBJECT_VERSION_TYPE') or self.resource_type

    @property
    def url(self):
        if self.uri:
            return self.uri

        return self.calculate_uri()

    def calculate_uri(self):
        if self.is_versioned and not self.is_head:
            uri = reverse_resource_version(self, self.view_name)
        else:
            uri = reverse_resource(self, self.view_name)

        return uri

    @property
    def view_name(self):
        return self.get_default_view_name()

    def get_default_view_name(self):
        entity_name = self.__class__.__name__.lower()

        if self.is_versioned and not self.is_head:
            return f"{entity_name}-version-detail"

        return f"{entity_name}-detail"

    @classmethod
    def pause_indexing(cls):
        cls.toggle_indexing(False)

    @classmethod
    def resume_indexing(cls):
        if not get(settings, 'TEST_MODE', False):
            cls.toggle_indexing(True)   # pragma: no cover

    @staticmethod
    def toggle_indexing(state=True):
        settings.ELASTICSEARCH_DSL_AUTO_REFRESH = state
        settings.ELASTICSEARCH_DSL_AUTOSYNC = state
        settings.ES_SYNC = state

    @staticmethod
    def get_exact_or_criteria(attr, values):
        criteria = Q()

        if isinstance(values, str):
            values = values.split(',')

        for value in values:
            criteria = criteria | Q(**{f'{attr}': value})

        return criteria

    @staticmethod
    def batch_index(queryset, document, single_batch=False):
        if not get(settings, 'TEST_MODE'):
<<<<<<< HEAD
            doc = document()
            if single_batch:
                doc.update(queryset.all(), parallel=True)
            else:
                paginator = Paginator(queryset.order_by('-id'), 500)
                for page_number in paginator.page_range:
                    page = paginator.page(page_number)
                    doc.update(page.object_list, parallel=True)
=======
            try:
                doc = document()
                if single_batch:
                    doc.update(queryset.all(), parallel=True)
                else:
                    paginator = Paginator(queryset.order_by('-id'), 500)
                    for page_number in paginator.page_range:
                        page = paginator.page(page_number)
                        doc.update(page.object_list, parallel=True)
            except Exception as e:
                ERRBIT_LOGGER.log(e)
>>>>>>> bc4d56c8

    @staticmethod
    @transaction.atomic
    def batch_delete(queryset):
        for obj in queryset.filter():
            obj.delete()


class CommonLogoModel(models.Model):
    logo_path = models.TextField(null=True, blank=True)

    class Meta:
        abstract = True

    @property
    def logo_url(self):
        url = None
        if self.logo_path:
            url = get_export_service().public_url_for(self.logo_path)

        return url

    def upload_base64_logo(self, data, name):
        name = self.uri[1:] + name
        self.logo_path = get_export_service().upload_base64(data, name, False, True)
        self.save()


class BaseResourceModel(BaseModel, CommonLogoModel):
    """
    A base resource has a mnemonic that is unique across all objects of its type.
    A base resource may contain sub-resources.
    (An Organization is a base resource, but a Concept is not.)
    """
    mnemonic = models.CharField(max_length=255, validators=[RegexValidator(regex=NAMESPACE_REGEX)],)
    mnemonic_attr = 'mnemonic'

    class Meta:
        abstract = True
        indexes = [
            models.Index(fields=['mnemonic']),
        ] + BaseModel.Meta.indexes

    def __str__(self):
        return str(self.mnemonic)


class VersionedModel(BaseResourceModel):
    version = models.CharField(max_length=255)
    released = models.BooleanField(default=False, blank=True, null=True)
    retired = models.BooleanField(default=False)
    is_latest_version = models.BooleanField(default=True)
    name = models.TextField()
    full_name = models.TextField(null=True, blank=True)
    default_locale = models.TextField(default=DEFAULT_LOCALE, blank=True)
    supported_locales = ArrayField(models.CharField(max_length=20), null=True, blank=True)
    website = models.TextField(null=True, blank=True)
    description = models.TextField(null=True, blank=True)
    external_id = models.TextField(null=True, blank=True)
    custom_validation_schema = models.TextField(blank=True, null=True)

    class Meta:
        abstract = True
        indexes = [
            models.Index(fields=['retired']),
        ] + BaseResourceModel.Meta.indexes

    @property
    def is_versioned(self):
        return True

    @property
    def versioned_resource_type(self):
        return self.resource_type

    @property
    def versions(self):
        return self.__class__.objects.filter(**{self.mnemonic_attr: self.mnemonic}).order_by('-created_at')

    @property
    def active_versions(self):
        return self.versions.filter(is_active=True)

    @property
    def released_versions(self):
        return self.active_versions.filter(released=True)

    @property
    def num_versions(self):
        return self.versions.count()

    @property
    def released_versions_count(self):
        return self.versions.filter(released=True).count()

    @property
    def sibling_versions(self):
        return self.versions.exclude(id=self.id)

    @property
    def prev_version(self):
        return self.sibling_versions.filter(
            is_active=True, created_at__lte=self.created_at
        ).order_by('-created_at').first()

    @property
    def prev_version_uri(self):
        return get(self, 'prev_version.uri')

    @property
    def is_head(self):
        return self.version == HEAD

    def get_head(self):
        return self if self.is_head else self.active_versions.filter(version=HEAD).first()

    head = property(get_head)

    @property
    def versioned_object_url(self):
        return drop_version(self.uri)

    @classmethod
    def get_version(cls, mnemonic, version=HEAD, filters=None):
        if not filters:
            filters = {}
        return cls.objects.filter(**{cls.mnemonic_attr: mnemonic, **filters}, version=version).first()

    def get_latest_version(self):
        return self.active_versions.filter(is_latest_version=True).order_by('-created_at').first()

    def get_last_version(self):
        return self.active_versions.order_by('-created_at').first()

    def get_latest_released_version(self):
        return self.released_versions.order_by('-created_at').first()

    def get_prev_released_version(self):
        return self.released_versions.exclude(id=self.id).order_by('-created_at').first()

    @property
    def is_latest_released(self):
        return self.released and self.id == self.get_latest_released_version().id

    @classmethod
    def find_latest_released_version_by(cls, filters):
        return cls.objects.filter(**filters, released=True).order_by('-created_at').first()

    def get_url_kwarg(self):
        if self.is_head:
            return self.get_resource_url_kwarg()
        return self.get_version_url_kwarg()

    @property
    def versions_url(self):
        return drop_version(self.uri) + 'versions/'


class ConceptContainerModel(VersionedModel, ChecksumModel):
    """
    A sub-resource is an object that exists within the scope of its parent resource.
    Its mnemonic is unique within the scope of its parent resource.
    (A Source is a sub-resource, but an Organization is not.)
    """
    organization = models.ForeignKey('orgs.Organization', on_delete=models.CASCADE, blank=True, null=True)
    user = models.ForeignKey('users.UserProfile', on_delete=models.CASCADE, blank=True, null=True)
    _background_process_ids = ArrayField(models.CharField(max_length=255), default=list, null=True, blank=True)

    canonical_url = URIField(null=True, blank=True)
    identifier = models.JSONField(null=True, blank=True, default=dict)
    contact = models.JSONField(null=True, blank=True, default=dict)
    jurisdiction = models.JSONField(null=True, blank=True, default=dict)
    publisher = models.TextField(null=True, blank=True)
    purpose = models.TextField(null=True, blank=True)
    copyright = models.TextField(null=True, blank=True)
    revision_date = models.DateTimeField(null=True, blank=True)
    text = models.TextField(null=True, blank=True)  # for about description (markup)
    snapshot = models.JSONField(null=True, blank=True, default=dict)
    experimental = models.BooleanField(null=True, blank=True, default=None)
    meta = models.JSONField(null=True, blank=True)
    active_concepts = models.IntegerField(null=True, blank=True, default=None)
    active_mappings = models.IntegerField(null=True, blank=True, default=None)
    custom_validation_schema = models.CharField(
        choices=VALIDATION_SCHEMAS, default=DEFAULT_VALIDATION_SCHEMA, max_length=100
    )
    client_configs = GenericRelation(
        'client_configs.ClientConfig', object_id_field='resource_id', content_type_field='resource_type'
    )
    url_registry_entries = GenericRelation(
        'url_registry.URLRegistry', object_id_field='repo_id', content_type_field='repo_type'
    )

    CHECKSUM_INCLUSIONS = [
        'canonical_url',
        'extras', 'released', 'retired',
        'default_locale', 'supported_locales',
        'website', 'custom_validation_schema',
    ]

    class Meta:
        abstract = True
        indexes = [
                      models.Index(fields=['version'])
                  ] + VersionedModel.Meta.indexes

    @property
    def is_collection(self):
        from core.collections.models import Collection
        return self.resource_type == Collection.OBJECT_TYPE

    @property
    def should_set_active_concepts(self):
        return self.active_concepts is None

    @property
    def should_set_active_mappings(self):
        return self.active_mappings is None

    @property
    def is_openmrs_schema(self):
        return self.custom_validation_schema == OPENMRS_VALIDATION_SCHEMA

    def update_children_counts(self, sync=False):
        self.update_concepts_count(sync)
        self.update_mappings_count(sync)

    def update_mappings_count(self, sync=False):
        task = None
        job = None
        try:
            if sync or get(settings, 'TEST_MODE'):
                self.set_active_mappings()
                self.save(update_fields=['active_mappings'])
            elif self.__class__.__name__ == 'Source':
                job = update_source_active_mappings_count
            elif self.__class__.__name__ == 'Collection':
                job = update_collection_active_mappings_count
            if job:
                from core.tasks.models import Task
                task = Task.make_new(
                    name=job.__name__, queue='concurrent', user=(get_current_authorized_user() or self.updated_by)
                )
                job.apply_async((self.id,), task_id=task.id, queue='concurrent')
        except AlreadyQueued:
            if task:
                task.delete()

    def update_concepts_count(self, sync=False):
        task = None
        job = None
        try:
            if sync or get(settings, 'TEST_MODE'):
                self.set_active_concepts()
                self.save(update_fields=['active_concepts'])
            elif self.__class__.__name__ == 'Source':
                job = update_source_active_concepts_count
            elif self.__class__.__name__ == 'Collection':
                job = update_collection_active_concepts_count
            if job:
                from core.tasks.models import Task
                task = Task.make_new(
                    name=job.__name__, queue='concurrent', user=(get_current_authorized_user() or self.updated_by)
                )
                job.apply_async((self.id,), task_id=task.id, queue='concurrent')
        except AlreadyQueued:
            if task:
                task.delete()

    @property
    def last_child_update(self):
        last_concept_update = self.last_concept_update
        last_mapping_update = self.last_mapping_update
        if last_concept_update and last_mapping_update:
            return max(last_concept_update, last_mapping_update)
        return last_concept_update or last_mapping_update or self.updated_at or timezone.now()

    def get_last_child_update_from_export_url(self, export_url):
        generic_path = self.get_version_export_path(suffix=None)
        try:
            last_child_updated_at = export_url.split(generic_path)[1].split('?')[0].replace('.zip', '')
            return from_string_to_date(last_child_updated_at.replace('_', ' ')).isoformat()
        except:  # pylint: disable=bare-except
            return None

    @classmethod
    def get_base_queryset(cls, params):
        username = params.get('user', None)
        org = params.get('org', None)
        version = params.get('version', None)
        is_latest = params.get('is_latest', None) in TRUTHY
        updated_since = parse_updated_since_param(params)
        updated_by = params.get(UPDATED_BY_USERNAME_PARAM, None)

        queryset = cls.objects.filter(is_active=True)
        if username:
            queryset = queryset.filter(cls.get_exact_or_criteria('user__username', username))
        if org:
            queryset = queryset.filter(cls.get_exact_or_criteria('organization__mnemonic', org))
        if version:
            queryset = queryset.filter(cls.get_exact_or_criteria('version', version))
        if is_latest:
            queryset = queryset.filter(is_latest_version=True)
        if updated_since:
            queryset = queryset.filter(updated_at__gte=updated_since)
        if updated_by:
            queryset = queryset.filter(updated_by__username=updated_by)

        return queryset

    @property
    def concepts_url(self):
        return reverse_resource(self, 'concept-list')

    @property
    def mappings_url(self):
        return reverse_resource(self, 'mapping-list')

    @property
    def parent(self):
        parent = None
        if self.organization_id:
            parent = self.organization
        if self.user_id:
            parent = self.user

        return parent

    @property
    def parent_id(self):
        return self.organization_id or self.user_id

    @property
    def parent_url(self):
        return to_owner_uri(self.uri)

    @property
    def parent_resource(self):
        return get(self, 'parent.mnemonic')

    @property
    def parent_resource_type(self):
        return get(self, 'parent.resource_type')

    @property
    def versions(self):
        return super().versions.filter(
            organization_id=self.organization_id, user_id=self.user_id
        ).order_by('-created_at')

    def delete(self, using=None, keep_parents=False, force=False):  # pylint: disable=arguments-differ
        if self.is_head:
            self.versions.exclude(id=self.id).delete()
        elif self.is_latest_version:
            prev_version = self.prev_version
            if not force and not prev_version:
                raise ValidationError({'detail': CANNOT_DELETE_ONLY_VERSION})
            if prev_version:
                prev_version.is_latest_version = True
                prev_version.save()

        self.delete_pins()

        export_path = self.get_version_export_path(suffix=None)
        super().delete(using=using, keep_parents=keep_parents)
        delete_s3_objects.apply_async((export_path,), queue='default', permanent=False)
        self.post_delete_actions()

    def post_delete_actions(self):
        pass

    def delete_pins(self):
        if self.is_head:
            from core.pins.models import Pin
            Pin.objects.filter(resource_type__model=self.resource_type.lower(), resource_id=self.id).delete()

    def get_active_concepts(self):
        return self.get_concepts_queryset().filter(is_active=True, retired=False)

    def get_active_mappings(self):
        return self.get_mappings_queryset().filter(is_active=True, retired=False)

    active_concepts_queryset = property(get_active_concepts)
    active_mappings_queryset = property(get_active_mappings)

    def has_parent_edit_access(self, user):
        if user.is_staff:
            return True

        if self.organization_id:
            return self.parent.is_member(user)

        return self.user_id == user.id

    def has_edit_access(self, user):
        if self.public_can_edit or user.is_staff:
            return True

        return self.has_parent_edit_access(user)

    @staticmethod
    def get_version_url_kwarg():
        return 'version'

    def set_parent(self, parent_resource):
        parent_resource_type = parent_resource.resource_type

        if parent_resource_type == 'Organization':
            self.organization = parent_resource
        elif parent_resource_type in ['UserProfile', 'User']:
            self.user = parent_resource

    @staticmethod
    def cascade_children_to_expansion(**kwargs):
        pass

    def update_mappings(self):
        pass

    def seed_references(self):
        pass

    @property
    def should_auto_expand(self):
        return True

    @property
    def identity_uris(self):
        return compact([self.uri, self.canonical_url])

    @classmethod
    def persist_new(cls, obj, created_by, **kwargs):
        errors = {}
        parent_resource = kwargs.pop('parent_resource', None) or obj.parent
        if not parent_resource:
            errors['parent'] = PARENT_RESOURCE_CANNOT_BE_NONE
            return errors
        obj.set_parent(parent_resource)
        user = created_by
        if not user:
            errors['created_by'] = CREATOR_CANNOT_BE_NONE
        if errors:
            return errors

        obj.created_by = user
        obj.updated_by = user
        try:
            obj.full_clean()
        except ValidationError as ex:
            errors.update(ex.message_dict)
        if errors:
            return errors

        persisted = False
        obj.version = HEAD
        try:
            obj.save(**kwargs)
            if obj.id:
                obj.post_create_actions()
            persisted = True
        except IntegrityError as ex:
            errors.update({'__all__': ex.args})
        finally:
            if not persisted:
                errors['non_field_errors'] = PERSIST_NEW_ERROR_MESSAGE.format(cls.__name__)
        return errors

    @classmethod
    def persist_new_version(cls, obj, user=None, **kwargs):
        from core.collections.serializers import CollectionDetailSerializer
        from core.sources.serializers import SourceDetailSerializer

        errors = {}

        obj.is_active = True
        sync = kwargs.pop('sync', False)
        if user:
            obj.created_by = user
            obj.updated_by = user
        repo_resource_name = obj.__class__.__name__
        serializer = SourceDetailSerializer if repo_resource_name == 'Source' else CollectionDetailSerializer
        head = obj.head
        if not head:
            errors[repo_resource_name.lower()] = 'Version Head not found.'
            return errors
        obj.snapshot = serializer(head).data
        obj.update_version_data(head)
        obj.save(**kwargs)

        if obj.id:
            obj.get_checksums(recalculate=True)

        is_test_mode = get(settings, 'TEST_MODE', False)
        if is_test_mode or sync:
            seed_children_to_new_version(obj.resource_type.lower(), obj.id, not is_test_mode, sync)
        else:
            from core.tasks.models import Task
            task = Task.make_new(queue='default', user=user, name=seed_children_to_new_version.__name__)
            seed_children_to_new_version.apply_async(
                (obj.resource_type.lower(), obj.id, True, sync), task_id=task.id, queue='default')

        if obj.id:
            obj.sibling_versions.update(is_latest_version=False)
            if obj.released:
                obj.index_resources_for_self_as_latest_released()

        return errors

    def index_resources_for_self_as_latest_released(self):
        pass

    @classmethod
    def persist_changes(cls, obj, updated_by, original_schema, **kwargs):
        errors = {}
        parent_resource = kwargs.pop('parent_resource', obj.parent)
        if not parent_resource:
            errors['parent'] = SOURCE_PARENT_CANNOT_BE_NONE

        queue_schema_update_task = obj.is_validation_necessary()
        is_source = cls.__name__ == 'Source'
        should_reindex_resources = is_source and obj.released != cls.objects.filter(id=obj.id).first().released

        try:
            obj.full_clean()
        except ValidationError as ex:
            errors.update(ex.message_dict)

        if errors:
            return errors

        if updated_by:
            obj.updated_by = updated_by
        try:
            if queue_schema_update_task:
                target_schema = obj.custom_validation_schema
                obj.custom_validation_schema = original_schema

            obj.save(**kwargs)

            if queue_schema_update_task:
<<<<<<< HEAD
                update_validation_schema.delay(obj.app_name, obj.id, target_schema)
=======
                from core.tasks.models import Task
                task = Task.make_new(queue='default', user=updated_by, name=update_validation_schema.__name__)
                update_validation_schema.apply_async(
                    (obj.app_name, obj.id, target_schema), task_id=task.id, queue='default')
>>>>>>> bc4d56c8
            if should_reindex_resources:
                if obj.released:
                    obj.index_resources_for_self_as_latest_released()
                else:
                    obj.index_resources_for_self_as_unreleased()

        except IntegrityError as ex:
            errors.update({'__all__': ex.args})

        return errors

    def validate_child_concepts(self):
        # If source is being configured to have a validation schema
        # we need to validate all concepts
        # according to the new schema
        from core.concepts.validators import ValidatorSpecifier

        concepts = self.get_active_concepts()
        failed_concept_validations = []

        validator = ValidatorSpecifier().with_validation_schema(
            self.custom_validation_schema
        ).with_repo(self).with_reference_values().get()

        for concept in concepts:
            try:
                validator.validate(concept)
            except ValidationError as validation_error:
                concept_validation_error = {
                    'mnemonic': concept.mnemonic,
                    'url': concept.url,
                    'errors': validation_error.message_dict
                }
                failed_concept_validations.append(concept_validation_error)

        return failed_concept_validations

    def update_version_data(self, head):
        self.description = self.description or head.description
        self.name = head.name
        self.full_name = head.full_name
        self.website = head.website
        self.public_access = head.public_access
        self.supported_locales = head.supported_locales
        self.default_locale = head.default_locale
        self.external_id = head.external_id
        self.organization = head.organization
        self.user = head.user
        self.canonical_url = head.canonical_url
        self.identifier = head.identifier
        self.contact = head.contact
        self.jurisdiction = head.jurisdiction
        self.publisher = head.publisher
        self.purpose = head.purpose
        self.copyright = head.copyright
        self.revision_date = head.revision_date
        self.text = head.text
        self.experimental = head.experimental
        self.custom_validation_schema = head.custom_validation_schema
        self.extras = head.extras

    def add_processing(self, process_id):
        if self.id and process_id:
            self.__class__.objects.filter(id=self.id).update(
                _background_process_ids=CombinedExpression(
                    F('_background_process_ids'),
                    '||',
                    Value([process_id], ArrayField(models.CharField(max_length=255)))
                )
            )
        if process_id:
            self._background_process_ids.append(process_id)

    def remove_processing(self, process_id):
        if self.id and self._background_process_ids and process_id in self._background_process_ids:
            self._background_process_ids.remove(process_id)
            self.save(update_fields=['_background_process_ids'])

    @property
    def is_processing(self):
        background_ids = self._background_process_ids
        if background_ids:
            for process_id in background_ids.copy():
                if process_id:
                    res = AsyncResult(process_id)
                    if res.successful() or res.failed():
                        self.remove_processing(process_id)
                    else:
                        return True
                else:
                    self.remove_processing(process_id)

        return False

    def clear_processing(self):
        self._background_process_ids = []
        self.save(update_fields=['_background_process_ids'])

    def get_supported_locales(self):
        locales = [self.default_locale]
        if self.supported_locales:
            # to maintain the order of default locale always first
            locales += [locale for locale in self.supported_locales if locale != self.default_locale]
        return locales

    @property
    def is_exporting(self):
        is_processing = self.is_processing

        if is_processing:
            for process_id in self._background_process_ids:
                res = AsyncResult(process_id)
                task_name = res.name
                if task_name and task_name.startswith('core.common.tasks.export_'):
                    return True

        return False

    @property
    def active_url_registry_entries(self):
        return self.url_registry_entries.filter(is_active=True)

    @cached_property
    def version_export_path(self):
        last_update = self.last_child_update.strftime('%Y-%m-%d_%H%M%S')
        return self.get_version_export_path(suffix=f"{last_update}.zip")

    def get_version_export_path(self, suffix='*'):
        version = self.version
        if not version.lower().startswith('v'):
            version = f"v{version}"

        owner = self.parent
        owner_mnemonic = owner.mnemonic
        owner_type = f'{owner.get_url_kwarg()}s'
        path = f"{owner_type}/{owner_mnemonic}/{owner_mnemonic}_{self.mnemonic}_{version}"
        expansion = get(self, 'expansion.mnemonic')
        if expansion:
            path = f"{path}_{expansion}"
        path = f'{path}.'

        if suffix:
            path += suffix

        return path

<<<<<<< HEAD
    def get_export_url(self):
        return get_export_service().url_for(self.get_export_path())

    def get_export_path(self):
        service = get_export_service()
        if self.is_head:
            path = self.version_export_path
        else:
            path = service.get_last_key_from_path(
                self.get_version_export_path(suffix=None)
            ) or self.version_export_path
        return path
=======
    def get_export_path(self):
        if self.is_head:
            return self.version_export_path
        service = get_export_service()
        return service.get_last_key_from_path(self.get_version_export_path(suffix=None)) or self.version_export_path
>>>>>>> bc4d56c8

    def has_export(self):
        service = get_export_service()
        if self.is_head:
            return service.exists(self.version_export_path)
        return service.has_path(self.get_version_export_path(suffix=None))

    def can_view_all_content(self, user):
        if get(user, 'is_anonymous'):
            return False
        return get(
            user, 'is_staff'
        ) or self.public_can_view or self.user_id == user.id or self.organization.members.filter(id=user.id).exists()

    @classmethod
    def resolve_expression_to_version(cls, expression):
        url = expression
        namespace = None
        version = None
        instance = None
        resolved_registry_entry = None
        if isinstance(expression, dict) and get(expression, 'url'):
            url = expression['url']
            namespace = expression.get('namespace', None)
            version = expression.get('version', None)
        if url:
            instance, resolved_registry_entry = cls.resolve_reference_expression(url, namespace, version)
        return instance, resolved_registry_entry

    @classmethod
    def resolve_reference_expression(cls, url, namespace=None, version=None):
        """
        resolves to repository version according to this process:

        1. If canonical URL provided:
            - Owner's URL Registry: If namespace is set in the request (and not global) and an owner-specific
            canonical URL registry is defined for the namespace, attempt to resolve with the
            namespace-specific canonical URL registry:
                -- If the canonical URL is defined in the owner's registry, return the matching repo/repo version
                from the namespace specified in the registry entry or return 404 not found
                -- If no matching entry in the registry, then continue
            - Repos in the namespace: If namespace is set in the request (and not global), attempt to resolve the
             canonical URL with the repos defined in the namespace:
                -- If the canonical URL matches a repo/repo version in the namespace, then return the repo/repo version
                -- If unresolved, then continue
            - Global URL Registry: If namespace is undefined or explicitly set to global in the request, or if URL
             did not match an entry in the owner-specific registry and did not match a repo in the namespace, attempt
             to resolve the canonical URL with the Global Canonical URL Registry:
                -- If the canonical URL is defined in the global registry, return the matching repo/repo version from
                 the namespace specified in the registry entry or return 404 not found
                -- If no matching entry in the global registry, then return 404 not found (even if the canonical URL
                is defined somewhere else in OCL)
        2. Else if relative URL provided:
            - Return the repository directly using the relative URL, or return 404 if not found
        """

        resolution_url, version, is_canonical = cls.__get_resolution_url(url, version)
        instance = None
        is_global_namespace = not namespace or namespace == '/'
        criteria = models.Q(is_active=True, retired=False)

        from core.url_registry.models import URLRegistry
<<<<<<< HEAD
        registry_entry = None
        if is_canonical:
            if Toggle.get('URL_REGISTRY_IN_RESOLVE_REFERENCE_TOGGLE'):
                registry_entry = None
                if not is_global_namespace:
                    owner = SourceContainerMixin.get_object_from_namespace(namespace)
                    if owner:
                        registry_entry = owner.url_registry_entries.filter(is_active=True, url=resolution_url).first()
                        instance = registry_entry.lookup_entry() if registry_entry else owner.find_repo_by_canonical_url(  # pylint: disable=line-too-long
                            resolution_url)

                if is_global_namespace or (not registry_entry and not instance):
                    registry_entry = URLRegistry.get_active_global_entries().filter(url=resolution_url).first()
                    if registry_entry:
                        instance = registry_entry.lookup_entry()

                return cls.resolve_repo(instance, version, is_canonical, resolution_url), registry_entry

            criteria &= models.Q(canonical_url=resolution_url)
            if namespace:
                criteria &= models.Q(models.Q(user__uri=namespace) | models.Q(organization__uri=namespace))
=======
        if is_canonical:
            if Toggle.get('URL_REGISTRY_IN_RESOLVE_REFERENCE_TOGGLE'):
                url_registry_entry = None
                owner = None
                if not is_global_namespace:
                    owner = SourceContainerMixin.get_object_from_namespace(namespace)
                    if owner:
                        url_registry_entry = owner.url_registry_entries.filter(
                            is_active=True, url=resolution_url).first()
                        if not url_registry_entry:
                            instance = owner.find_repo_by_canonical_url(resolution_url)

                if is_global_namespace or (not url_registry_entry and not instance):
                    url_registry_entry = URLRegistry.get_active_global_entries().filter(url=resolution_url).first()

                if not owner and url_registry_entry and url_registry_entry.namespace:
                    owner = url_registry_entry.namespace_owner

                if instance or not url_registry_entry or not url_registry_entry.namespace or not owner:
                    return cls.resolve_repo(instance, version, is_canonical, resolution_url)

                criteria &= models.Q(
                    canonical_url=resolution_url, **{
                        f"{owner.resource_type.lower()}__uri": url_registry_entry.namespace
                    })
            else:
                criteria &= models.Q(canonical_url=resolution_url)
                if namespace:
                    criteria &= models.Q(models.Q(user__uri=namespace) | models.Q(organization__uri=namespace))
>>>>>>> bc4d56c8
        else:
            criteria &= models.Q(uri=resolution_url)

        from core.repos.models import Repository
<<<<<<< HEAD
        return cls.resolve_repo(Repository.get(criteria), version, is_canonical, resolution_url), registry_entry
=======
        return cls.resolve_repo(Repository.get(criteria), version, is_canonical, resolution_url)

    @classmethod
    def resolve_repo(cls, instance, version, is_canonical, resolution_url):
        from core.sources.models import Source
>>>>>>> bc4d56c8

    @classmethod
    def resolve_repo(cls, instance, version, is_canonical, resolution_url):
        if instance:
            if version:
                instance = instance.versions.filter(version=version).first()
            elif instance.is_head:
                instance = instance.get_latest_released_version() or instance

        if not instance:
            from core.sources.models import Source
            instance = Source()

        instance.is_fqdn = is_canonical
        instance.resolution_url = resolution_url
        if is_canonical and instance.id and not instance.canonical_url:
            instance.canonical_url = resolution_url
        return instance

    @staticmethod
    def __get_resolution_url(url, version):
<<<<<<< HEAD
        lookup_url, extracted_version = canonical_url_to_url_and_version(url)
        version = version or extracted_version
=======
        lookup_url = url
        if '|' in lookup_url:
            lookup_url, version = lookup_url.split('|')
>>>>>>> bc4d56c8
        lookup_url = lookup_url.split('?')[0]
        is_canonical = is_canonical_uri(lookup_url) or is_canonical_uri(url)
        resolution_url = lookup_url if is_canonical else to_parent_uri(lookup_url)
        return resolution_url, version, is_canonical

    def clean(self):
        if not self.custom_validation_schema:
            self.custom_validation_schema = DEFAULT_VALIDATION_SCHEMA

        super().clean()

        if self.released and not self.revision_date:
            self.revision_date = timezone.now()

    @property
    def map_types_count(self):
        return self.get_active_mappings().aggregate(count=Count('map_type', distinct=True))['count']

    @property
    def concept_class_count(self):
        return self.get_active_concepts().aggregate(count=Count('concept_class', distinct=True))['count']

    @property
    def datatype_count(self):
        return self.get_active_concepts().aggregate(count=Count('datatype', distinct=True))['count']

    @property
    def retired_concepts_count(self):
        return self.get_concepts_queryset().filter(retired=True).count()

    @property
    def retired_mappings_count(self):
        return self.get_mappings_queryset().filter(retired=True).count()

    @property
    def concepts_distribution(self):
        facets = self.get_concept_facets()
        return {
            'active': self.active_concepts,
            'retired': self.retired_concepts_count,
            'concept_class': self._to_clean_facets(facets.conceptClass or []),
            'datatype': self._to_clean_facets(facets.datatype or []),
            'locale': self._to_clean_facets(facets.locale or []),
            'name_type': self._to_clean_facets(facets.nameTypes or []),
            'contributors': self._to_clean_facets(facets.updatedBy or [])
        }

    @property
    def mappings_distribution(self):
        facets = self.get_mapping_facets()

        return {
            'active': self.active_mappings,
            'retired': self.retired_mappings_count,
            'map_type': self._to_clean_facets(facets.mapType or []),
            'contributors': self._to_clean_facets(facets.updatedBy or [])
        }

    @property
    def versions_distribution(self):
        return {
            'total': self.num_versions,
            'released': self.released_versions_count
        }

    def get_concepts_extras_distribution(self):
        return self.get_distinct_extras_keys(self.get_concepts_queryset(), 'concepts')

    @staticmethod
    def get_distinct_extras_keys(queryset, resource):
        return set(queryset.exclude(retired=True).extra(
            select={'key': f"jsonb_object_keys({resource}.extras)"}).values_list('key', flat=True))

    def get_name_locales_queryset(self):
        from core.concepts.models import ConceptName
        return ConceptName.objects.filter(concept__in=self.get_active_concepts())

    @property
    def concept_names_distribution(self):
        locales = self.get_name_locales_queryset()
        locales_total = locales.distinct('locale').count()
        names_total = locales.distinct('type').count()
        return {'locales': locales_total, 'names': names_total}

    def get_name_locale_distribution(self):
        return self._get_distribution(self.get_name_locales_queryset(), 'locale')

    def get_name_type_distribution(self):
        return self._get_distribution(self.get_name_locales_queryset(), 'type')

    def get_concept_class_distribution(self):
        return self._get_distribution(self.get_active_concepts(), 'concept_class')

    def get_datatype_distribution(self):
        return self._get_distribution(self.get_active_concepts(), 'datatype')

    def get_map_type_distribution(self):
        return self._get_distribution(self.get_active_mappings(), 'map_type')

    @staticmethod
    def _get_distribution(queryset, field):
        return list(queryset.values(field).annotate(count=Count('id')).values(field, 'count').order_by('-count'))

    def get_concept_facets(self, filters=None):
        from core.concepts.search import ConceptFacetedSearch
        return self._get_resource_facets(ConceptFacetedSearch, filters)

    def get_mapping_facets(self, filters=None):
        from core.mappings.search import MappingFacetedSearch
        return self._get_resource_facets(MappingFacetedSearch, filters)

    def _get_resource_facets(self, facet_class, filters=None):
        search = facet_class('', filters=self._get_resource_facet_filters(filters))
        search.params(request_timeout=ES_REQUEST_TIMEOUT)
        try:
            facets = search.execute().facets
        except TransportError as ex:  # pragma: no cover
            raise Http400(detail=get(ex, 'info') or get(ex, 'error') or str(ex)) from ex

        return facets

    def _to_clean_facets(self, facets, remove_self=False):
        _facets = []
        for facet in facets:
            _facet = facet[:2]
            if remove_self:
                if facet[0] != self.mnemonic:
                    _facets.append(_facet)
            else:
                _facets.append(_facet)
        return _facets


class CelerySignalProcessor(RealTimeSignalProcessor):
    def handle_save(self, sender, instance, **kwargs):
        if settings.ES_SYNC and instance.__class__ in registry.get_models() and instance.should_index:
            if get(settings, 'TEST_MODE', False):
                handle_save(instance.app_name, instance.model_name, instance.id)
            else:
                handle_save.apply_async(
                    (instance.app_name, instance.model_name, instance.id), queue='indexing', permanent=False)

    def handle_m2m_changed(self, sender, instance, action, **kwargs):
        if settings.ES_SYNC and instance.__class__ in registry.get_models() and instance.should_index:
            if get(settings, 'TEST_MODE', False):
                handle_m2m_changed(instance.app_name, instance.model_name, instance.id, action)
            else:
                handle_m2m_changed.apply_async(
                    (instance.app_name, instance.model_name, instance.id, action), queue='indexing', permanent=False)<|MERGE_RESOLUTION|>--- conflicted
+++ resolved
@@ -20,14 +20,9 @@
     delete_s3_objects
 from core.common.utils import reverse_resource, reverse_resource_version, parse_updated_since_param, drop_version, \
     to_parent_uri, is_canonical_uri, get_export_service, from_string_to_date, get_truthy_values, \
-<<<<<<< HEAD
-    canonical_url_to_url_and_version
-=======
-    get_current_authorized_user
->>>>>>> bc4d56c8
+    canonical_url_to_url_and_version, get_current_authorized_user
 from core.common.utils import to_owner_uri
 from core.settings import DEFAULT_LOCALE
-from . import ERRBIT_LOGGER
 from .checksums import ChecksumModel
 from .constants import (
     ACCESS_TYPE_CHOICES, DEFAULT_ACCESS_TYPE, NAMESPACE_REGEX,
@@ -193,7 +188,6 @@
     @staticmethod
     def batch_index(queryset, document, single_batch=False):
         if not get(settings, 'TEST_MODE'):
-<<<<<<< HEAD
             doc = document()
             if single_batch:
                 doc.update(queryset.all(), parallel=True)
@@ -202,19 +196,6 @@
                 for page_number in paginator.page_range:
                     page = paginator.page(page_number)
                     doc.update(page.object_list, parallel=True)
-=======
-            try:
-                doc = document()
-                if single_batch:
-                    doc.update(queryset.all(), parallel=True)
-                else:
-                    paginator = Paginator(queryset.order_by('-id'), 500)
-                    for page_number in paginator.page_range:
-                        page = paginator.page(page_number)
-                        doc.update(page.object_list, parallel=True)
-            except Exception as e:
-                ERRBIT_LOGGER.log(e)
->>>>>>> bc4d56c8
 
     @staticmethod
     @transaction.atomic
@@ -754,14 +735,10 @@
             obj.save(**kwargs)
 
             if queue_schema_update_task:
-<<<<<<< HEAD
-                update_validation_schema.delay(obj.app_name, obj.id, target_schema)
-=======
                 from core.tasks.models import Task
                 task = Task.make_new(queue='default', user=updated_by, name=update_validation_schema.__name__)
                 update_validation_schema.apply_async(
                     (obj.app_name, obj.id, target_schema), task_id=task.id, queue='default')
->>>>>>> bc4d56c8
             if should_reindex_resources:
                 if obj.released:
                     obj.index_resources_for_self_as_latest_released()
@@ -908,26 +885,11 @@
 
         return path
 
-<<<<<<< HEAD
-    def get_export_url(self):
-        return get_export_service().url_for(self.get_export_path())
-
-    def get_export_path(self):
-        service = get_export_service()
-        if self.is_head:
-            path = self.version_export_path
-        else:
-            path = service.get_last_key_from_path(
-                self.get_version_export_path(suffix=None)
-            ) or self.version_export_path
-        return path
-=======
     def get_export_path(self):
         if self.is_head:
             return self.version_export_path
         service = get_export_service()
         return service.get_last_key_from_path(self.get_version_export_path(suffix=None)) or self.version_export_path
->>>>>>> bc4d56c8
 
     def has_export(self):
         service = get_export_service()
@@ -990,7 +952,6 @@
         criteria = models.Q(is_active=True, retired=False)
 
         from core.url_registry.models import URLRegistry
-<<<<<<< HEAD
         registry_entry = None
         if is_canonical:
             if Toggle.get('URL_REGISTRY_IN_RESOLVE_REFERENCE_TOGGLE'):
@@ -1012,50 +973,11 @@
             criteria &= models.Q(canonical_url=resolution_url)
             if namespace:
                 criteria &= models.Q(models.Q(user__uri=namespace) | models.Q(organization__uri=namespace))
-=======
-        if is_canonical:
-            if Toggle.get('URL_REGISTRY_IN_RESOLVE_REFERENCE_TOGGLE'):
-                url_registry_entry = None
-                owner = None
-                if not is_global_namespace:
-                    owner = SourceContainerMixin.get_object_from_namespace(namespace)
-                    if owner:
-                        url_registry_entry = owner.url_registry_entries.filter(
-                            is_active=True, url=resolution_url).first()
-                        if not url_registry_entry:
-                            instance = owner.find_repo_by_canonical_url(resolution_url)
-
-                if is_global_namespace or (not url_registry_entry and not instance):
-                    url_registry_entry = URLRegistry.get_active_global_entries().filter(url=resolution_url).first()
-
-                if not owner and url_registry_entry and url_registry_entry.namespace:
-                    owner = url_registry_entry.namespace_owner
-
-                if instance or not url_registry_entry or not url_registry_entry.namespace or not owner:
-                    return cls.resolve_repo(instance, version, is_canonical, resolution_url)
-
-                criteria &= models.Q(
-                    canonical_url=resolution_url, **{
-                        f"{owner.resource_type.lower()}__uri": url_registry_entry.namespace
-                    })
-            else:
-                criteria &= models.Q(canonical_url=resolution_url)
-                if namespace:
-                    criteria &= models.Q(models.Q(user__uri=namespace) | models.Q(organization__uri=namespace))
->>>>>>> bc4d56c8
         else:
             criteria &= models.Q(uri=resolution_url)
 
         from core.repos.models import Repository
-<<<<<<< HEAD
         return cls.resolve_repo(Repository.get(criteria), version, is_canonical, resolution_url), registry_entry
-=======
-        return cls.resolve_repo(Repository.get(criteria), version, is_canonical, resolution_url)
-
-    @classmethod
-    def resolve_repo(cls, instance, version, is_canonical, resolution_url):
-        from core.sources.models import Source
->>>>>>> bc4d56c8
 
     @classmethod
     def resolve_repo(cls, instance, version, is_canonical, resolution_url):
@@ -1077,14 +999,8 @@
 
     @staticmethod
     def __get_resolution_url(url, version):
-<<<<<<< HEAD
         lookup_url, extracted_version = canonical_url_to_url_and_version(url)
         version = version or extracted_version
-=======
-        lookup_url = url
-        if '|' in lookup_url:
-            lookup_url, version = lookup_url.split('|')
->>>>>>> bc4d56c8
         lookup_url = lookup_url.split('?')[0]
         is_canonical = is_canonical_uri(lookup_url) or is_canonical_uri(url)
         resolution_url = lookup_url if is_canonical else to_parent_uri(lookup_url)

from celery.result import AsyncResult
from django.conf import settings
from django.contrib.contenttypes.fields import GenericRelation
from django.contrib.postgres.fields import ArrayField
from django.core.exceptions import ValidationError
from django.core.validators import RegexValidator
from django.db import models, IntegrityError
from django.db.models import Value, Q, Max
from django.db.models.expressions import CombinedExpression, F
from django.utils import timezone
from django.utils.functional import cached_property
from django_elasticsearch_dsl.registries import registry
from django_elasticsearch_dsl.signals import RealTimeSignalProcessor
from pydash import get

from core.common.services import S3
<<<<<<< HEAD
from core.common.utils import reverse_resource, reverse_resource_version, parse_updated_since_param, drop_version, \
    to_owner_uri
=======
from core.common.tasks import update_collection_active_concepts_count, update_collection_active_mappings_count
from core.common.utils import reverse_resource, reverse_resource_version, parse_updated_since_param, drop_version
>>>>>>> f13f7d63
from core.settings import DEFAULT_LOCALE
from .constants import (
    ACCESS_TYPE_CHOICES, DEFAULT_ACCESS_TYPE, NAMESPACE_REGEX,
    ACCESS_TYPE_VIEW, ACCESS_TYPE_EDIT, SUPER_ADMIN_USER_ID,
    HEAD, PERSIST_NEW_ERROR_MESSAGE, SOURCE_PARENT_CANNOT_BE_NONE, PARENT_RESOURCE_CANNOT_BE_NONE,
    CREATOR_CANNOT_BE_NONE, CANNOT_DELETE_ONLY_VERSION, CUSTOM_VALIDATION_SCHEMA_OPENMRS)
<<<<<<< HEAD
from .tasks import handle_save, handle_m2m_changed, seed_children_to_new_version, update_validation_schema
=======
from .tasks import handle_save, handle_m2m_changed, seed_children, update_validation_schema, \
    update_source_active_concepts_count, update_source_active_mappings_count
>>>>>>> f13f7d63


class BaseModel(models.Model):
    """
    Base model from which all resources inherit.
    Contains timestamps and is_active field for logical deletion.
    """
    class Meta:
        abstract = True
        indexes = [
            models.Index(fields=['uri']),
            models.Index(fields=['-updated_at']),
            models.Index(fields=['-created_at']),
            models.Index(fields=['is_active']),
            models.Index(fields=['public_access'])
        ]

    id = models.BigAutoField(primary_key=True)
    public_access = models.CharField(
        max_length=16, choices=ACCESS_TYPE_CHOICES, default=DEFAULT_ACCESS_TYPE, blank=True
    )
    created_at = models.DateTimeField(auto_now_add=True)
    updated_at = models.DateTimeField(auto_now=True)
    created_by = models.ForeignKey(
        'users.UserProfile',
        related_name='%(app_label)s_%(class)s_related_created_by',
        related_query_name='%(app_label)s_%(class)ss_created_by',
        on_delete=models.DO_NOTHING,
        default=SUPER_ADMIN_USER_ID,
    )
    updated_by = models.ForeignKey(
        'users.UserProfile',
        related_name='%(app_label)s_%(class)s_related_updated_by',
        related_query_name='%(app_label)s_%(class)ss_updated_by',
        on_delete=models.DO_NOTHING,
        default=SUPER_ADMIN_USER_ID,
    )
    is_active = models.BooleanField(default=True)
    extras = models.JSONField(null=True, blank=True, default=dict)
    uri = models.TextField(null=True, blank=True, db_index=True)
    extras_have_been_encoded = False
    extras_have_been_decoded = False
    is_being_saved = False

    @property
    def model_name(self):
        return self.__class__.__name__

    @property
    def app_name(self):
        return self.__module__.split('.')[1]

    def index(self):
        if not get(settings, 'TEST_MODE', False):
            handle_save.delay(self.app_name, self.model_name, self.id)

    def soft_delete(self):
        if self.is_active:
            self.is_active = False
            self.save()

    def undelete(self):
        if not self.is_active:
            self.is_active = True
            self.save()

    @property
    def is_versioned(self):
        return False

    @property
    def public_can_view(self):
        return self.public_access.lower() in [ACCESS_TYPE_EDIT.lower(), ACCESS_TYPE_VIEW.lower()]

    @property
    def public_can_edit(self):
        return self.public_access.lower() == ACCESS_TYPE_EDIT.lower()

    @property
    def resource_type(self):
        return get(self, 'OBJECT_TYPE')

    @property
    def resource_version_type(self):
        return get(self, 'OBJECT_VERSION_TYPE') or self.resource_type

    @property
    def url(self):
        if self.uri:
            return self.uri

        return self.calculate_uri()

    def calculate_uri(self):
        if self.is_versioned and not self.is_head:
            uri = reverse_resource_version(self, self.view_name)
        else:
            uri = reverse_resource(self, self.view_name)

        return uri

    @property
    def view_name(self):
        return self.get_default_view_name()

    def get_default_view_name(self):
        entity_name = self.__class__.__name__.lower()

        if self.is_versioned and not self.is_head:
            return f"{entity_name}-version-detail"

        return f"{entity_name}-detail"

    @classmethod
    def pause_indexing(cls):
        cls.toggle_indexing(False)

    @classmethod
    def resume_indexing(cls):
        if not get(settings, 'TEST_MODE', False):
            cls.toggle_indexing(True)   # pragma: no cover

    @staticmethod
    def toggle_indexing(state=True):
        settings.ELASTICSEARCH_DSL_AUTO_REFRESH = state
        settings.ELASTICSEARCH_DSL_AUTOSYNC = state
        settings.ES_SYNC = state

    @staticmethod
    def get_exact_or_criteria(attr, values):
        criteria = Q()

        if isinstance(values, str):
            values = values.split(',')

        for value in values:
            criteria = criteria | Q(**{f'{attr}': value})

        return criteria

    @staticmethod
    def batch_index(queryset, document):
        count = queryset.count()
        batch_size = 1000
        offset = 0
        limit = batch_size
        while offset < count:
            document().update(queryset.order_by('-id')[offset:limit], parallel=True)
            offset = limit
            limit += batch_size

    @staticmethod
    def batch_delete(queryset):
        for batch in queryset.iterator(chunk_size=1000):
            batch.delete()


class CommonLogoModel(models.Model):
    logo_path = models.TextField(null=True, blank=True)

    class Meta:
        abstract = True

    @property
    def logo_url(self):
        url = None
        if self.logo_path:
            url = S3.public_url_for(self.logo_path)

        return url

    def upload_base64_logo(self, data, name):
        name = self.uri[1:] + name
        self.logo_path = S3.upload_base64(data, name, False, True)
        self.save()


class BaseResourceModel(BaseModel, CommonLogoModel):
    """
    A base resource has a mnemonic that is unique across all objects of its type.
    A base resource may contain sub-resources.
    (An Organization is a base resource, but a Concept is not.)
    """
    mnemonic = models.CharField(
        max_length=255, validators=[RegexValidator(regex=NAMESPACE_REGEX)],
        db_index=True
    )
    mnemonic_attr = 'mnemonic'

    class Meta:
        abstract = True
        indexes = [
            models.Index(fields=['mnemonic']),
        ] + BaseModel.Meta.indexes

    def __str__(self):
        return str(self.mnemonic)


class VersionedModel(BaseResourceModel):
    version = models.CharField(max_length=255)
    released = models.BooleanField(default=False, blank=True, null=True)
    retired = models.BooleanField(default=False)
    is_latest_version = models.BooleanField(default=True)
    name = models.TextField()
    full_name = models.TextField(null=True, blank=True)
    default_locale = models.TextField(default=DEFAULT_LOCALE, blank=True)
    supported_locales = ArrayField(models.CharField(max_length=20), null=True, blank=True)
    website = models.TextField(null=True, blank=True)
    description = models.TextField(null=True, blank=True)
    external_id = models.TextField(null=True, blank=True)
    custom_validation_schema = models.TextField(blank=True, null=True)

    class Meta:
        abstract = True
        indexes = [
            models.Index(fields=['version']),
            models.Index(fields=['retired']),
            models.Index(fields=['is_latest_version']),
        ] + BaseResourceModel.Meta.indexes

    @property
    def is_versioned(self):
        return True

    @property
    def versioned_resource_type(self):
        return self.resource_type

    @property
    def versions(self):
        return self.__class__.objects.filter(**{self.mnemonic_attr: self.mnemonic}).order_by('-created_at')

    @property
    def active_versions(self):
        return self.versions.filter(is_active=True)

    @property
    def released_versions(self):
        return self.active_versions.filter(released=True)

    @property
    def num_versions(self):
        return self.versions.count()

    @property
    def sibling_versions(self):
        return self.versions.exclude(id=self.id)

    @property
    def prev_version(self):
        return self.sibling_versions.filter(
            is_active=True, created_at__lte=self.created_at
        ).order_by('-created_at').first()

    @property
    def prev_version_uri(self):
        return get(self, 'prev_version.uri')

    @property
    def is_head(self):
        return self.version == HEAD

    def get_head(self):
        return self.active_versions.filter(version=HEAD).first()

    head = property(get_head)

    @property
    def versioned_object_url(self):
        return drop_version(self.uri)

    @classmethod
    def get_version(cls, mnemonic, version=HEAD, filters=None):
        if not filters:
            filters = {}
        return cls.objects.filter(**{cls.mnemonic_attr: mnemonic, **filters}, version=version).first()

    def get_latest_version(self):
        return self.active_versions.filter(is_latest_version=True).order_by('-created_at').first()

    def get_latest_released_version(self):
        return self.released_versions.order_by('-created_at').first()

    @classmethod
    def find_latest_released_version_by(cls, filters):
        return cls.objects.filter(**filters, released=True).order_by('-created_at').first()

    def get_url_kwarg(self):
        if self.is_head:
            return self.get_resource_url_kwarg()
        return self.get_version_url_kwarg()

    @property
    def versions_url(self):
        return drop_version(self.uri) + 'versions/'


class ConceptContainerModel(VersionedModel):
    """
    A sub-resource is an object that exists within the scope of its parent resource.
    Its mnemonic is unique within the scope of its parent resource.
    (A Source is a sub-resource, but an Organization is not.)
    """
    organization = models.ForeignKey('orgs.Organization', on_delete=models.CASCADE, blank=True, null=True)
    user = models.ForeignKey('users.UserProfile', on_delete=models.CASCADE, blank=True, null=True)
    _background_process_ids = ArrayField(models.CharField(max_length=255), default=list, null=True, blank=True)

    canonical_url = models.URLField(null=True, blank=True)
    identifier = models.JSONField(null=True, blank=True, default=dict)
    contact = models.JSONField(null=True, blank=True, default=dict)
    jurisdiction = models.JSONField(null=True, blank=True, default=dict)
    publisher = models.TextField(null=True, blank=True)
    purpose = models.TextField(null=True, blank=True)
    copyright = models.TextField(null=True, blank=True)
    revision_date = models.DateField(null=True, blank=True)
    text = models.TextField(null=True, blank=True)  # for about description (markup)
    client_configs = GenericRelation(
        'client_configs.ClientConfig', object_id_field='resource_id', content_type_field='resource_type'
    )
    snapshot = models.JSONField(null=True, blank=True, default=dict)
    experimental = models.BooleanField(null=True, blank=True, default=None)
    meta = models.JSONField(null=True, blank=True)
    active_concepts = models.IntegerField(default=0)
    active_mappings = models.IntegerField(default=0)

    class Meta:
        abstract = True
        indexes = [] + VersionedModel.Meta.indexes

    @property
    def is_openmrs_schema(self):
        return self.custom_validation_schema == CUSTOM_VALIDATION_SCHEMA_OPENMRS

    def update_children_counts(self, sync=False):
        self.update_concepts_count(sync)
        self.update_mappings_count(sync)

    def update_mappings_count(self, sync=False):
        if sync or get(settings, 'TEST_MODE'):
            self.set_active_mappings()
            self.save(update_fields=['active_mappings'])
        elif self.__class__.__name__ == 'Source':
            update_source_active_mappings_count.apply_async((self.id,), queue='concurrent')
        elif self.__class__.__name__ == 'Collection':
            update_collection_active_mappings_count.apply_async((self.id,), queue='concurrent')

    def update_concepts_count(self, sync=False):
        if sync or get(settings, 'TEST_MODE'):
            self.set_active_concepts()
            self.save(update_fields=['active_concepts'])
        elif self.__class__.__name__ == 'Source':
            update_source_active_concepts_count.apply_async((self.id,), queue='concurrent')
        elif self.__class__.__name__ == 'Collection':
            update_collection_active_concepts_count.apply_async((self.id,), queue='concurrent')

    def set_active_concepts(self):
        self.active_concepts = self.concepts.filter(retired=False, is_active=True).count()

    def set_active_mappings(self):
        self.active_mappings = self.mappings.filter(retired=False, is_active=True).count()

    @property
    def last_concept_update(self):
        return get(self.concepts.aggregate(max_updated_at=Max('updated_at')), 'max_updated_at', None)

    @property
    def last_mapping_update(self):
        return get(self.mappings.aggregate(max_updated_at=Max('updated_at')), 'max_updated_at', None)

    @property
    def last_child_update(self):
        last_concept_update = self.last_concept_update
        last_mapping_update = self.last_mapping_update
        if last_concept_update and last_mapping_update:
            return max(last_concept_update, last_mapping_update)
        return last_concept_update or last_mapping_update or self.updated_at or timezone.now()

    @classmethod
    def get_base_queryset(cls, params):
        username = params.get('user', None)
        org = params.get('org', None)
        version = params.get('version', None)
        is_latest = params.get('is_latest', None) in [True, 'true']
        updated_since = parse_updated_since_param(params)

        queryset = cls.objects.filter(is_active=True)
        if username:
            queryset = queryset.filter(cls.get_exact_or_criteria('user__username', username))
        if org:
            queryset = queryset.filter(cls.get_exact_or_criteria('organization__mnemonic', org))
        if version:
            queryset = queryset.filter(cls.get_exact_or_criteria('version', version))
        if is_latest:
            queryset = queryset.filter(is_latest_version=True)
        if updated_since:
            queryset = queryset.filter(updated_at__gte=updated_since)

        return queryset

    @property
    def concepts_url(self):
        return reverse_resource(self, 'concept-list')

    @property
    def mappings_url(self):
        return reverse_resource(self, 'mapping-list')

    @property
    def parent(self):
        parent = None
        if self.organization_id:
            parent = self.organization
        if self.user_id:
            parent = self.user

        return parent

    @property
    def parent_id(self):
        return self.organization_id or self.user_id

    @property
    def parent_url(self):
        return to_owner_uri(self.uri)

    @property
    def parent_resource(self):
        return get(self, 'parent.mnemonic')

    @property
    def parent_resource_type(self):
        return get(self, 'parent.resource_type')

    @property
    def versions(self):
        return super().versions.filter(
            organization_id=self.organization_id, user_id=self.user_id
        ).order_by('-created_at')

    def delete(self, using=None, keep_parents=False, force=False):  # pylint: disable=arguments-differ
        generic_export_path = self.generic_export_path(suffix=None)

        if self.is_head:
            self.versions.exclude(id=self.id).delete()
        else:
            if self.is_latest_version:
                prev_version = self.prev_version
                if not force and not prev_version:
                    raise ValidationError(dict(detail=CANNOT_DELETE_ONLY_VERSION))
                if prev_version:
                    prev_version.is_latest_version = True
                    prev_version.save()

        from core.pins.models import Pin
        Pin.objects.filter(resource_type__model=self.resource_type.lower(), resource_id=self.id).delete()

        super().delete(using=using, keep_parents=keep_parents)
        S3.delete_objects(generic_export_path)

    def get_active_concepts(self):
        return self.get_concepts_queryset().filter(is_active=True, retired=False)

    @property
    def num_concepts(self):
        return self.get_concepts_queryset().count()

    def get_concepts_queryset(self):
        return self.concepts_set.filter(id=F('versioned_object_id'))

    def has_parent_edit_access(self, user):
        if user.is_staff:
            return True

        if self.organization_id:
            return self.parent.is_member(user)

        return self.user_id == user.id

    def has_edit_access(self, user):
        if self.public_can_edit or user.is_staff:
            return True

        return self.has_parent_edit_access(user)

    @staticmethod
    def get_version_url_kwarg():
        return 'version'

    def set_parent(self, parent_resource):
        parent_resource_type = parent_resource.resource_type

        if parent_resource_type == 'Organization':
            self.organization = parent_resource
        elif parent_resource_type in ['UserProfile', 'User']:
            self.user = parent_resource

    @staticmethod
    def cascade_children_to_expansion(**kwargs):
        pass

    @staticmethod
    def update_mappings():
        pass

    @staticmethod
    def seed_references():
        pass

    @property
    def should_auto_expand(self):
        return True

    @classmethod
    def persist_new(cls, obj, created_by, **kwargs):
        errors = {}
        parent_resource = kwargs.pop('parent_resource', None) or obj.parent
        if not parent_resource:
            errors['parent'] = PARENT_RESOURCE_CANNOT_BE_NONE
            return errors
        obj.set_parent(parent_resource)
        user = created_by
        if not user:
            errors['created_by'] = CREATOR_CANNOT_BE_NONE
        if errors:
            return errors

        obj.created_by = user
        obj.updated_by = user
        try:
            obj.full_clean()
        except ValidationError as ex:
            errors.update(ex.message_dict)
        if errors:
            return errors

        persisted = False
        obj.version = HEAD
        try:
            obj.save(**kwargs)
            obj.update_mappings()
            if obj.should_auto_expand:
                obj.cascade_children_to_expansion(index=False)
            persisted = True
        except IntegrityError as ex:
            errors.update({'__all__': ex.args})
        finally:
            if not persisted:
                errors['non_field_errors'] = PERSIST_NEW_ERROR_MESSAGE.format(cls.__name__)
        return errors

    @classmethod
    def persist_new_version(cls, obj, user=None, **kwargs):
        from core.collections.serializers import CollectionDetailSerializer
        from core.sources.serializers import SourceDetailSerializer

        errors = {}

        obj.is_active = True
        if user:
            obj.created_by = user
            obj.updated_by = user
        is_source = obj.__class__.__name__ == 'Source'
        serializer = SourceDetailSerializer if is_source else CollectionDetailSerializer
        obj.snapshot = serializer(obj.head).data
        obj.update_version_data()
        obj.save(**kwargs)

        if get(settings, 'TEST_MODE', False):
            seed_children_to_new_version(obj.resource_type.lower(), obj.id, False)
        else:
            seed_children_to_new_version.delay(obj.resource_type.lower(), obj.id)

        if obj.id:
            obj.sibling_versions.update(is_latest_version=False)

        return errors

    @classmethod
    def persist_changes(cls, obj, updated_by, original_schema, **kwargs):
        errors = {}
        parent_resource = kwargs.pop('parent_resource', obj.parent)
        if not parent_resource:
            errors['parent'] = SOURCE_PARENT_CANNOT_BE_NONE

        queue_schema_update_task = obj.is_validation_necessary()

        try:
            obj.full_clean()
        except ValidationError as ex:
            errors.update(ex.message_dict)

        if errors:
            return errors

        if updated_by:
            obj.updated_by = updated_by
        try:
            if queue_schema_update_task:
                target_schema = obj.custom_validation_schema
                obj.custom_validation_schema = original_schema

            obj.save(**kwargs)

            if queue_schema_update_task:
                update_validation_schema.delay(obj.app_name, obj.id, target_schema)
        except IntegrityError as ex:
            errors.update({'__all__': ex.args})

        return errors

    def validate_child_concepts(self):
        # If source is being configured to have a validation schema
        # we need to validate all concepts
        # according to the new schema
        from core.concepts.validators import ValidatorSpecifier

        concepts = self.get_active_concepts()
        failed_concept_validations = []

        validator = ValidatorSpecifier().with_validation_schema(
            self.custom_validation_schema
        ).with_repo(self).with_reference_values().get()

        for concept in concepts:
            try:
                validator.validate(concept)
            except ValidationError as validation_error:
                concept_validation_error = dict(
                    mnemonic=concept.mnemonic, url=concept.url, errors=validation_error.message_dict
                )
                failed_concept_validations.append(concept_validation_error)

        return failed_concept_validations

    def update_version_data(self, obj=None):
        if obj:
            self.description = obj.description
        else:
            obj = self.get_latest_version()

        if obj:
            self.name = obj.name
            self.full_name = obj.full_name
            self.website = obj.website
            self.public_access = obj.public_access
            self.supported_locales = obj.supported_locales
            self.default_locale = obj.default_locale
            self.external_id = obj.external_id
            self.organization = obj.organization
            self.user = obj.user
            self.canonical_url = obj.canonical_url

<<<<<<< HEAD
=======
    def seed_concepts(self, index=True):
        head = self.head
        if head:
            from core.sources.models import Source
            if self.__class__ == Source:
                concepts = head.concepts.filter(is_latest_version=True)
            else:
                concepts = head.concepts.all()

            self.concepts.set(concepts)
            self.update_concepts_count()
            if index:
                from core.concepts.documents import ConceptDocument
                self.batch_index(self.concepts, ConceptDocument)

    def seed_mappings(self, index=True):
        head = self.head
        if head:
            from core.sources.models import Source
            if self.__class__ == Source:
                mappings = head.mappings.filter(is_latest_version=True)
            else:
                mappings = head.mappings.all()

            self.mappings.set(mappings)
            self.update_mappings_count()
            if index:
                from core.mappings.documents import MappingDocument
                self.batch_index(self.mappings, MappingDocument)

    def index_children(self):
        from core.concepts.documents import ConceptDocument
        from core.mappings.documents import MappingDocument

        self.batch_index(self.concepts, ConceptDocument)
        self.batch_index(self.mappings, MappingDocument)

>>>>>>> f13f7d63
    def add_processing(self, process_id):
        if self.id:
            self.__class__.objects.filter(id=self.id).update(
                _background_process_ids=CombinedExpression(
                    F('_background_process_ids'),
                    '||',
                    Value([process_id], ArrayField(models.CharField(max_length=255)))
                )
            )
        if process_id:
            self._background_process_ids.append(process_id)

    def remove_processing(self, process_id):
        if self.id and self._background_process_ids and process_id in self._background_process_ids:
            self._background_process_ids.remove(process_id)
            self.save(update_fields=['_background_process_ids'])

    @property
    def is_processing(self):
        background_ids = self._background_process_ids
        if background_ids:
            for process_id in background_ids.copy():
                if process_id:
                    res = AsyncResult(process_id)
                    if res.successful() or res.failed():
                        self.remove_processing(process_id)
                    else:
                        return True
                else:
                    self.remove_processing(process_id)

        return False

    def clear_processing(self):
        self._background_process_ids = []
        self.save(update_fields=['_background_process_ids'])

    @property
    def is_exporting(self):
        is_processing = self.is_processing

        if is_processing:
            for process_id in self._background_process_ids:
                res = AsyncResult(process_id)
                task_name = res.name
                if task_name and task_name.startswith('core.common.tasks.export_'):
                    return True

        return False

    @cached_property
    def export_path(self):
        last_update = self.last_child_update.strftime('%Y%m%d%H%M%S')
        return self.generic_export_path(suffix=f"{last_update}.zip")

    def generic_export_path(self, suffix='*'):
        path = f"{self.parent_resource}/{self.mnemonic}_{self.version}."
        if suffix:
            path += suffix

        return path

    def get_export_url(self):
        return S3.url_for(self.export_path)

    def has_export(self):
        return S3.exists(self.export_path)

    def can_view_all_content(self, user):
        if get(user, 'is_anonymous'):
            return False
        return get(user, 'is_staff') or self.user_id == user.id or self.organization.members.filter(id=user.id).exists()


class CelerySignalProcessor(RealTimeSignalProcessor):
    def handle_save(self, sender, instance, **kwargs):
        if settings.ES_SYNC and instance.__class__ in registry.get_models():
            handle_save.delay(instance.app_name, instance.model_name, instance.id)

    def handle_m2m_changed(self, sender, instance, action, **kwargs):
        if settings.ES_SYNC and instance.__class__ in registry.get_models():
            handle_m2m_changed.delay(instance.app_name, instance.model_name, instance.id, action)<|MERGE_RESOLUTION|>--- conflicted
+++ resolved
@@ -14,25 +14,17 @@
 from pydash import get
 
 from core.common.services import S3
-<<<<<<< HEAD
+from core.common.tasks import update_collection_active_concepts_count, update_collection_active_mappings_count
 from core.common.utils import reverse_resource, reverse_resource_version, parse_updated_since_param, drop_version, \
     to_owner_uri
-=======
-from core.common.tasks import update_collection_active_concepts_count, update_collection_active_mappings_count
-from core.common.utils import reverse_resource, reverse_resource_version, parse_updated_since_param, drop_version
->>>>>>> f13f7d63
 from core.settings import DEFAULT_LOCALE
 from .constants import (
     ACCESS_TYPE_CHOICES, DEFAULT_ACCESS_TYPE, NAMESPACE_REGEX,
     ACCESS_TYPE_VIEW, ACCESS_TYPE_EDIT, SUPER_ADMIN_USER_ID,
     HEAD, PERSIST_NEW_ERROR_MESSAGE, SOURCE_PARENT_CANNOT_BE_NONE, PARENT_RESOURCE_CANNOT_BE_NONE,
     CREATOR_CANNOT_BE_NONE, CANNOT_DELETE_ONLY_VERSION, CUSTOM_VALIDATION_SCHEMA_OPENMRS)
-<<<<<<< HEAD
-from .tasks import handle_save, handle_m2m_changed, seed_children_to_new_version, update_validation_schema
-=======
-from .tasks import handle_save, handle_m2m_changed, seed_children, update_validation_schema, \
+from .tasks import handle_save, handle_m2m_changed, seed_children_to_new_version, update_validation_schema, \
     update_source_active_concepts_count, update_source_active_mappings_count
->>>>>>> f13f7d63
 
 
 class BaseModel(models.Model):
@@ -389,12 +381,6 @@
         elif self.__class__.__name__ == 'Collection':
             update_collection_active_concepts_count.apply_async((self.id,), queue='concurrent')
 
-    def set_active_concepts(self):
-        self.active_concepts = self.concepts.filter(retired=False, is_active=True).count()
-
-    def set_active_mappings(self):
-        self.active_mappings = self.mappings.filter(retired=False, is_active=True).count()
-
     @property
     def last_concept_update(self):
         return get(self.concepts.aggregate(max_updated_at=Max('updated_at')), 'max_updated_at', None)
@@ -595,8 +581,7 @@
         if user:
             obj.created_by = user
             obj.updated_by = user
-        is_source = obj.__class__.__name__ == 'Source'
-        serializer = SourceDetailSerializer if is_source else CollectionDetailSerializer
+        serializer = SourceDetailSerializer if obj.__class__.__name__ == 'Source' else CollectionDetailSerializer
         obj.snapshot = serializer(obj.head).data
         obj.update_version_data()
         obj.save(**kwargs)
@@ -686,46 +671,6 @@
             self.user = obj.user
             self.canonical_url = obj.canonical_url
 
-<<<<<<< HEAD
-=======
-    def seed_concepts(self, index=True):
-        head = self.head
-        if head:
-            from core.sources.models import Source
-            if self.__class__ == Source:
-                concepts = head.concepts.filter(is_latest_version=True)
-            else:
-                concepts = head.concepts.all()
-
-            self.concepts.set(concepts)
-            self.update_concepts_count()
-            if index:
-                from core.concepts.documents import ConceptDocument
-                self.batch_index(self.concepts, ConceptDocument)
-
-    def seed_mappings(self, index=True):
-        head = self.head
-        if head:
-            from core.sources.models import Source
-            if self.__class__ == Source:
-                mappings = head.mappings.filter(is_latest_version=True)
-            else:
-                mappings = head.mappings.all()
-
-            self.mappings.set(mappings)
-            self.update_mappings_count()
-            if index:
-                from core.mappings.documents import MappingDocument
-                self.batch_index(self.mappings, MappingDocument)
-
-    def index_children(self):
-        from core.concepts.documents import ConceptDocument
-        from core.mappings.documents import MappingDocument
-
-        self.batch_index(self.concepts, ConceptDocument)
-        self.batch_index(self.mappings, MappingDocument)
-
->>>>>>> f13f7d63
     def add_processing(self, process_id):
         if self.id:
             self.__class__.objects.filter(id=self.id).update(

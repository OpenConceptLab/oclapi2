from celery.result import AsyncResult
from celery_once import AlreadyQueued
from django.conf import settings
from django.contrib.contenttypes.fields import GenericRelation
from django.contrib.postgres.fields import ArrayField
from django.core.exceptions import ValidationError
from django.core.validators import RegexValidator
from django.db import models, IntegrityError, transaction
from django.db.models import Value, Q, Count
from django.db.models.expressions import CombinedExpression, F
from django.utils import timezone
from django.utils.functional import cached_property
from django_elasticsearch_dsl.registries import registry
from django_elasticsearch_dsl.signals import RealTimeSignalProcessor
from elasticsearch import TransportError
from pydash import get, compact

from core.common.tasks import update_collection_active_concepts_count, update_collection_active_mappings_count, \
    delete_s3_objects
from core.common.utils import reverse_resource, reverse_resource_version, parse_updated_since_param, drop_version, \
    to_parent_uri, is_canonical_uri, get_export_service, from_string_to_date, get_truthy_values
from core.common.utils import to_owner_uri
from core.settings import DEFAULT_LOCALE
from .checksums import ChecksumModel
from .constants import (
    ACCESS_TYPE_CHOICES, DEFAULT_ACCESS_TYPE, NAMESPACE_REGEX,
    ACCESS_TYPE_VIEW, ACCESS_TYPE_EDIT, SUPER_ADMIN_USER_ID,
    HEAD, PERSIST_NEW_ERROR_MESSAGE, SOURCE_PARENT_CANNOT_BE_NONE, PARENT_RESOURCE_CANNOT_BE_NONE,
    CREATOR_CANNOT_BE_NONE, CANNOT_DELETE_ONLY_VERSION, OPENMRS_VALIDATION_SCHEMA, VALIDATION_SCHEMAS,
    DEFAULT_VALIDATION_SCHEMA, ES_REQUEST_TIMEOUT)
from .exceptions import Http400
from .fields import URIField
from .tasks import handle_save, handle_m2m_changed, seed_children_to_new_version, update_validation_schema, \
    update_source_active_concepts_count, update_source_active_mappings_count

TRUTHY = get_truthy_values()


TRUTHY = get_truthy_values()


class BaseModel(models.Model):
    """
    Base model from which all resources inherit.
    Contains timestamps and is_active field for logical deletion.
    """
    class Meta:
        abstract = True
        indexes = [
            models.Index(fields=['-updated_at']),
            models.Index(fields=['-created_at']),
            models.Index(fields=['is_active']),
        ]

    id = models.BigAutoField(primary_key=True)
    public_access = models.CharField(
        max_length=16, choices=ACCESS_TYPE_CHOICES, default=DEFAULT_ACCESS_TYPE, blank=True
    )
    created_at = models.DateTimeField(auto_now_add=True)
    updated_at = models.DateTimeField(auto_now=True)
    created_by = models.ForeignKey(
        'users.UserProfile',
        related_name='%(app_label)s_%(class)s_related_created_by',
        related_query_name='%(app_label)s_%(class)ss_created_by',
        on_delete=models.DO_NOTHING,
        default=SUPER_ADMIN_USER_ID,
    )
    updated_by = models.ForeignKey(
        'users.UserProfile',
        related_name='%(app_label)s_%(class)s_related_updated_by',
        related_query_name='%(app_label)s_%(class)ss_updated_by',
        on_delete=models.DO_NOTHING,
        default=SUPER_ADMIN_USER_ID,
    )
    is_active = models.BooleanField(default=True)
    extras = models.JSONField(null=True, blank=True, default=dict)
    uri = models.TextField(null=True, blank=True)
    _index = True

    @property
    def model_name(self):
        return self.__class__.__name__

    @property
    def app_name(self):
        return self.__module__.split('.')[1]

    def index(self):
        if not get(settings, 'TEST_MODE', False):
            handle_save.delay(self.app_name, self.model_name, self.id)

    @property
    def should_index(self):
        if getattr(self, '_index', None) is not None:
            return self._index
        return True

    def soft_delete(self):
        if self.is_active:
            self.is_active = False
            self.save()

    def undelete(self):
        if not self.is_active:
            self.is_active = True
            self.save()

    @property
    def is_versioned(self):
        return False

    @property
    def public_can_view(self):
        return self.public_access.lower() in [ACCESS_TYPE_EDIT.lower(), ACCESS_TYPE_VIEW.lower()]

    @property
    def public_can_edit(self):
        return self.public_access.lower() == ACCESS_TYPE_EDIT.lower()

    @property
    def resource_type(self):
        return get(self, 'OBJECT_TYPE')

    @property
    def resource_version_type(self):
        return get(self, 'OBJECT_VERSION_TYPE') or self.resource_type

    @property
    def url(self):
        if self.uri:
            return self.uri

        return self.calculate_uri()

    def calculate_uri(self):
        if self.is_versioned and not self.is_head:
            uri = reverse_resource_version(self, self.view_name)
        else:
            uri = reverse_resource(self, self.view_name)

        return uri

    @property
    def view_name(self):
        return self.get_default_view_name()

    def get_default_view_name(self):
        entity_name = self.__class__.__name__.lower()

        if self.is_versioned and not self.is_head:
            return f"{entity_name}-version-detail"

        return f"{entity_name}-detail"

    @classmethod
    def pause_indexing(cls):
        cls.toggle_indexing(False)

    @classmethod
    def resume_indexing(cls):
        if not get(settings, 'TEST_MODE', False):
            cls.toggle_indexing(True)   # pragma: no cover

    @staticmethod
    def toggle_indexing(state=True):
        settings.ELASTICSEARCH_DSL_AUTO_REFRESH = state
        settings.ELASTICSEARCH_DSL_AUTOSYNC = state
        settings.ES_SYNC = state

    @staticmethod
    def get_exact_or_criteria(attr, values):
        criteria = Q()

        if isinstance(values, str):
            values = values.split(',')

        for value in values:
            criteria = criteria | Q(**{f'{attr}': value})

        return criteria

    @staticmethod
    def batch_index(queryset, document):
        count = queryset.count()
        batch_size = 1000
        offset = 0
        limit = batch_size
        while offset < count:
            print(f"Indexing {offset}-{min([limit, count])}/{count}")
            document().update(queryset.order_by('-id')[offset:limit], parallel=True)
            offset = limit
            limit += batch_size

    @staticmethod
    @transaction.atomic
    def batch_delete(queryset):
        for batch in queryset.iterator(chunk_size=1000):
            batch.delete()


class CommonLogoModel(models.Model):
    logo_path = models.TextField(null=True, blank=True)

    class Meta:
        abstract = True

    @property
    def logo_url(self):
        url = None
        if self.logo_path:
            url = get_export_service().public_url_for(self.logo_path)

        return url

    def upload_base64_logo(self, data, name):
        name = self.uri[1:] + name
        self.logo_path = get_export_service().upload_base64(data, name, False, True)
        self.save()


class BaseResourceModel(BaseModel, CommonLogoModel):
    """
    A base resource has a mnemonic that is unique across all objects of its type.
    A base resource may contain sub-resources.
    (An Organization is a base resource, but a Concept is not.)
    """
    mnemonic = models.CharField(max_length=255, validators=[RegexValidator(regex=NAMESPACE_REGEX)],)
    mnemonic_attr = 'mnemonic'

    class Meta:
        abstract = True
        indexes = [
            models.Index(fields=['mnemonic']),
        ] + BaseModel.Meta.indexes

    def __str__(self):
        return str(self.mnemonic)


class VersionedModel(BaseResourceModel):
    version = models.CharField(max_length=255)
    released = models.BooleanField(default=False, blank=True, null=True)
    retired = models.BooleanField(default=False)
    is_latest_version = models.BooleanField(default=True)
    name = models.TextField()
    full_name = models.TextField(null=True, blank=True)
    default_locale = models.TextField(default=DEFAULT_LOCALE, blank=True)
    supported_locales = ArrayField(models.CharField(max_length=20), null=True, blank=True)
    website = models.TextField(null=True, blank=True)
    description = models.TextField(null=True, blank=True)
    external_id = models.TextField(null=True, blank=True)
    custom_validation_schema = models.TextField(blank=True, null=True)

    class Meta:
        abstract = True
        indexes = [
            models.Index(fields=['retired']),
        ] + BaseResourceModel.Meta.indexes

    @property
    def is_versioned(self):
        return True

    @property
    def versioned_resource_type(self):
        return self.resource_type

    @property
    def versions(self):
        return self.__class__.objects.filter(**{self.mnemonic_attr: self.mnemonic}).order_by('-created_at')

    @property
    def active_versions(self):
        return self.versions.filter(is_active=True)

    @property
    def released_versions(self):
        return self.active_versions.filter(released=True)

    @property
    def num_versions(self):
        return self.versions.count()

    @property
    def released_versions_count(self):
        return self.versions.filter(released=True).count()

    @property
    def sibling_versions(self):
        return self.versions.exclude(id=self.id)

    @property
    def prev_version(self):
        return self.sibling_versions.filter(
            is_active=True, created_at__lte=self.created_at
        ).order_by('-created_at').first()

    @property
    def prev_version_uri(self):
        return get(self, 'prev_version.uri')

    @property
    def is_head(self):
        return self.version == HEAD

    def get_head(self):
        return self if self.is_head else self.active_versions.filter(version=HEAD).first()

    head = property(get_head)

    @property
    def versioned_object_url(self):
        return drop_version(self.uri)

    @classmethod
    def get_version(cls, mnemonic, version=HEAD, filters=None):
        if not filters:
            filters = {}
        return cls.objects.filter(**{cls.mnemonic_attr: mnemonic, **filters}, version=version).first()

    def get_latest_version(self):
        return self.active_versions.filter(is_latest_version=True).order_by('-created_at').first()

    def get_last_version(self):
        return self.active_versions.order_by('-created_at').first()

    def get_latest_released_version(self):
        return self.released_versions.order_by('-created_at').first()

    def get_prev_released_version(self):
        return self.released_versions.exclude(id=self.id).order_by('-created_at').first()

    @property
    def is_latest_released(self):
        return self.released and self.id == self.get_latest_released_version().id

    @classmethod
    def find_latest_released_version_by(cls, filters):
        return cls.objects.filter(**filters, released=True).order_by('-created_at').first()

    def get_url_kwarg(self):
        if self.is_head:
            return self.get_resource_url_kwarg()
        return self.get_version_url_kwarg()

    @property
    def versions_url(self):
        return drop_version(self.uri) + 'versions/'


class ConceptContainerModel(VersionedModel, ChecksumModel):
    """
    A sub-resource is an object that exists within the scope of its parent resource.
    Its mnemonic is unique within the scope of its parent resource.
    (A Source is a sub-resource, but an Organization is not.)
    """
    organization = models.ForeignKey('orgs.Organization', on_delete=models.CASCADE, blank=True, null=True)
    user = models.ForeignKey('users.UserProfile', on_delete=models.CASCADE, blank=True, null=True)
    _background_process_ids = ArrayField(models.CharField(max_length=255), default=list, null=True, blank=True)

    canonical_url = URIField(null=True, blank=True)
    identifier = models.JSONField(null=True, blank=True, default=dict)
    contact = models.JSONField(null=True, blank=True, default=dict)
    jurisdiction = models.JSONField(null=True, blank=True, default=dict)
    publisher = models.TextField(null=True, blank=True)
    purpose = models.TextField(null=True, blank=True)
    copyright = models.TextField(null=True, blank=True)
    revision_date = models.DateTimeField(null=True, blank=True)
    text = models.TextField(null=True, blank=True)  # for about description (markup)
    client_configs = GenericRelation(
        'client_configs.ClientConfig', object_id_field='resource_id', content_type_field='resource_type'
    )
    snapshot = models.JSONField(null=True, blank=True, default=dict)
    experimental = models.BooleanField(null=True, blank=True, default=None)
    meta = models.JSONField(null=True, blank=True)
    active_concepts = models.IntegerField(null=True, blank=True, default=None)
    active_mappings = models.IntegerField(null=True, blank=True, default=None)
    custom_validation_schema = models.CharField(
        choices=VALIDATION_SCHEMAS, default=DEFAULT_VALIDATION_SCHEMA, max_length=100
    )

    CHECKSUM_INCLUSIONS = [
        'canonical_url',
        'extras', 'released', 'retired',
        'default_locale', 'supported_locales',
        'website', 'custom_validation_schema',
    ]

    class Meta:
        abstract = True
        indexes = [
                      models.Index(fields=['version'])
                  ] + VersionedModel.Meta.indexes

    @property
    def is_collection(self):
        from core.collections.models import Collection
        return self.resource_type == Collection.OBJECT_TYPE

    @property
    def should_set_active_concepts(self):
        return self.active_concepts is None

    @property
    def should_set_active_mappings(self):
        return self.active_mappings is None

    @property
    def is_openmrs_schema(self):
        return self.custom_validation_schema == OPENMRS_VALIDATION_SCHEMA

    def update_children_counts(self, sync=False):
        self.update_concepts_count(sync)
        self.update_mappings_count(sync)

    def update_mappings_count(self, sync=False):
        try:
            if sync or get(settings, 'TEST_MODE'):
                self.set_active_mappings()
                self.save(update_fields=['active_mappings'])
            elif self.__class__.__name__ == 'Source':
                update_source_active_mappings_count.apply_async((self.id,), queue='concurrent')
            elif self.__class__.__name__ == 'Collection':
                update_collection_active_mappings_count.apply_async((self.id,), queue='concurrent')
        except AlreadyQueued:
            pass

    def update_concepts_count(self, sync=False):
        try:
            if sync or get(settings, 'TEST_MODE'):
                self.set_active_concepts()
                self.save(update_fields=['active_concepts'])
            elif self.__class__.__name__ == 'Source':
                update_source_active_concepts_count.apply_async((self.id,), queue='concurrent')
            elif self.__class__.__name__ == 'Collection':
                update_collection_active_concepts_count.apply_async((self.id,), queue='concurrent')
        except AlreadyQueued:
            pass

    @property
    def last_child_update(self):
        last_concept_update = self.last_concept_update
        last_mapping_update = self.last_mapping_update
        if last_concept_update and last_mapping_update:
            return max(last_concept_update, last_mapping_update)
        return last_concept_update or last_mapping_update or self.updated_at or timezone.now()

    def get_last_child_update_from_export_url(self, export_url):
        generic_path = self.get_version_export_path(suffix=None)
        try:
            last_child_updated_at = export_url.split(generic_path)[1].split('?')[0].replace('.zip', '')
            return from_string_to_date(last_child_updated_at.replace('_', ' ')).isoformat()
        except:  # pylint: disable=bare-except
            return None

    @classmethod
    def get_base_queryset(cls, params):
        username = params.get('user', None)
        org = params.get('org', None)
        version = params.get('version', None)
        is_latest = params.get('is_latest', None) in TRUTHY
        updated_since = parse_updated_since_param(params)

        queryset = cls.objects.filter(is_active=True)
        if username:
            queryset = queryset.filter(cls.get_exact_or_criteria('user__username', username))
        if org:
            queryset = queryset.filter(cls.get_exact_or_criteria('organization__mnemonic', org))
        if version:
            queryset = queryset.filter(cls.get_exact_or_criteria('version', version))
        if is_latest:
            queryset = queryset.filter(is_latest_version=True)
        if updated_since:
            queryset = queryset.filter(updated_at__gte=updated_since)

        return queryset

    @property
    def concepts_url(self):
        return reverse_resource(self, 'concept-list')

    @property
    def mappings_url(self):
        return reverse_resource(self, 'mapping-list')

    @property
    def parent(self):
        parent = None
        if self.organization_id:
            parent = self.organization
        if self.user_id:
            parent = self.user

        return parent

    @property
    def parent_id(self):
        return self.organization_id or self.user_id

    @property
    def parent_url(self):
        return to_owner_uri(self.uri)

    @property
    def parent_resource(self):
        return get(self, 'parent.mnemonic')

    @property
    def parent_resource_type(self):
        return get(self, 'parent.resource_type')

    @property
    def versions(self):
        return super().versions.filter(
            organization_id=self.organization_id, user_id=self.user_id
        ).order_by('-created_at')

    def delete(self, using=None, keep_parents=False, force=False):  # pylint: disable=arguments-differ
        if self.is_head:
            self.versions.exclude(id=self.id).delete()
        elif self.is_latest_version:
            prev_version = self.prev_version
            if not force and not prev_version:
                raise ValidationError({'detail': CANNOT_DELETE_ONLY_VERSION})
            if prev_version:
                prev_version.is_latest_version = True
                prev_version.save()

        self.delete_pins()

        export_path = self.get_version_export_path(suffix=None)
        super().delete(using=using, keep_parents=keep_parents)
        delete_s3_objects.delay(export_path)
        self.post_delete_actions()

    def post_delete_actions(self):
        pass

    def delete_pins(self):
        if self.is_head:
            from core.pins.models import Pin
            Pin.objects.filter(resource_type__model=self.resource_type.lower(), resource_id=self.id).delete()

    def get_active_concepts(self):
        return self.get_concepts_queryset().filter(is_active=True, retired=False)

    def get_active_mappings(self):
        return self.get_mappings_queryset().filter(is_active=True, retired=False)

    active_concepts_queryset = property(get_active_concepts)
    active_mappings_queryset = property(get_active_mappings)

    def has_parent_edit_access(self, user):
        if user.is_staff:
            return True

        if self.organization_id:
            return self.parent.is_member(user)

        return self.user_id == user.id

    def has_edit_access(self, user):
        if self.public_can_edit or user.is_staff:
            return True

        return self.has_parent_edit_access(user)

    @staticmethod
    def get_version_url_kwarg():
        return 'version'

    def set_parent(self, parent_resource):
        parent_resource_type = parent_resource.resource_type

        if parent_resource_type == 'Organization':
            self.organization = parent_resource
        elif parent_resource_type in ['UserProfile', 'User']:
            self.user = parent_resource

    @staticmethod
    def cascade_children_to_expansion(**kwargs):
        pass

    def update_mappings(self):
        pass

    def seed_references(self):
        pass

    @property
    def should_auto_expand(self):
        return True

    @property
    def identity_uris(self):
        return compact([self.uri, self.canonical_url])

    @classmethod
    def persist_new(cls, obj, created_by, **kwargs):
        errors = {}
        parent_resource = kwargs.pop('parent_resource', None) or obj.parent
        if not parent_resource:
            errors['parent'] = PARENT_RESOURCE_CANNOT_BE_NONE
            return errors
        obj.set_parent(parent_resource)
        user = created_by
        if not user:
            errors['created_by'] = CREATOR_CANNOT_BE_NONE
        if errors:
            return errors

        obj.created_by = user
        obj.updated_by = user
        try:
            obj.full_clean()
        except ValidationError as ex:
            errors.update(ex.message_dict)
        if errors:
            return errors

        persisted = False
        obj.version = HEAD
        try:
            obj.save(**kwargs)
            if obj.id:
                obj.post_create_actions()
            persisted = True
        except IntegrityError as ex:
            errors.update({'__all__': ex.args})
        finally:
            if not persisted:
                errors['non_field_errors'] = PERSIST_NEW_ERROR_MESSAGE.format(cls.__name__)
        return errors

    @classmethod
    def persist_new_version(cls, obj, user=None, **kwargs):
        from core.collections.serializers import CollectionDetailSerializer
        from core.sources.serializers import SourceDetailSerializer

        errors = {}

        obj.is_active = True
        sync = kwargs.pop('sync', False)
        if user:
            obj.created_by = user
            obj.updated_by = user
        repo_resource_name = obj.__class__.__name__
        serializer = SourceDetailSerializer if repo_resource_name == 'Source' else CollectionDetailSerializer
        head = obj.head
        if not head:
            errors[repo_resource_name.lower()] = 'Version Head not found.'
            return errors
        obj.snapshot = serializer(head).data
        obj.update_version_data(head)
        obj.save(**kwargs)

        is_test_mode = get(settings, 'TEST_MODE', False)
        if is_test_mode or sync:
            seed_children_to_new_version(obj.resource_type.lower(), obj.id, not is_test_mode, sync)
        else:
            seed_children_to_new_version.delay(obj.resource_type.lower(), obj.id, True, sync)

        if obj.id:
            obj.sibling_versions.update(is_latest_version=False)
            if obj.released:
                obj.index_resources_for_self_as_latest_released()

        return errors

    def index_resources_for_self_as_latest_released(self):
        pass

    @classmethod
    def persist_changes(cls, obj, updated_by, original_schema, **kwargs):
        errors = {}
        parent_resource = kwargs.pop('parent_resource', obj.parent)
        if not parent_resource:
            errors['parent'] = SOURCE_PARENT_CANNOT_BE_NONE

        queue_schema_update_task = obj.is_validation_necessary()
        is_source = cls.__name__ == 'Source'
        should_reindex_resources = is_source and obj.released != cls.objects.filter(id=obj.id).first().released

        try:
            obj.full_clean()
        except ValidationError as ex:
            errors.update(ex.message_dict)

        if errors:
            return errors

        if updated_by:
            obj.updated_by = updated_by
        try:
            if queue_schema_update_task:
                target_schema = obj.custom_validation_schema
                obj.custom_validation_schema = original_schema

            obj.save(**kwargs)

            if queue_schema_update_task:
                update_validation_schema.delay(obj.app_name, obj.id, target_schema)
            if should_reindex_resources:
                if obj.released:
                    obj.index_resources_for_self_as_latest_released()
                else:
                    obj.index_resources_for_self_as_unreleased()

        except IntegrityError as ex:
            errors.update({'__all__': ex.args})

        return errors

    def validate_child_concepts(self):
        # If source is being configured to have a validation schema
        # we need to validate all concepts
        # according to the new schema
        from core.concepts.validators import ValidatorSpecifier

        concepts = self.get_active_concepts()
        failed_concept_validations = []

        validator = ValidatorSpecifier().with_validation_schema(
            self.custom_validation_schema
        ).with_repo(self).with_reference_values().get()

        for concept in concepts:
            try:
                validator.validate(concept)
            except ValidationError as validation_error:
                concept_validation_error = {
                    'mnemonic': concept.mnemonic,
                    'url': concept.url,
                    'errors': validation_error.message_dict
                }
                failed_concept_validations.append(concept_validation_error)

        return failed_concept_validations

    def update_version_data(self, head):
        self.description = self.description or head.description
        self.name = head.name
        self.full_name = head.full_name
        self.website = head.website
        self.public_access = head.public_access
        self.supported_locales = head.supported_locales
        self.default_locale = head.default_locale
        self.external_id = head.external_id
        self.organization = head.organization
        self.user = head.user
        self.canonical_url = head.canonical_url
        self.identifier = head.identifier
        self.contact = head.contact
        self.jurisdiction = head.jurisdiction
        self.publisher = head.publisher
        self.purpose = head.purpose
        self.copyright = head.copyright
        self.revision_date = head.revision_date
        self.text = head.text
        self.experimental = head.experimental
        self.custom_validation_schema = head.custom_validation_schema
        self.extras = head.extras

    def add_processing(self, process_id):
        if self.id and process_id:
            self.__class__.objects.filter(id=self.id).update(
                _background_process_ids=CombinedExpression(
                    F('_background_process_ids'),
                    '||',
                    Value([process_id], ArrayField(models.CharField(max_length=255)))
                )
            )
        if process_id:
            self._background_process_ids.append(process_id)

    def remove_processing(self, process_id):
        if self.id and self._background_process_ids and process_id in self._background_process_ids:
            self._background_process_ids.remove(process_id)
            self.save(update_fields=['_background_process_ids'])

    @property
    def is_processing(self):
        background_ids = self._background_process_ids
        if background_ids:
            for process_id in background_ids.copy():
                if process_id:
                    res = AsyncResult(process_id)
                    if res.successful() or res.failed():
                        self.remove_processing(process_id)
                    else:
                        return True
                else:
                    self.remove_processing(process_id)

        return False

    def clear_processing(self):
        self._background_process_ids = []
        self.save(update_fields=['_background_process_ids'])

    def get_supported_locales(self):
        locales = [self.default_locale]
        if self.supported_locales:
            # to maintain the order of default locale always first
            locales += [locale for locale in self.supported_locales if locale != self.default_locale]
        return locales

    @property
    def is_exporting(self):
        is_processing = self.is_processing

        if is_processing:
            for process_id in self._background_process_ids:
                res = AsyncResult(process_id)
                task_name = res.name
                if task_name and task_name.startswith('core.common.tasks.export_'):
                    return True

        return False

    def migrate_to_new_export_path(self, move=False):  # needs to be deleted post migration to new export path  # pragma: no cover  # pylint: disable: line-too-long
        from core.common.services import S3
        for version in self.versions:
            S3.rename(version.export_path, version.version_export_path, delete=move)

    @cached_property
<<<<<<< HEAD
    def export_path(self):  # old export path, needs to be deleted post migration to new export path  # pragma: no cover
        last_update = self.last_child_update.strftime('%Y%m%d%H%M%S')
        return self.generic_export_path(suffix=f"{last_update}.zip")

    def generic_export_path(self, suffix='*'):  # old export path, needs to be deleted post migration to new export path  # pragma: no cover  # pylint: disable: line-too-long
        path = f"{self.parent_resource}/{self.mnemonic}_{self.version}."
=======
    def version_export_path(self):
        last_update = self.last_child_update.strftime('%Y-%m-%d_%H%M%S')
        return self.get_version_export_path(suffix=f"{last_update}.zip")

    def get_version_export_path(self, suffix='*'):
        version = self.version
        if not version.lower().startswith('v'):
            version = f"v{version}"

        owner = self.parent
        owner_mnemonic = owner.mnemonic
        owner_type = f'{owner.get_url_kwarg()}s'
        path = f"{owner_type}/{owner_mnemonic}/{owner_mnemonic}_{self.mnemonic}_{version}"
        expansion = get(self, 'expansion.mnemonic')
        if expansion:
            path = f"{path}_{expansion}"
        path = f'{path}.'

>>>>>>> 6d5b119e
        if suffix:
            path += suffix

        return path

    @cached_property
    def version_export_path(self):
        last_update = self.last_child_update.strftime('%Y-%m-%d_%H%M%S')
        return self.get_version_export_path(suffix=f"{last_update}.zip")

    def get_version_export_path(self, suffix='*'):
        version = self.version
        if not version.lower().startswith('v'):
            version = f"v{version}"

        owner = self.parent
        owner_mnemonic = owner.mnemonic
        owner_type = f'{owner.get_url_kwarg()}s'
        path = f"{owner_type}/{owner_mnemonic}/{owner_mnemonic}_{self.mnemonic}_{version}"
        expansion = get(self, 'expansion.mnemonic')
        if expansion:
            path = f"{path}_{expansion}"
        path = f'{path}.'

        if suffix:
            path += suffix

        return path

    def get_export_url(self):
        service = get_export_service()
        if self.is_head:
            path = self.version_export_path
        else:
            path = service.get_last_key_from_path(
                self.get_version_export_path(suffix=None)
            ) or self.version_export_path
        return service.url_for(path)

    def has_export(self):
        service = get_export_service()
        if self.is_head:
            return service.exists(self.version_export_path)
        return service.has_path(self.get_version_export_path(suffix=None))

    def can_view_all_content(self, user):
        if get(user, 'is_anonymous'):
            return False
        return get(
            user, 'is_staff'
        ) or self.public_can_view or self.user_id == user.id or self.organization.members.filter(id=user.id).exists()

    @classmethod
    def resolve_expression_to_version(cls, expression):
        url = expression
        namespace = None
        version = None
        instance = None
        if isinstance(expression, dict) and get(expression, 'url'):
            url = expression['url']
            namespace = expression.get('namespace', None)
            version = expression.get('version', None)
        if url:
            instance = cls.resolve_reference_expression(url, namespace, version)
        return instance

    @staticmethod
    def resolve_reference_expression(url, namespace=None, version=None):
        lookup_url = url
        if '|' in lookup_url:
            lookup_url, version = lookup_url.split('|')

        lookup_url = lookup_url.split('?')[0]

        is_fqdn = is_canonical_uri(lookup_url) or is_canonical_uri(url)

        criteria = models.Q(is_active=True, retired=False)
        if is_fqdn:
            resolution_url = lookup_url
            criteria &= models.Q(canonical_url=resolution_url)
            if namespace:
                criteria &= models.Q(models.Q(user__uri=namespace) | models.Q(organization__uri=namespace))
        else:
            resolution_url = to_parent_uri(lookup_url)
            criteria &= models.Q(uri=resolution_url)

        from core.sources.models import Source
        instance = Source.objects.filter(criteria).first()
        if not instance:
            from core.collections.models import Collection
            instance = Collection.objects.filter(criteria).first()

        if instance:
            if version:
                instance = instance.versions.filter(version=version).first()
            elif instance.is_head:
                instance = instance.get_latest_released_version() or instance

        if not instance:
            instance = Source()

        instance.is_fqdn = is_fqdn
        instance.resolution_url = resolution_url
        if is_fqdn and instance.id and not instance.canonical_url:
            instance.canonical_url = resolution_url

        return instance

    def clean(self):
        if not self.custom_validation_schema:
            self.custom_validation_schema = DEFAULT_VALIDATION_SCHEMA

        super().clean()

        if self.released and not self.revision_date:
            self.revision_date = timezone.now()

    @property
    def map_types_count(self):
        return self.get_active_mappings().aggregate(count=Count('map_type', distinct=True))['count']

    @property
    def concept_class_count(self):
        return self.get_active_concepts().aggregate(count=Count('concept_class', distinct=True))['count']

    @property
    def datatype_count(self):
        return self.get_active_concepts().aggregate(count=Count('datatype', distinct=True))['count']

    @property
    def retired_concepts_count(self):
        return self.get_concepts_queryset().filter(retired=True).count()

    @property
    def retired_mappings_count(self):
        return self.get_mappings_queryset().filter(retired=True).count()

    @property
    def concepts_distribution(self):
        facets = self.get_concept_facets()
        return {
            'active': self.active_concepts,
            'retired': self.retired_concepts_count,
            'concept_class': self._to_clean_facets(facets.conceptClass or []),
            'datatype': self._to_clean_facets(facets.datatype or []),
            'locale': self._to_clean_facets(facets.locale or []),
            'name_type': self._to_clean_facets(facets.nameTypes or [])
        }

    @property
    def mappings_distribution(self):
        facets = self.get_mapping_facets()

        return {
            'active': self.active_mappings,
            'retired': self.retired_mappings_count,
            'map_type': self._to_clean_facets(facets.mapType or [])
        }

    @property
    def versions_distribution(self):
        return {
            'total': self.num_versions,
            'released': self.released_versions_count
        }

    def get_concepts_extras_distribution(self):
        return self.get_distinct_extras_keys(self.get_concepts_queryset(), 'concepts')

    @staticmethod
    def get_distinct_extras_keys(queryset, resource):
        return set(queryset.exclude(retired=True).extra(
            select={'key': f"jsonb_object_keys({resource}.extras)"}).values_list('key', flat=True))

    def get_name_locales_queryset(self):
        from core.concepts.models import ConceptName
        return ConceptName.objects.filter(concept__in=self.get_active_concepts())

    @property
    def concept_names_distribution(self):
        locales = self.get_name_locales_queryset()
        locales_total = locales.distinct('locale').count()
        names_total = locales.distinct('type').count()
        return {'locales': locales_total, 'names': names_total}

    def get_name_locale_distribution(self):
        return self._get_distribution(self.get_name_locales_queryset(), 'locale')

    def get_name_type_distribution(self):
        return self._get_distribution(self.get_name_locales_queryset(), 'type')

    def get_concept_class_distribution(self):
        return self._get_distribution(self.get_active_concepts(), 'concept_class')

    def get_datatype_distribution(self):
        return self._get_distribution(self.get_active_concepts(), 'datatype')

    def get_map_type_distribution(self):
        return self._get_distribution(self.get_active_mappings(), 'map_type')

    @staticmethod
    def _get_distribution(queryset, field):
        return list(queryset.values(field).annotate(count=Count('id')).values(field, 'count').order_by('-count'))

    def get_concept_facets(self, filters=None):
        from core.concepts.search import ConceptFacetedSearch
        return self._get_resource_facets(ConceptFacetedSearch, filters)

    def get_mapping_facets(self, filters=None):
        from core.mappings.search import MappingFacetedSearch
        return self._get_resource_facets(MappingFacetedSearch, filters)

    def _get_resource_facets(self, facet_class, filters=None):
        search = facet_class('', filters=self._get_resource_facet_filters(filters))
        search.params(request_timeout=ES_REQUEST_TIMEOUT)
        try:
            facets = search.execute().facets
        except TransportError as ex:  # pragma: no cover
            raise Http400(detail=get(ex, 'error') or str(ex)) from ex

        return facets

    def _to_clean_facets(self, facets, remove_self=False):
        _facets = []
        for facet in facets:
            _facet = facet[:2]
            if remove_self:
                if facet[0] != self.mnemonic:
                    _facets.append(_facet)
            else:
                _facets.append(_facet)
        return _facets


class CelerySignalProcessor(RealTimeSignalProcessor):
    def handle_save(self, sender, instance, **kwargs):
        if settings.ES_SYNC and instance.__class__ in registry.get_models() and instance.should_index:
            if get(settings, 'TEST_MODE', False):
                handle_save(instance.app_name, instance.model_name, instance.id)
            else:
                handle_save.delay(instance.app_name, instance.model_name, instance.id)

    def handle_m2m_changed(self, sender, instance, action, **kwargs):
        if settings.ES_SYNC and instance.__class__ in registry.get_models() and instance.should_index:
            if get(settings, 'TEST_MODE', False):
                handle_m2m_changed(instance.app_name, instance.model_name, instance.id, action)
            else:
                handle_m2m_changed.delay(instance.app_name, instance.model_name, instance.id, action)<|MERGE_RESOLUTION|>--- conflicted
+++ resolved
@@ -32,9 +32,6 @@
 from .fields import URIField
 from .tasks import handle_save, handle_m2m_changed, seed_children_to_new_version, update_validation_schema, \
     update_source_active_concepts_count, update_source_active_mappings_count
-
-TRUTHY = get_truthy_values()
-
 
 TRUTHY = get_truthy_values()
 
@@ -823,15 +820,6 @@
         for version in self.versions:
             S3.rename(version.export_path, version.version_export_path, delete=move)
 
-    @cached_property
-<<<<<<< HEAD
-    def export_path(self):  # old export path, needs to be deleted post migration to new export path  # pragma: no cover
-        last_update = self.last_child_update.strftime('%Y%m%d%H%M%S')
-        return self.generic_export_path(suffix=f"{last_update}.zip")
-
-    def generic_export_path(self, suffix='*'):  # old export path, needs to be deleted post migration to new export path  # pragma: no cover  # pylint: disable: line-too-long
-        path = f"{self.parent_resource}/{self.mnemonic}_{self.version}."
-=======
     def version_export_path(self):
         last_update = self.last_child_update.strftime('%Y-%m-%d_%H%M%S')
         return self.get_version_export_path(suffix=f"{last_update}.zip")
@@ -850,7 +838,6 @@
             path = f"{path}_{expansion}"
         path = f'{path}.'
 
->>>>>>> 6d5b119e
         if suffix:
             path += suffix
 

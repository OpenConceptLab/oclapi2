--- conflicted
+++ resolved
@@ -1,7 +1,4 @@
-<<<<<<< HEAD
-=======
 import re
->>>>>>> 6d5b119e
 import urllib
 
 from django.db.models import Case, When, IntegerField
@@ -12,22 +9,12 @@
 
 
 class CustomESFacetedSearch(FacetedSearch):
-<<<<<<< HEAD
-    def __init__(self, query=None, filters={}, sort=(), exact_match=False):  # pylint: disable=dangerous-default-value
-        self.exact_match = exact_match
-        super().__init__(query=query, filters=filters, sort=sort)
-
-    def format_search_str(self, search_str):
-        if self.exact_match:
-            return search_str.replace('*', '')
-=======
     def __init__(self, query=None, filters={}, sort=(), _search=None):  # pylint: disable=dangerous-default-value
         self._search = _search
         super().__init__(query=query, filters=filters, sort=sort)
 
     @staticmethod
     def format_search_str(search_str):
->>>>>>> 6d5b119e
         return f"{search_str}*".replace('**', '*')
 
     def query(self, search, query):
@@ -47,14 +34,11 @@
 
 
 class CustomESSearch:
-<<<<<<< HEAD
-=======
     MUST_HAVE_PREFIX = '+'
     MUST_NOT_HAVE_PREFIX = '-'
     MUST_HAVE_REGEX = fr'\{MUST_HAVE_PREFIX}(\w+)'
     MUST_NOT_HAVE_REGEX = fr'\{MUST_NOT_HAVE_PREFIX}(\w+)'
 
->>>>>>> 6d5b119e
     def __init__(self, dsl_search):
         self._dsl_search = dsl_search
         self.queryset = None
@@ -65,11 +49,6 @@
         self.score_distribution = None
         self.total = 0
 
-<<<<<<< HEAD
-    @staticmethod
-    def get_wildcard_search_string(_str):
-        return f"{_str}*".replace('**', '*')
-=======
     @classmethod
     def get_must_haves(cls, search_str):
         return set(re.findall(cls.MUST_HAVE_REGEX, search_str))
@@ -81,7 +60,6 @@
     @staticmethod
     def get_wildcard_search_string(_str):
         return f"{_str}*".replace(' ', '*').replace('**', '*')
->>>>>>> 6d5b119e
 
     @staticmethod
     def get_search_string(search_str, lower=True, decode=True):
@@ -108,42 +86,11 @@
         criterion = None
         for attr, meta in fields.items():
             criteria = CustomESSearch.fuzzy_criteria(search_str, attr, meta['boost'] / boost_divide_by, expansions)
-<<<<<<< HEAD
-            if criterion is None:
-                criterion = criteria
-            else:
-                criterion |= criteria
-=======
             criterion = criteria if criterion is None else criterion | criteria
->>>>>>> 6d5b119e
         return criterion
 
     @staticmethod
     def get_wildcard_match_criterion(search_str, fields):
-<<<<<<< HEAD
-        def get_query(_str):
-            query = None
-            for attr, meta in fields.items():
-                decode = meta['decode'] if 'decode' in meta else True
-                lower = meta['lower'] if 'lower' in meta else True
-                _search_str = CustomESSearch.get_wildcard_search_string(
-                    CustomESSearch.get_search_string(search_str, decode=decode, lower=lower)
-                )
-                criteria = CustomESSearch.get_wildcard_criteria(attr, _search_str, meta['boost'])
-                if query is None:
-                    query = criteria
-                else:
-                    query |= criteria
-            return query
-
-        if not search_str:
-            return get_query(search_str)
-        words = search_str.split()
-        criterion = get_query(words[0])
-        for word in words[1:]:
-            criterion |= get_query(word)
-
-=======
         cls = CustomESSearch
         criterion = None
         code_fields = ['id', 'same_as_map_codes', 'other_map_codes']
@@ -156,7 +103,6 @@
             )
             criteria = cls.get_wildcard_criteria(attr, _search_str, meta['boost'])
             criterion = criteria if criterion is None else criterion | criteria
->>>>>>> 6d5b119e
         return criterion
 
     @staticmethod
@@ -170,14 +116,7 @@
 
         for field, meta in match_word_fields_map.items():
             criteria = CustomESSearch.get_match_criteria(field, search_str, meta['boost'])
-<<<<<<< HEAD
-            if criterion is None:
-                criterion = criteria
-            criterion |= criteria
-
-=======
             criterion = criteria if criterion is None else criterion | criteria
->>>>>>> 6d5b119e
         return criterion
 
     @staticmethod

--- conflicted
+++ resolved
@@ -6,11 +6,7 @@
 import tempfile
 import uuid
 import zipfile
-<<<<<<< HEAD
-from collections import MutableMapping, OrderedDict  # pylint: disable=no-name-in-module
-=======
 from collections import MutableMapping, OrderedDict  # pylint: disable=no-name-in-module,deprecated-class
->>>>>>> f13f7d63
 from threading import local
 from urllib import parse
 
@@ -24,11 +20,7 @@
 from requests.auth import HTTPBasicAuth
 from rest_framework.utils import encoders
 
-<<<<<<< HEAD
-from core.common.constants import UPDATED_SINCE_PARAM, BULK_IMPORT_QUEUES_COUNT, TEMP, CURRENT_USER
-=======
 from core.common.constants import UPDATED_SINCE_PARAM, BULK_IMPORT_QUEUES_COUNT, TEMP, CURRENT_USER, REQUEST_URL
->>>>>>> f13f7d63
 from core.common.services import S3
 
 
@@ -218,29 +210,17 @@
 
     batch_size = 100
     is_collection = resource_type == 'collection'
-<<<<<<< HEAD
+
     if is_collection:
         if version.expansion_uri:
-            concepts_qs = version.expansion.concepts
-            mappings_qs = version.expansion.mappings
+            concepts_qs = Concept.expansion_set.through.objects.filter(expansion_id=version.expansion.id)
+            mappings_qs = Mapping.expansion_set.through.objects.filter(expansion_id=version.expansion.id)
         else:
-            concepts_qs = version.concepts
-            mappings_qs = version.mappings
-    else:
-        concepts_qs = version.concepts.filter(is_active=True)
-        mappings_qs = version.mappings.filter(is_active=True)
-        if version.is_head:
-            concepts_qs = concepts_qs.filter(is_latest_version=True)
-            mappings_qs = mappings_qs.filter(is_latest_version=True)
-=======
-
-    if is_collection:
-        concepts_qs = Concept.collection_set.through.objects.filter(collection_id=version.id)
-        mappings_qs = Mapping.collection_set.through.objects.filter(collection_id=version.id)
+            concepts_qs = Concept.collection_set.through.objects.filter(collection_id=version.id)
+            mappings_qs = Mapping.collection_set.through.objects.filter(collection_id=version.id)
     else:
         concepts_qs = Concept.sources.through.objects.filter(source_id=version.id)
         mappings_qs = Mapping.sources.through.objects.filter(source_id=version.id)
->>>>>>> f13f7d63
 
     filters = {}
 
@@ -713,21 +693,15 @@
     setattr(thread_locals, CURRENT_USER, func.__get__(func, local))
 
 
-<<<<<<< HEAD
-=======
 def set_request_url(func):
     setattr(thread_locals, REQUEST_URL, func.__get__(func, local))
 
 
->>>>>>> f13f7d63
 def get_current_user():
     current_user = getattr(thread_locals, CURRENT_USER, None)
     if callable(current_user):
         current_user = current_user()  # pylint: disable=not-callable
 
-<<<<<<< HEAD
-    return current_user
-=======
     return current_user
 
 
@@ -744,5 +718,4 @@
     from collections import namedtuple
     desc = cursor.description
     nt_result = namedtuple('Result', [col[0] for col in desc])
-    return [nt_result(*row) for row in cursor.fetchall()]
->>>>>>> f13f7d63
+    return [nt_result(*row) for row in cursor.fetchall()]
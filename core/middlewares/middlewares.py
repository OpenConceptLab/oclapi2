import logging

<<<<<<< HEAD
from core.common.constants import VERSION_HEADER
from core.common.utils import set_current_user
=======
from core.common.constants import VERSION_HEADER, REQUEST_USER_HEADER
from core.common.utils import set_current_user, set_request_url
>>>>>>> f13f7d63

request_logger = logging.getLogger('request_logger')
MAX_BODY_LENGTH = 50000


class BaseMiddleware:
    def __init__(self, get_response):
        self.get_response = get_response


class FixMalformedLimitParamMiddleware(BaseMiddleware):
    """
    Why this was necessary: https://github.com/OpenConceptLab/ocl_issues/issues/151
    """
    def __call__(self, request):
        to_remove = '?limit=100'
        if request.get_full_path()[-10:] == to_remove and request.method == 'GET':
            query_dict_copy = request.GET.copy()
            for key, value in query_dict_copy.copy().items():
                query_dict_copy[key] = value.replace(to_remove, '')
            if 'limit' not in query_dict_copy:
                query_dict_copy['limit'] = 100
                request.GET = query_dict_copy

        return self.get_response(request)


class ResponseHeadersMiddleware(BaseMiddleware):
    def __call__(self, request):
        response = self.get_response(request)
        from django.conf import settings
        response[VERSION_HEADER] = settings.VERSION
<<<<<<< HEAD
=======
        response[REQUEST_USER_HEADER] = str(getattr(request, 'user', None))
>>>>>>> f13f7d63
        return response


class CurrentUserMiddleware(BaseMiddleware):
    def __call__(self, request):
        set_current_user(lambda self: getattr(request, 'user', None))
<<<<<<< HEAD
=======
        set_request_url(lambda self: request.build_absolute_uri())
>>>>>>> f13f7d63
        response = self.get_response(request)
        return response<|MERGE_RESOLUTION|>--- conflicted
+++ resolved
@@ -1,12 +1,7 @@
 import logging
 
-<<<<<<< HEAD
-from core.common.constants import VERSION_HEADER
-from core.common.utils import set_current_user
-=======
 from core.common.constants import VERSION_HEADER, REQUEST_USER_HEADER
 from core.common.utils import set_current_user, set_request_url
->>>>>>> f13f7d63
 
 request_logger = logging.getLogger('request_logger')
 MAX_BODY_LENGTH = 50000
@@ -39,19 +34,13 @@
         response = self.get_response(request)
         from django.conf import settings
         response[VERSION_HEADER] = settings.VERSION
-<<<<<<< HEAD
-=======
         response[REQUEST_USER_HEADER] = str(getattr(request, 'user', None))
->>>>>>> f13f7d63
         return response
 
 
 class CurrentUserMiddleware(BaseMiddleware):
     def __call__(self, request):
         set_current_user(lambda self: getattr(request, 'user', None))
-<<<<<<< HEAD
-=======
         set_request_url(lambda self: request.build_absolute_uri())
->>>>>>> f13f7d63
         response = self.get_response(request)
         return response
from dateutil.relativedelta import relativedelta
from django.conf import settings
from django.utils import timezone
from drf_yasg import openapi
from drf_yasg.utils import swagger_auto_schema
from pydash import compact
from rest_framework import status
from rest_framework.permissions import IsAdminUser
<<<<<<< HEAD
from rest_framework.renderers import TemplateHTMLRenderer, JSONRenderer
from rest_framework.response import Response
from rest_framework.views import APIView

from core.common.swagger_parameters import verbose_param, start_date_param, end_date_param
from core.common.tasks import monthly_usage_report
from core.common.utils import get_end_of_month
=======
from rest_framework.response import Response
from rest_framework.views import APIView

from core.common.tasks import resources_report
>>>>>>> 6d5b119e
from core.common.views import BaseAPIView
from core.users.reports import UserReport


class ResourcesReportJobView(APIView):  # pragma: no cover
    permission_classes = (IsAdminUser, )

<<<<<<< HEAD
    def get_serializer_context(self):
        context = super().get_serializer_context()
        context.update({'is_verbose': self.is_verbose()})
        return context

    def is_verbose(self):
        return super().is_verbose() or self.request.query_params.dict().get('format') != 'json'

    def get_object(self, _=None):
        is_verbose = self.is_verbose()
        start = self.request.query_params.get('start', None)
        end = self.request.query_params.get('end', None)
        now = timezone.now().date()
        three_months_from_now = now.replace(day=1) - relativedelta(months=3)
        report = MonthlyUsageReport(
            verbose=is_verbose, start=start or three_months_from_now, end=end or get_end_of_month(now))
        report.prepare()
        result = report.result
        result["verbose"] = is_verbose
        result['current_month'] = report.format_current_month_result()
        result['current_month_start'] = report.current_month_start.date()
        result['current_month_end'] = report.current_month_end.date()
        result['env'] = settings.ENV

        return result

    @swagger_auto_schema(manual_parameters=[verbose_param, start_date_param, end_date_param])
    def get(self, request, *args, **kwargs):
        return super().get(request, *args, **kwargs)
=======
    @staticmethod
    def post(_):
        task = resources_report.delay()
        return Response(
            {
                'task': task.id,
                'state': task.state,
                'queue': task.queue or 'default'
            },
            status=status.HTTP_202_ACCEPTED
        )
>>>>>>> 6d5b119e


class MonthlyUsageReportJobView(APIView):  # pragma: no cover
    permission_classes = (IsAdminUser, )

    @staticmethod
    def post(_):
        task = monthly_usage_report.delay()
        return Response(
            {
                'task': task.id,
                'state': task.state,
                'queue': task.queue or 'default'
            },
            status=status.HTTP_202_ACCEPTED
        )


class AuthoredView(BaseAPIView):  # pragma: no cover
    permission_classes = (IsAdminUser, )

    @staticmethod
    @swagger_auto_schema(
        operation_description='Returns count of content created/updated by the user(s)',
        operation_summary='Resources Authored Summary for user(s)',
        request_body=openapi.Schema(
            type=openapi.TYPE_OBJECT,
            properties={
                'usernames': openapi.Schema(type=openapi.TYPE_STRING, description='usernames comma separated')
            }
        )
    )
    def post(request):
        if not request.data:
            return Response(status=status.HTTP_400_BAD_REQUEST)
        usernames = request.data.get('usernames', None)
        if not usernames:
            return Response(status=status.HTTP_400_BAD_REQUEST)

        if isinstance(usernames, str):
            usernames = compact([username.strip() for username in usernames.split(',')])

        return Response(UserReport.get_authoring_report(usernames), status.HTTP_200_OK)<|MERGE_RESOLUTION|>--- conflicted
+++ resolved
@@ -1,25 +1,12 @@
-from dateutil.relativedelta import relativedelta
-from django.conf import settings
-from django.utils import timezone
 from drf_yasg import openapi
 from drf_yasg.utils import swagger_auto_schema
 from pydash import compact
 from rest_framework import status
 from rest_framework.permissions import IsAdminUser
-<<<<<<< HEAD
-from rest_framework.renderers import TemplateHTMLRenderer, JSONRenderer
-from rest_framework.response import Response
-from rest_framework.views import APIView
-
-from core.common.swagger_parameters import verbose_param, start_date_param, end_date_param
-from core.common.tasks import monthly_usage_report
-from core.common.utils import get_end_of_month
-=======
 from rest_framework.response import Response
 from rest_framework.views import APIView
 
 from core.common.tasks import resources_report
->>>>>>> 6d5b119e
 from core.common.views import BaseAPIView
 from core.users.reports import UserReport
 
@@ -27,57 +14,9 @@
 class ResourcesReportJobView(APIView):  # pragma: no cover
     permission_classes = (IsAdminUser, )
 
-<<<<<<< HEAD
-    def get_serializer_context(self):
-        context = super().get_serializer_context()
-        context.update({'is_verbose': self.is_verbose()})
-        return context
-
-    def is_verbose(self):
-        return super().is_verbose() or self.request.query_params.dict().get('format') != 'json'
-
-    def get_object(self, _=None):
-        is_verbose = self.is_verbose()
-        start = self.request.query_params.get('start', None)
-        end = self.request.query_params.get('end', None)
-        now = timezone.now().date()
-        three_months_from_now = now.replace(day=1) - relativedelta(months=3)
-        report = MonthlyUsageReport(
-            verbose=is_verbose, start=start or three_months_from_now, end=end or get_end_of_month(now))
-        report.prepare()
-        result = report.result
-        result["verbose"] = is_verbose
-        result['current_month'] = report.format_current_month_result()
-        result['current_month_start'] = report.current_month_start.date()
-        result['current_month_end'] = report.current_month_end.date()
-        result['env'] = settings.ENV
-
-        return result
-
-    @swagger_auto_schema(manual_parameters=[verbose_param, start_date_param, end_date_param])
-    def get(self, request, *args, **kwargs):
-        return super().get(request, *args, **kwargs)
-=======
     @staticmethod
     def post(_):
         task = resources_report.delay()
-        return Response(
-            {
-                'task': task.id,
-                'state': task.state,
-                'queue': task.queue or 'default'
-            },
-            status=status.HTTP_202_ACCEPTED
-        )
->>>>>>> 6d5b119e
-
-
-class MonthlyUsageReportJobView(APIView):  # pragma: no cover
-    permission_classes = (IsAdminUser, )
-
-    @staticmethod
-    def post(_):
-        task = monthly_usage_report.delay()
         return Response(
             {
                 'task': task.id,

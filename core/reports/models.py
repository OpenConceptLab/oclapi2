import csv
import io
import os
from datetime import datetime

<<<<<<< HEAD
from dateutil.relativedelta import relativedelta
from django.conf import settings
from django.db.models import Count, F
from django.db.models.functions import TruncMonth
from django.utils import timezone
from pydash import get

from core.collections.models import Collection, CollectionReference
from core.common.constants import HEAD
from core.common.utils import get_end_of_month, from_string_to_date
from core.concepts.models import Concept
from core.mappings.models import Mapping
from core.orgs.models import Organization
from core.sources.models import Source
from core.users.models import UserProfile


class MonthlyUsageReport:
    def __init__(self, verbose=False, start=None, end=None, current_month_start=None, current_month_end=None):  # pylint: disable=too-many-arguments
        self.verbose = verbose
        self.start = from_string_to_date(start)
        self.end = from_string_to_date(end)
        self.current_month_start = from_string_to_date(
            current_month_start or timezone.now().replace(day=1, hour=0, minute=0, second=0, microsecond=0)
        )
        self.current_month_end = from_string_to_date(
            current_month_end or get_end_of_month(
                self.current_month_start).replace(hour=23, minute=59, second=59, microsecond=0)
        )
        self.resources = []
        self.current_month_resources = []
        self.result = {}
        self.current_month_result = {}
        self.make_current_month_resources()
        self.make_resources()
        self.make_current_month_resources()

    @staticmethod
    def to_chart_url(label, graph_data, chart_type='bar'):
        labels = []
        data = []
        color = "rgba(51, 115, 170, 1)"
        color_light = "rgba(51, 115, 170, .2)"
        for ele in graph_data:
            key = list(ele.keys())[0]
            labels.append(key)
            data.append(ele[key])

        config = {
            'type': chart_type,
            'data': {
                'labels': labels,
                'datasets': [{
                    'label': label,
                    'data': data,
                    'backgroundColor': [color_light],
                    'borderColor': [color],
                    'borderWidth': 1
                }]
            },
            'options': {
                'scales': {
                    'y': {
                        'beginAtZero': True
                    }
                }
            }
        }
        return f'https://quickchart.io/chart?c={quote(json.dumps(config))}'

    def make_resources(self):
        start = self.start
        end = self.end
        self.resources.append(UserReport(start=start, end=end, verbose=self.verbose))
        self.resources.append(OrganizationReport(start=start, end=end, verbose=self.verbose))
        self.resources.append(SourceReport(start=start, end=end, verbose=self.verbose))
        self.resources.append(CollectionReport(start=start, end=end, verbose=self.verbose))
        if self.verbose:
            self.resources.append(SourceVersionReport(start=start, end=end, verbose=self.verbose))
            self.resources.append(CollectionVersionReport(start=start, end=end, verbose=self.verbose))
            self.resources.append(CollectionReferenceReport(start=start, end=end, verbose=self.verbose))
            self.resources.append(ConceptReport(start=start, end=end, verbose=self.verbose))
            self.resources.append(MappingReport(start=start, end=end, verbose=self.verbose))

    def make_current_month_resources(self):
        start = self.current_month_start
        end = self.current_month_end
        self.current_month_resources.append(UserReport(start=start, end=end, verbose=self.verbose))
        self.current_month_resources.append(OrganizationReport(start=start, end=end, verbose=self.verbose))
        self.current_month_resources.append(SourceReport(start=start, end=end, verbose=self.verbose))
        self.current_month_resources.append(CollectionReport(start=start, end=end, verbose=self.verbose))
        if self.verbose:
            self.current_month_resources.append(SourceVersionReport(start=start, end=end, verbose=self.verbose))
            self.current_month_resources.append(CollectionVersionReport(start=start, end=end, verbose=self.verbose))
            self.current_month_resources.append(CollectionReferenceReport(start=start, end=end, verbose=self.verbose))
            self.current_month_resources.append(ConceptReport(start=start, end=end, verbose=self.verbose))
            self.current_month_resources.append(MappingReport(start=start, end=end, verbose=self.verbose))

    def prepare(self):
        self.result['start'] = self.start
        self.result['end'] = self.end
        for resource in self.resources:
            self.result[resource.resource] = resource.get_monthly_report()
        for resource in self.current_month_resources:
            self.current_month_result[resource.resource] = resource.get_monthly_report()

    def get_result_for_email(self):
        urls = {}
        for resource in self.resources:
            entity = resource.resource
            stats = [
                {
                    'data': self.result[entity]['created_monthly'],
                    'label': f"{entity.title()} Created Monthly",
                    'key': f"{entity}_url"
                }
            ]

            if entity == 'users':
                stats.append(
                    {
                        'data': self.result[entity]['last_login_monthly'],
                        'label': f"{entity.title()} Joined Monthly",
                        'key': f"{entity}_last_login_monthly_url"
                    },
                )
            for stat in stats:
                urls[stat['key']] = self.to_chart_url(stat['label'], stat['data'])
        return {
            **self.result,
            **urls,
            'current_month': self.format_current_month_result(),
            'current_month_start': self.current_month_start,
            'current_month_end': self.current_month_end,
            'env': settings.ENV
        }

    def format_current_month_result(self):
        _result = {}

        def __format(stat):
            return list(stat[0].values())[0] or 0 if stat else 0

        for resource, stats in self.current_month_result.items():
            _result[resource] = {
                **stats,
                'created_monthly': __format(stats['created_monthly']),
            }
        return _result
=======
from django.conf import settings
from django.db.models import QuerySet
from django.utils import timezone

from pydash import get

from core.common.utils import from_string_to_date, get_date_range_label, cd_temp
>>>>>>> 6d5b119e


class AbstractReport:
    stat_fields = ['active', 'retired', 'count']
    verbose_fields = ['mnemonic', 'name', 'created_by.username', 'created_at']
    retired_criteria = {'is_active': False}
    name = 'Abstract Resources'
    STAT_HEADERS = ["Resource", "Active", "Retired", "Total"]
    VERBOSE_HEADERS = ["ID", "Name", "Created By", "Created At"]
    select_related = []
    queryset = None
<<<<<<< HEAD
    resource = None
    pk = 'mnemonic'

    def __init__(self, start=None, end=None, verbose=False, instance_ids=None):
        self.verbose = verbose
        now = timezone.now()
        self.start = start or (now - relativedelta(months=6)).date()
        self.end = end or now.date()
        self.total = 0
        self.active = 0
        self.inactive = 0
        self.instance_ids = instance_ids
        self.instances = self.get_instances()
        self.created_monthly_distribution = None
        self.result = {}
        self.set_date_range()

    def get_instances(self):
        if self.instance_ids:
            return self.queryset.filter(**{f"{self.pk}__in": self.instance_ids})

        return None

    @staticmethod
    def get_active_filter(active=True):
        return {'retired': not active}

    def set_date_range(self):
        self.queryset = self.queryset.filter(created_at__gte=self.start, created_at__lte=self.end)

    def set_total(self):
        self.total = self.queryset.count()

    def set_active(self):
        self.active = self.queryset.filter(**self.get_active_filter()).count()

    def set_inactive(self):
        self.inactive = self.queryset.filter(**self.get_active_filter(False)).count()

    def set_created_monthly_distribution(self):
        self.created_monthly_distribution = self.get_distribution()

    def get_distribution(self, date_attr='created_at', count_by='id'):
        return self.queryset.annotate(
            month=TruncMonth(date_attr)
        ).filter(
            month__gte=self.start.strftime('%Y-%m-%d'), month__lte=self.end.strftime('%Y-%m-%d')
        ).values('month').annotate(total=Count(count_by)).values('month', 'total').order_by('-month')

    def get_monthly_report(self):
        self.set_total()
        self.set_created_monthly_distribution()

        self.result = {
            'total': self.total,
            'created_monthly': self.format_distribution(self.created_monthly_distribution)
        }
        if self.resource not in ['collection_references']:
            self.set_active()
            self.set_inactive()
            self.result['active'] = self.active
            self.result['inactive'] = self.inactive
        return self.result

    @staticmethod
    def format_distribution(queryset):
        formatted = []
        for item in queryset:
            month = item['month']
            if month:
                formatted.append({item['month'].strftime('%b %Y'): item['total']})

        return formatted


class UserReport(ResourceReport):
    queryset = UserProfile.objects
    raw_queryset = UserProfile.objects
    resource = 'users'
    pk = 'username'

    def __init__(self, start=None, end=None, verbose=False, instance_ids=None):
        super().__init__(start, end, verbose, instance_ids)
        self.last_login_monthly_distribution = None

    @staticmethod
    def get_active_filter(active=True):
        return {'is_active': active}

    def set_last_login_monthly_distribution(self):
        self.last_login_monthly_distribution = self.get_distribution('last_login')

    def set_date_range(self):
        pass

    def set_created_at_date_range(self):
        self.queryset = self.raw_queryset.filter(created_at__gte=self.start, created_at__lte=self.end)

    def set_last_login_date_range(self):
        self.queryset = self.raw_queryset.filter(last_login__gte=self.start, last_login__lte=self.end)

    def get_monthly_report(self):
        self.result = super().get_monthly_report()
        self.set_last_login_monthly_distribution()
        self.result['last_login_monthly'] = self.format_distribution(self.last_login_monthly_distribution)
        return self.result

    def get_authoring_report(self):
        if self.instances is not None:
            for user in self.instances:
                user_result = {}
                for app, model in [
                        ('concepts', 'concept'), ('mappings', 'mapping'), ('sources', 'source'),
                        ('collections', 'collection'), ('users', 'userprofile'), ('orgs', 'organization')
                ]:
                    created = get(user, f"{app}_{model}_related_created_by").count()
                    updated = get(user, f"{app}_{model}_related_updated_by").count()
                    user_result[app] = {'created': created, 'updated': updated}

                self.result[user.username] = user_result

        return self.result


class OrganizationReport(ResourceReport):
    queryset = Organization.objects
    resource = 'organizations'

    @staticmethod
    def get_active_filter(active=True):
        return {'is_active': active}


class SourceReport(ResourceReport):
    queryset = Source.objects.filter(version=HEAD)
    resource = 'sources'


class CollectionReport(ResourceReport):
    queryset = Collection.objects.filter(version=HEAD)
    resource = 'collections'


class SourceVersionReport(ResourceReport):
    queryset = Source.objects.exclude(version=HEAD)
    resource = 'source_versions'


class CollectionVersionReport(ResourceReport):
    queryset = Collection.objects.exclude(version=HEAD)
    resource = 'collection_versions'


class CollectionReferenceReport(ResourceReport):
    queryset = CollectionReference.objects.filter(collection__version=HEAD)
    resource = 'collection_references'


class ConceptReport(ResourceReport):
    queryset = Concept.objects.filter(id=F('versioned_object_id'))
    resource = 'concepts'


class MappingReport(ResourceReport):
    queryset = Mapping.objects.filter(id=F('versioned_object_id'))
    resource = 'mappings'
=======
    verbose = True
    stats = True
    grouped = False

    def __init__(self, start_date=None, end_date=None):
        self.start_date = from_string_to_date(start_date) if start_date else None
        self.end_date = from_string_to_date(end_date) if end_date else None
        self._active = None
        self._retired = None
        self._count = None
        self.build_queryset()

    def get_overall_report_instance(self):
        return self.__class__()

    def build_queryset(self):
        if self.select_related:
            self.queryset = self.queryset.select_related(*self.select_related)
        if self.start_date:
            self.queryset = self.queryset.filter(created_at__gte=self.start_date)
        if self.end_date:
            self.queryset = self.queryset.filter(created_at__lte=self.end_date)

    @property
    def count(self):
        if self._count is None:
            self._count = self.queryset.count()
        return self._count

    @property
    def retired(self):
        if self._retired is None:
            self._retired = self.queryset.filter(**self.retired_criteria).count()
        return self._retired

    @property
    def active(self):
        if self._active is None:
            self._active = self.count - self.retired
        return self._active

    @property
    def date_range(self):
        return get_date_range_label(self.start_date, self.end_date) if self.start_date and self.end_date else None

    @property
    def label(self):
        date_range = self.date_range
        report_name = self.name
        return f"New {report_name}: {date_range}" if date_range else f"New {report_name} - All Time"

    @staticmethod
    def to_value(value):
        if isinstance(value, datetime):
            return value.strftime('%Y-%m-%d %H:%M:%S')
        return value

    def to_csv_row(self, resource):
        return [self.to_value(get(resource, field)) for field in self.verbose_fields]

    def to_stat_csv_row(self):
        return [self.name, *[get(self, field) for field in self.stat_fields]]


class ResourceUsageReport:
    def __init__(self, start_date, end_date):
        self.start_date = start_date
        self.end_date = end_date
        self.organization = None
        self.user = None
        self.source = None
        self.source_version = None
        self.collection = None
        self.collection_version = None
        self.reference = None
        self.expansion = None
        self.concept = None
        self.concept_version = None
        self.mapping = None
        self.mapping_version = None

    def build(self):
        from core.orgs.reports import OrganizationReport
        from core.users.reports import UserReport
        from core.sources.reports import SourceReport, SourceVersionReport
        from core.collections.reports import CollectionReport, CollectionVersionReport, ExpansionReport, ReferenceReport
        from core.concepts.reports import ConceptReport, ConceptVersionReport
        from core.mappings.reports import MappingReport, MappingVersionReport

        self.organization = OrganizationReport(self.start_date, self.end_date)
        self.user = UserReport(self.start_date, self.end_date)
        self.source = SourceReport(self.start_date, self.end_date)
        self.collection = CollectionReport(self.start_date, self.end_date)
        self.source_version = SourceVersionReport(self.start_date, self.end_date)
        self.collection_version = CollectionVersionReport(self.start_date, self.end_date)
        self.reference = ReferenceReport(self.start_date, self.end_date)
        self.expansion = ExpansionReport(self.start_date, self.end_date)
        self.concept = ConceptReport(self.start_date, self.end_date)
        self.concept_version = ConceptVersionReport(self.start_date, self.end_date)
        self.mapping = MappingReport(self.start_date, self.end_date)
        self.mapping_version = MappingVersionReport(self.start_date, self.end_date)

    @property
    def resources(self):
        return [
            self.organization,
            self.user,
            self.source,
            self.source_version,
            self.collection,
            self.collection_version,
            self.reference,
            self.expansion,
            self.concept,
            self.concept_version,
            self.mapping,
            self.mapping_version
        ]

    def generate(self, write_to_file=False):  # pylint: disable=too-many-locals
        self.build()
        buff = io.StringIO()
        writer = csv.writer(buff, dialect='excel', delimiter=',')
        max_columns = 8
        blank_row = ["", "", "", "", "", "", "", ""]

        def to_row(values):
            return [*values, *blank_row[:max_columns - len(values)]]

        date_range_label = get_date_range_label(self.start_date, self.end_date)
        writer.writerow(
            to_row([f"Resources Created: {date_range_label}"]))
        stat_headers = self.organization.STAT_HEADERS
        writer.writerow(to_row(stat_headers))
        resources = self.resources
        for resource in resources:
            writer.writerow(to_row(resource.to_stat_csv_row()))

        writer.writerow(blank_row)

        for resource in resources:
            if resource.verbose and resource.queryset.exists():
                writer.writerow(to_row([resource.label]))
                writer.writerow(to_row(resource.VERBOSE_HEADERS))
                for obj in resource.queryset.order_by('-created_at'):
                    writer.writerow(to_row(resource.to_csv_row(obj)))

                writer.writerow(blank_row)

        for resource in resources:
            if resource.grouped and (
                    resource.grouped_queryset.exists() if isinstance(
                        resource.grouped_queryset, QuerySet
                    ) else len(resource.grouped_queryset) > 0
            ):
                writer.writerow(to_row([f"{resource.grouped_label}: {date_range_label}"]))
                writer.writerow(to_row(resource.GROUPED_HEADERS))
                for obj in resource.grouped_queryset:
                    writer.writerow(to_row(resource.to_grouped_stat_csv_row(obj)))

                writer.writerow(blank_row)

        writer.writerow(to_row(["Overall Resources"]))
        writer.writerow(to_row(stat_headers))
        for resource in resources:
            writer.writerow(to_row(resource.get_overall_report_instance().to_stat_csv_row()))

        buff2 = io.BytesIO(buff.getvalue().encode())
        now = timezone.now().strftime("%Y-%m-%d-%H-%M")
        filename = f'{settings.ENV.lower()}_resource_report_{now}.csv'
        if write_to_file:
            cwd = cd_temp()
            with open(filename, 'wb') as file:
                file.write(buff2.getvalue())
            os.chdir(cwd)
            return file.name
        return buff2, filename
>>>>>>> 6d5b119e
<|MERGE_RESOLUTION|>--- conflicted
+++ resolved
@@ -3,165 +3,12 @@
 import os
 from datetime import datetime
 
-<<<<<<< HEAD
-from dateutil.relativedelta import relativedelta
 from django.conf import settings
-from django.db.models import Count, F
-from django.db.models.functions import TruncMonth
+from django.db.models import QuerySet
 from django.utils import timezone
 from pydash import get
 
-from core.collections.models import Collection, CollectionReference
-from core.common.constants import HEAD
-from core.common.utils import get_end_of_month, from_string_to_date
-from core.concepts.models import Concept
-from core.mappings.models import Mapping
-from core.orgs.models import Organization
-from core.sources.models import Source
-from core.users.models import UserProfile
-
-
-class MonthlyUsageReport:
-    def __init__(self, verbose=False, start=None, end=None, current_month_start=None, current_month_end=None):  # pylint: disable=too-many-arguments
-        self.verbose = verbose
-        self.start = from_string_to_date(start)
-        self.end = from_string_to_date(end)
-        self.current_month_start = from_string_to_date(
-            current_month_start or timezone.now().replace(day=1, hour=0, minute=0, second=0, microsecond=0)
-        )
-        self.current_month_end = from_string_to_date(
-            current_month_end or get_end_of_month(
-                self.current_month_start).replace(hour=23, minute=59, second=59, microsecond=0)
-        )
-        self.resources = []
-        self.current_month_resources = []
-        self.result = {}
-        self.current_month_result = {}
-        self.make_current_month_resources()
-        self.make_resources()
-        self.make_current_month_resources()
-
-    @staticmethod
-    def to_chart_url(label, graph_data, chart_type='bar'):
-        labels = []
-        data = []
-        color = "rgba(51, 115, 170, 1)"
-        color_light = "rgba(51, 115, 170, .2)"
-        for ele in graph_data:
-            key = list(ele.keys())[0]
-            labels.append(key)
-            data.append(ele[key])
-
-        config = {
-            'type': chart_type,
-            'data': {
-                'labels': labels,
-                'datasets': [{
-                    'label': label,
-                    'data': data,
-                    'backgroundColor': [color_light],
-                    'borderColor': [color],
-                    'borderWidth': 1
-                }]
-            },
-            'options': {
-                'scales': {
-                    'y': {
-                        'beginAtZero': True
-                    }
-                }
-            }
-        }
-        return f'https://quickchart.io/chart?c={quote(json.dumps(config))}'
-
-    def make_resources(self):
-        start = self.start
-        end = self.end
-        self.resources.append(UserReport(start=start, end=end, verbose=self.verbose))
-        self.resources.append(OrganizationReport(start=start, end=end, verbose=self.verbose))
-        self.resources.append(SourceReport(start=start, end=end, verbose=self.verbose))
-        self.resources.append(CollectionReport(start=start, end=end, verbose=self.verbose))
-        if self.verbose:
-            self.resources.append(SourceVersionReport(start=start, end=end, verbose=self.verbose))
-            self.resources.append(CollectionVersionReport(start=start, end=end, verbose=self.verbose))
-            self.resources.append(CollectionReferenceReport(start=start, end=end, verbose=self.verbose))
-            self.resources.append(ConceptReport(start=start, end=end, verbose=self.verbose))
-            self.resources.append(MappingReport(start=start, end=end, verbose=self.verbose))
-
-    def make_current_month_resources(self):
-        start = self.current_month_start
-        end = self.current_month_end
-        self.current_month_resources.append(UserReport(start=start, end=end, verbose=self.verbose))
-        self.current_month_resources.append(OrganizationReport(start=start, end=end, verbose=self.verbose))
-        self.current_month_resources.append(SourceReport(start=start, end=end, verbose=self.verbose))
-        self.current_month_resources.append(CollectionReport(start=start, end=end, verbose=self.verbose))
-        if self.verbose:
-            self.current_month_resources.append(SourceVersionReport(start=start, end=end, verbose=self.verbose))
-            self.current_month_resources.append(CollectionVersionReport(start=start, end=end, verbose=self.verbose))
-            self.current_month_resources.append(CollectionReferenceReport(start=start, end=end, verbose=self.verbose))
-            self.current_month_resources.append(ConceptReport(start=start, end=end, verbose=self.verbose))
-            self.current_month_resources.append(MappingReport(start=start, end=end, verbose=self.verbose))
-
-    def prepare(self):
-        self.result['start'] = self.start
-        self.result['end'] = self.end
-        for resource in self.resources:
-            self.result[resource.resource] = resource.get_monthly_report()
-        for resource in self.current_month_resources:
-            self.current_month_result[resource.resource] = resource.get_monthly_report()
-
-    def get_result_for_email(self):
-        urls = {}
-        for resource in self.resources:
-            entity = resource.resource
-            stats = [
-                {
-                    'data': self.result[entity]['created_monthly'],
-                    'label': f"{entity.title()} Created Monthly",
-                    'key': f"{entity}_url"
-                }
-            ]
-
-            if entity == 'users':
-                stats.append(
-                    {
-                        'data': self.result[entity]['last_login_monthly'],
-                        'label': f"{entity.title()} Joined Monthly",
-                        'key': f"{entity}_last_login_monthly_url"
-                    },
-                )
-            for stat in stats:
-                urls[stat['key']] = self.to_chart_url(stat['label'], stat['data'])
-        return {
-            **self.result,
-            **urls,
-            'current_month': self.format_current_month_result(),
-            'current_month_start': self.current_month_start,
-            'current_month_end': self.current_month_end,
-            'env': settings.ENV
-        }
-
-    def format_current_month_result(self):
-        _result = {}
-
-        def __format(stat):
-            return list(stat[0].values())[0] or 0 if stat else 0
-
-        for resource, stats in self.current_month_result.items():
-            _result[resource] = {
-                **stats,
-                'created_monthly': __format(stats['created_monthly']),
-            }
-        return _result
-=======
-from django.conf import settings
-from django.db.models import QuerySet
-from django.utils import timezone
-
-from pydash import get
-
 from core.common.utils import from_string_to_date, get_date_range_label, cd_temp
->>>>>>> 6d5b119e
 
 
 class AbstractReport:
@@ -173,174 +20,6 @@
     VERBOSE_HEADERS = ["ID", "Name", "Created By", "Created At"]
     select_related = []
     queryset = None
-<<<<<<< HEAD
-    resource = None
-    pk = 'mnemonic'
-
-    def __init__(self, start=None, end=None, verbose=False, instance_ids=None):
-        self.verbose = verbose
-        now = timezone.now()
-        self.start = start or (now - relativedelta(months=6)).date()
-        self.end = end or now.date()
-        self.total = 0
-        self.active = 0
-        self.inactive = 0
-        self.instance_ids = instance_ids
-        self.instances = self.get_instances()
-        self.created_monthly_distribution = None
-        self.result = {}
-        self.set_date_range()
-
-    def get_instances(self):
-        if self.instance_ids:
-            return self.queryset.filter(**{f"{self.pk}__in": self.instance_ids})
-
-        return None
-
-    @staticmethod
-    def get_active_filter(active=True):
-        return {'retired': not active}
-
-    def set_date_range(self):
-        self.queryset = self.queryset.filter(created_at__gte=self.start, created_at__lte=self.end)
-
-    def set_total(self):
-        self.total = self.queryset.count()
-
-    def set_active(self):
-        self.active = self.queryset.filter(**self.get_active_filter()).count()
-
-    def set_inactive(self):
-        self.inactive = self.queryset.filter(**self.get_active_filter(False)).count()
-
-    def set_created_monthly_distribution(self):
-        self.created_monthly_distribution = self.get_distribution()
-
-    def get_distribution(self, date_attr='created_at', count_by='id'):
-        return self.queryset.annotate(
-            month=TruncMonth(date_attr)
-        ).filter(
-            month__gte=self.start.strftime('%Y-%m-%d'), month__lte=self.end.strftime('%Y-%m-%d')
-        ).values('month').annotate(total=Count(count_by)).values('month', 'total').order_by('-month')
-
-    def get_monthly_report(self):
-        self.set_total()
-        self.set_created_monthly_distribution()
-
-        self.result = {
-            'total': self.total,
-            'created_monthly': self.format_distribution(self.created_monthly_distribution)
-        }
-        if self.resource not in ['collection_references']:
-            self.set_active()
-            self.set_inactive()
-            self.result['active'] = self.active
-            self.result['inactive'] = self.inactive
-        return self.result
-
-    @staticmethod
-    def format_distribution(queryset):
-        formatted = []
-        for item in queryset:
-            month = item['month']
-            if month:
-                formatted.append({item['month'].strftime('%b %Y'): item['total']})
-
-        return formatted
-
-
-class UserReport(ResourceReport):
-    queryset = UserProfile.objects
-    raw_queryset = UserProfile.objects
-    resource = 'users'
-    pk = 'username'
-
-    def __init__(self, start=None, end=None, verbose=False, instance_ids=None):
-        super().__init__(start, end, verbose, instance_ids)
-        self.last_login_monthly_distribution = None
-
-    @staticmethod
-    def get_active_filter(active=True):
-        return {'is_active': active}
-
-    def set_last_login_monthly_distribution(self):
-        self.last_login_monthly_distribution = self.get_distribution('last_login')
-
-    def set_date_range(self):
-        pass
-
-    def set_created_at_date_range(self):
-        self.queryset = self.raw_queryset.filter(created_at__gte=self.start, created_at__lte=self.end)
-
-    def set_last_login_date_range(self):
-        self.queryset = self.raw_queryset.filter(last_login__gte=self.start, last_login__lte=self.end)
-
-    def get_monthly_report(self):
-        self.result = super().get_monthly_report()
-        self.set_last_login_monthly_distribution()
-        self.result['last_login_monthly'] = self.format_distribution(self.last_login_monthly_distribution)
-        return self.result
-
-    def get_authoring_report(self):
-        if self.instances is not None:
-            for user in self.instances:
-                user_result = {}
-                for app, model in [
-                        ('concepts', 'concept'), ('mappings', 'mapping'), ('sources', 'source'),
-                        ('collections', 'collection'), ('users', 'userprofile'), ('orgs', 'organization')
-                ]:
-                    created = get(user, f"{app}_{model}_related_created_by").count()
-                    updated = get(user, f"{app}_{model}_related_updated_by").count()
-                    user_result[app] = {'created': created, 'updated': updated}
-
-                self.result[user.username] = user_result
-
-        return self.result
-
-
-class OrganizationReport(ResourceReport):
-    queryset = Organization.objects
-    resource = 'organizations'
-
-    @staticmethod
-    def get_active_filter(active=True):
-        return {'is_active': active}
-
-
-class SourceReport(ResourceReport):
-    queryset = Source.objects.filter(version=HEAD)
-    resource = 'sources'
-
-
-class CollectionReport(ResourceReport):
-    queryset = Collection.objects.filter(version=HEAD)
-    resource = 'collections'
-
-
-class SourceVersionReport(ResourceReport):
-    queryset = Source.objects.exclude(version=HEAD)
-    resource = 'source_versions'
-
-
-class CollectionVersionReport(ResourceReport):
-    queryset = Collection.objects.exclude(version=HEAD)
-    resource = 'collection_versions'
-
-
-class CollectionReferenceReport(ResourceReport):
-    queryset = CollectionReference.objects.filter(collection__version=HEAD)
-    resource = 'collection_references'
-
-
-class ConceptReport(ResourceReport):
-    queryset = Concept.objects.filter(id=F('versioned_object_id'))
-    resource = 'concepts'
-
-
-class MappingReport(ResourceReport):
-    queryset = Mapping.objects.filter(id=F('versioned_object_id'))
-    resource = 'mappings'
-=======
     verbose = True
     stats = True
     grouped = False
@@ -517,5 +196,4 @@
                 file.write(buff2.getvalue())
             os.chdir(cwd)
             return file.name
-        return buff2, filename
->>>>>>> 6d5b119e
+        return buff2, filename
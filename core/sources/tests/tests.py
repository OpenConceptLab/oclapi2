--- conflicted
+++ resolved
@@ -720,11 +720,7 @@
         self.assertEqual(resolved_version.resolution_url, 'https://source.org.com')
         self.assertTrue(resolved_version.is_fqdn)
 
-<<<<<<< HEAD
         resolved_version, _ = Source.resolve_reference_expression(
-=======
-        resolved_version = Source.resolve_reference_expression(
->>>>>>> bc4d56c8
             'https://source.org.com', version="v3.0", namespace='/orgs/org/')
         self.assertEqual(resolved_version.id, 4)
         self.assertTrue(isinstance(resolved_version, Source))
@@ -732,17 +728,10 @@
         self.assertEqual(resolved_version.canonical_url, 'https://source.org.com')
         self.assertTrue(resolved_version.is_fqdn)
 
-<<<<<<< HEAD
         resolved_version, _ = Source.resolve_reference_expression('https://source.org.com')
         self.assertEqual(resolved_version.id, None)
 
         resolved_version, _ = Source.resolve_reference_expression('https://source.org.com', namespace='/orgs/org/')
-=======
-        resolved_version = Source.resolve_reference_expression('https://source.org.com')
-        self.assertEqual(resolved_version.id, None)
-
-        resolved_version = Source.resolve_reference_expression('https://source.org.com', namespace='/orgs/org/')
->>>>>>> bc4d56c8
         self.assertEqual(resolved_version.id, 3)
         self.assertTrue(isinstance(resolved_version, Source))
         self.assertEqual(resolved_version.version, 'v2.0')
@@ -781,7 +770,6 @@
         self.assertEqual(resolved_version.canonical_url, None)
         self.assertFalse(resolved_version.is_fqdn)
 
-<<<<<<< HEAD
     def test_resolve_reference_expression_with_canonical_url(self):  # pylint:disable=too-many-statements,too-many-locals
         org1 = OrganizationFactory(mnemonic='org1')
         org2 = OrganizationFactory(mnemonic='org2')
@@ -796,21 +784,6 @@
         GlobalURLRegistryFactory(url='https://source3.com')
         global_entry4 = GlobalURLRegistryFactory(url='https://source4.com', namespace=org2.uri)
         global_entry6 = GlobalURLRegistryFactory(url='https://source6.com', namespace=org2.uri)
-=======
-    def test_resolve_reference_expression_with_canonical_url(self):
-        org1 = OrganizationFactory(mnemonic='org1')
-        org2 = OrganizationFactory(mnemonic='org2')
-        OrganizationURLRegistryFactory(organization=org1, url='https://source1.com', namespace=org1.uri)
-        OrganizationURLRegistryFactory(organization=org1, url='https://source2.com', namespace=org1.uri)
-        OrganizationURLRegistryFactory(organization=org1, url='https://source3.com')
-        OrganizationURLRegistryFactory(organization=org1, url='https://unknown1.com', namespace=org2.uri)
-        OrganizationURLRegistryFactory(organization=org1, url='https://source6.com', namespace=org1.uri)
-        GlobalURLRegistryFactory(url='https://source1.com', namespace=org1.uri)
-        GlobalURLRegistryFactory(url='https://source2.com', namespace=org1.uri)
-        GlobalURLRegistryFactory(url='https://source3.com')
-        GlobalURLRegistryFactory(url='https://source4.com', namespace=org2.uri)
-        GlobalURLRegistryFactory(url='https://source6.com', namespace=org2.uri)
->>>>>>> bc4d56c8
         GlobalURLRegistryFactory(url='https://unknown2.com', namespace=org2.uri)
         source1 = OrganizationSourceFactory(organization=org1, canonical_url='https://source1.com')
         source2 = OrganizationSourceFactory(organization=org1, canonical_url='https://source2.com')
@@ -820,7 +793,6 @@
         source6 = OrganizationSourceFactory(organization=org2, canonical_url='https://source6.com')
 
         # should hit owner's url registry
-<<<<<<< HEAD
         resolved_version, resolved_entry = Source.resolve_reference_expression('https://source1.com', '/orgs/org1/')
         self.assertEqual(resolved_version.id, source1.id)
         self.assertEqual(resolved_entry.relative_uri, f"/orgs/org1/url-registry/{org1_entry1.id}/")
@@ -903,85 +875,6 @@
         resolved_version, resolved_entry = Source.resolve_reference_expression('https://unknown1.com', '/')
         self.assertIsNone(resolved_version.id)
         self.assertEqual(resolved_entry, None)
-=======
-        self.assertEqual(
-            Source.resolve_reference_expression('https://source1.com', '/orgs/org1/').id,
-            source1.id
-        )
-
-        # should hit global url registry
-        self.assertEqual(
-            Source.resolve_reference_expression('https://source1.com', None).id,
-            source1.id
-        )
-
-        # should hit global url registry
-        self.assertEqual(
-            Source.resolve_reference_expression('https://source1.com', '/').id,
-            source1.id
-        )
-
-        # should hit org2 registry and then org2 repos and then global url registry
-        self.assertEqual(
-            Source.resolve_reference_expression('https://source1.com', '/orgs/org2/').id,
-            source1.id
-        )
-
-        # should hit org2 registry and then org2 repos
-        self.assertEqual(
-            Source.resolve_reference_expression('https://source4.com', '/orgs/org2/').id,
-            source4.id
-        )
-
-        # should hit org1 registry and then org1 repos and then global url registry
-        self.assertEqual(
-            Source.resolve_reference_expression('https://source4.com', '/orgs/org1/').id,
-            source4.id
-        )
-
-        # should hit org2 registry and then org2 repos
-        self.assertEqual(
-            Source.resolve_reference_expression('https://source5.com', '/orgs/org2/').id,
-            source5.id
-        )
-
-        # should hit org1 registry and then org1 repos and then global registry
-        self.assertEqual(
-            Source.resolve_reference_expression('https://source2.com', '/orgs/org1/').id,
-            source2.id
-        )
-
-        # should hit org1 registry and then org1 repos and then global registry
-        self.assertIsNone(Source.resolve_reference_expression('https://source3.com', '/orgs/org1/').id)
-
-        # should hit org2 registry and then org2 repos
-        self.assertEqual(
-            Source.resolve_reference_expression('https://source3.com', '/orgs/org2/').id,
-            source3.id
-        )
-
-        # should hit org2 registry and then org2 repos
-        self.assertEqual(
-            Source.resolve_reference_expression('https://source6.com', '/orgs/org2/').id,
-            source6.id
-        )
-
-        # should hit global registry
-        self.assertEqual(
-            Source.resolve_reference_expression('https://source6.com', '/').id,
-            source6.id
-        )
-
-        # should hit org1 registry only
-        self.assertIsNone(Source.resolve_reference_expression('https://source6.com', '/orgs/org1/').id)
-
-        self.assertIsNone(Source.resolve_reference_expression('https://source5.com', '/').id)
-        self.assertIsNone(Source.resolve_reference_expression('https://source5.com', '/orgs/org1/').id)
-        self.assertIsNone(Source.resolve_reference_expression('https://source5.com', 'foobar').id)
-        self.assertIsNone(Source.resolve_reference_expression('https://unknown1.com', '/orgs/org2/').id)
-        self.assertIsNone(Source.resolve_reference_expression('https://unknown1.com', '/orgs/org1/').id)
-        self.assertIsNone(Source.resolve_reference_expression('https://unknown1.com', '/').id)
->>>>>>> bc4d56c8
 
     @patch('core.sources.models.Source.batch_index')
     def test_index_children(self, batch_index_mock):

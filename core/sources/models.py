--- conflicted
+++ resolved
@@ -269,8 +269,6 @@
         if any(algorithm not in self.MATCH_ALGORITHMS for algorithm in self.match_algorithms):
             raise ValidationError({'match_algorithms': [f'Match algorithms must be among {self.MATCH_ALGORITHMS}']})
 
-<<<<<<< HEAD
-=======
     @property
     def concept_summary_properties(self):
         return get(self.meta, 'display.concept_summary_properties') or []
@@ -283,16 +281,11 @@
     def concept_filter_default(self):
         return get(self.meta, 'display.default_filter') or None
 
->>>>>>> dc11d493
     def clean_properties(self):
         if not self.properties:
             self.properties = []
             return
-<<<<<<< HEAD
-        fields = {'code', 'uri', 'description', 'type', 'include_in_concept_summary'}
-=======
         fields = {'code', 'uri', 'description', 'type'}
->>>>>>> dc11d493
         allowed_types = {'code', 'Coding', 'string', 'integer', 'boolean', 'dateTime', 'decimal'}
         cleaned_properties = []
         # code: required string

--- conflicted
+++ resolved
@@ -12,11 +12,7 @@
 from rest_framework import status
 from rest_framework.generics import (
     RetrieveAPIView, ListAPIView, UpdateAPIView, CreateAPIView)
-<<<<<<< HEAD
 from rest_framework.permissions import IsAdminUser, IsAuthenticated
-=======
-from rest_framework.permissions import IsAdminUser
->>>>>>> bc4d56c8
 from rest_framework.response import Response
 
 from core.bundles.serializers import BundleSerializer
@@ -46,12 +42,9 @@
     SourceVersionSummaryDetailSerializer, SourceMinimalSerializer, SourceSummaryVerboseSerializer,
     SourceVersionSummaryVerboseSerializer, SourceSummaryFieldDistributionSerializer,
     SourceVersionSummaryFieldDistributionSerializer, SourceVersionMinimalSerializer)
-<<<<<<< HEAD
-=======
 from core.tasks.mixins import TaskMixin
 from core.tasks.models import Task
 from core.tasks.serializers import TaskBriefSerializer
->>>>>>> bc4d56c8
 from core.toggles.models import Toggle
 
 logger = logging.getLogger('oclapi')
@@ -611,11 +604,7 @@
 
 
 class SourceVersionComparisonView(BaseAPIView):  # pragma: no cover
-<<<<<<< HEAD
     permission_classes = (IsAuthenticated, CanViewConceptDictionaryVersion)
-=======
-    permission_classes = (CanViewConceptDictionaryVersion,)
->>>>>>> bc4d56c8
     swagger_schema = None
 
     def get_objects(self):

import time

from celery_once import AlreadyQueued
from dirtyfields import DirtyFieldsMixin
from django.conf import settings
from django.contrib.postgres.fields import ArrayField
from django.core.exceptions import ValidationError
from django.db import models, transaction
from django.db.models import UniqueConstraint, F, QuerySet, Max
from django.utils import timezone
from django.utils.functional import cached_property
from pydash import get, compact

from core.collections.constants import (
    COLLECTION_TYPE, REFERENCE_ALREADY_EXISTS, CONCEPT_FULLY_SPECIFIED_NAME_UNIQUE_PER_COLLECTION_AND_LOCALE,
    CONCEPT_PREFERRED_NAME_UNIQUE_PER_COLLECTION_AND_LOCALE, COLLECTION_VERSION_TYPE,
    REFERENCE_TYPE_CHOICES, CONCEPT_REFERENCE_TYPE, MAPPING_REFERENCE_TYPE, SOURCE_MAPPINGS, SOURCE_TO_CONCEPTS,
    TRANSFORM_TO_RESOURCE_VERSIONS, COLLECTION_REFERENCE_TYPE)
from core.collections.parsers import CollectionReferenceParser
from core.collections.translators import CollectionReferenceTranslator
from core.collections.utils import is_concept, is_mapping
from core.common.constants import (
    ACCESS_TYPE_VIEW, ACCESS_TYPE_EDIT,
    ES_REQUEST_TIMEOUT, ES_REQUEST_TIMEOUT_ASYNC, HEAD, ALL, EXCLUDE_WILDCARD_SEARCH_PARAM, EXCLUDE_FUZZY_SEARCH_PARAM,
    SEARCH_MAP_CODES_PARAM, INCLUDE_SEARCH_META_PARAM)
from core.common.models import ConceptContainerModel, BaseResourceModel
from core.common.search import CustomESSearch
from core.common.tasks import seed_children_to_expansion, batch_index_resources, index_expansion_concepts, \
<<<<<<< HEAD
    index_expansion_mappings, readd_references_to_expansion_on_references_removal, resolve_url_registry_entries
=======
    index_expansion_mappings, readd_references_to_expansion_on_references_removal
>>>>>>> bc4d56c8
from core.common.utils import drop_version, to_owner_uri, generate_temp_version, es_id_in, \
    get_resource_class_from_resource_name, to_snake_case, \
    es_to_pks, batch_qs, split_list_by_condition, decode_string, is_canonical_uri, encode_string, \
    get_truthy_values, get_falsy_values, get_current_authorized_user
from core.concepts.constants import LOCALES_FULLY_SPECIFIED
from core.concepts.models import Concept
from core.mappings.models import Mapping
from core.tasks.models import Task

TRUTHY = get_truthy_values()
FALSEY = get_falsy_values()


class Collection(DirtyFieldsMixin, ConceptContainerModel):
    OBJECT_TYPE = COLLECTION_TYPE
    OBJECT_VERSION_TYPE = COLLECTION_VERSION_TYPE
    CHECKSUM_INCLUSIONS = ConceptContainerModel.CHECKSUM_INCLUSIONS + [
        'collection_type'
    ]

    es_fields = {
        'collection_type': {'sortable': True, 'filterable': True, 'facet': True, 'exact': True},
        'mnemonic': {'sortable': False, 'filterable': True, 'exact': True},
        '_mnemonic': {'sortable': True, 'filterable': False, 'exact': False},
        'name': {'sortable': False, 'filterable': True, 'exact': True},
        '_name': {'sortable': True, 'filterable': False, 'exact': False},
        'last_update': {'sortable': True, 'filterable': False, 'default': 'desc'},
        'updated_by': {'sortable': False, 'filterable': False, 'facet': True},
        'locale': {'sortable': False, 'filterable': True, 'facet': True},
        'owner': {'sortable': True, 'filterable': True, 'facet': True, 'exact': True},
        'owner_type': {'sortable': False, 'filterable': True, 'facet': True},
        'custom_validation_schema': {'sortable': False, 'filterable': True, 'facet': True},
        'canonical_url': {'sortable': False, 'filterable': True, 'exact': True},
        'experimental': {'sortable': False, 'filterable': False, 'facet': False},
        'external_id': {'sortable': False, 'filterable': True, 'facet': False, 'exact': True},
    }

    class Meta:
        db_table = 'collections'
        constraints = [
            UniqueConstraint(
                fields=['mnemonic', 'version', 'organization'],
                name="org_collection_unique",
                condition=models.Q(user=None),
            ),
            UniqueConstraint(
                fields=['mnemonic', 'version', 'user'],
                name="user_collection_unique",
                condition=models.Q(organization=None),
            )
        ]
        indexes = [
                      models.Index(fields=['uri']),
                      models.Index(name="coll_mnemonic_like", fields=["mnemonic"], opclasses=["text_pattern_ops"]),
                      models.Index(fields=['public_access']),
                      models.Index(
                          name='coll_org_released',
                          fields=['mnemonic', 'organization', '-created_at'],
                          condition=(models.Q(user__isnull=True, is_active=True, released=True))
                      ),
                      models.Index(
                          name='coll_user_released',
                          fields=['mnemonic', 'user', '-created_at'],
                          condition=(models.Q(organization__isnull=True, is_active=True, released=True))
                      ),
                  ] + ConceptContainerModel.Meta.indexes

    collection_type = models.TextField(blank=True)
    preferred_source = models.TextField(blank=True)
    custom_resources_linked_source = models.TextField(blank=True)
    immutable = models.BooleanField(null=True, blank=True, default=None)
    locked_date = models.DateTimeField(null=True, blank=True)
    autoexpand_head = models.BooleanField(default=True, null=True)
    autoexpand = models.BooleanField(default=True, null=True)
    expansion_uri = models.TextField(null=True, blank=True)

    def get_standard_checksum_fields(self):
        return self.get_standard_checksum_fields_for_resource(self)

    def get_smart_checksum_fields(self):
        return self.get_smart_checksum_fields_for_resource(self)

    @staticmethod
    def get_standard_checksum_fields_for_resource(data):
        return {
            'collection_type': get(data, 'collection_type'),
            'canonical_url': get(data, 'canonical_url'),
            'custom_validation_schema': get(data, 'custom_validation_schema'),
            'default_locale': get(data, 'default_locale'),
            'supported_locales': get(data, 'supported_locales'),
            'website': get(data, 'website'),
            'extras': get(data, 'extras'),
        }

    @staticmethod
    def get_smart_checksum_fields_for_resource(data):
        return {
            'collection_type': get(data, 'collection_type'),
            'canonical_url': get(data, 'canonical_url'),
            'custom_validation_schema': get(data, 'custom_validation_schema'),
            'default_locale': get(data, 'default_locale'),
            'released': get(data, 'released'),
            'retired': get(data, 'retired'),
        }

    def set_active_concepts(self):
        expansion = self.expansion
        if expansion:
            self.active_concepts = expansion.concepts.filter(retired=False, is_active=True).count()

    def set_active_mappings(self):
        expansion = self.expansion
        if expansion:
            self.active_mappings = expansion.mappings.filter(retired=False, is_active=True).count()

    @staticmethod
    def get_search_document():
        from core.collections.documents import CollectionDocument
        return CollectionDocument

    @classmethod
    def get_base_queryset(cls, params):
        collection = params.pop('collection', None)
        contains_uri = params.pop('contains', None)
        include_references = params.pop('include_references', None) in TRUTHY
        queryset = super().get_base_queryset(params)
        if collection:
            queryset = queryset.filter(cls.get_exact_or_criteria('mnemonic', collection))
        if contains_uri:
            queryset = queryset.filter(
                references__expression=contains_uri, public_access__in=[ACCESS_TYPE_EDIT, ACCESS_TYPE_VIEW]
            )
        if include_references:
            queryset = queryset.prefetch_related('references')

        return queryset

    @property
    def collection(self):
        return self.mnemonic

    @staticmethod
    def get_resource_url_kwarg():
        return 'collection'

    def update_version_data(self, head):
        super().update_version_data(head)
        self.collection_type = head.collection_type
        self.preferred_source = head.preferred_source
        self.custom_resources_linked_source = head.custom_resources_linked_source
        self.immutable = head.immutable
        self.locked_date = head.locked_date

    @property
    def should_auto_expand(self):
        if self.is_head:
            return self.autoexpand_head

        return self.autoexpand

    def save(
            self, force_insert=False, force_update=False, using=None, update_fields=None
    ):
        dirty_fields = self.get_dirty_fields()

        super().save(force_insert=force_insert, force_update=force_update, using=using, update_fields=update_fields)

        if self.id and 'canonical_url' in dirty_fields and self.active_url_registry_entries.exists():
            resolve_url_registry_entries.apply_async((self.id, self.resource_type), queue='default')

    def post_create_actions(self):
        if self.should_auto_expand:
            self.cascade_children_to_expansion(index=False)

    def validate(self, reference):
        if self.should_auto_expand:
            reference.full_clean()
        else:
            reference.last_resolved_at = None
        if reference.expression and self.references.filter(
                expression=reference.expression, include=reference.include).exists():
            raise ValidationError({reference.expression: [REFERENCE_ALREADY_EXISTS]})

        if self.is_openmrs_schema and self.expansion_uri:
            if reference._concepts is None or reference._concepts.count() == 0:  # pylint: disable=protected-access
                return
            for concept in reference._concepts:   # pylint: disable=protected-access
                self.check_concept_uniqueness_in_collection_and_locale_by_name_attribute(
                    concept, attribute='type__in', value=LOCALES_FULLY_SPECIFIED,
                    error_message=CONCEPT_FULLY_SPECIFIED_NAME_UNIQUE_PER_COLLECTION_AND_LOCALE
                )
                self.check_concept_uniqueness_in_collection_and_locale_by_name_attribute(
                    concept, attribute='locale_preferred', value=True,
                    error_message=CONCEPT_PREFERRED_NAME_UNIQUE_PER_COLLECTION_AND_LOCALE
                )

    def check_concept_uniqueness_in_collection_and_locale_by_name_attribute(
            self, concept, attribute, value, error_message
    ):
        other_concepts_in_collection = self.expansion.concepts
        if not other_concepts_in_collection.exists():
            return

        matching_names_in_concept = {}
        names = concept.names.filter(**{attribute: value})

        for name in names:
            validation_error = {'names': [error_message]}
            # making sure names in the submitted concept meet the same rule
            name_key = name.locale + name.name
            if name_key in matching_names_in_concept:
                print("***NAME_KEY that dint match**", name_key)
                raise ValidationError(validation_error)

            matching_names_in_concept[name_key] = True
            other = other_concepts_in_collection.filter(
                names__name=name.name, names__locale=name.locale, **{f"names__{attribute}": value})
            if other.exists():
                print(f"***Conflicting Name {name_key} of Expansion**", list(other.values_list('uri', flat=True)))
                raise ValidationError(validation_error)

    @transaction.atomic
    def add_expressions(
            self, data, user, cascade=False, transform=False, _async=False):
        parser = CollectionReferenceParser(data, transform, cascade, user)
        parser.parse()
        parser.to_reference_structure()
        references = parser.to_objects()
        return self.add_references(references, user, _async)

    def add_references(self, references, user=None, _async=False):
        errors = {}
        added_references = []
        total_references = []
        for reference in references:
            reference.expression = reference.build_expression()
            total_references += reference.generate_references()
        total_references = CollectionReference.dedupe_by_expression(total_references)
        for reference in total_references:
            reference.collection = self
            reference.created_by = user
            reference._async = _async  # pylint: disable=protected-access
            try:
                self.validate(reference)
                reference.save()
            except Exception as ex:
                errors[reference.expression] = ex.messages if hasattr(ex, 'messages') else ex
                continue
            if reference.id:
                added_references.append(reference)

        if self.expansion_uri:
            self.expansion.add_references(added_references)
        if user and user.is_authenticated:
            self.updated_by = user
        self.save()
        self.update_children_counts()
        return added_references, errors

    def seed_references(self):
        head = self.head
        if head:
            for reference in head.references.all():
                new_reference = reference.clone(last_resolved_at=timezone.now(), collection=self)
                new_reference.save()
                new_reference.concepts.set(reference.concepts.all())
                new_reference.mappings.set(reference.mappings.all())

    @staticmethod
    def is_validation_necessary():
        return False

    @property
    def expansions_count(self):
        return self.expansions.count()

    def delete_references(self, expressions):
        if expressions == ALL:  # Deprecated: Old way
            references_to_be_deleted = self.references
            if self.expansion_uri:
                self.expansion.delete_expressions(expressions)
        else:
            references_to_be_deleted = self.references.filter(expression__in=expressions)
            if self.expansion_uri:
                self.expansion.delete_references(references_to_be_deleted)

        references_to_be_deleted.all().delete()

    def get_cascaded_mapping_uris_from_concept_expressions(self, expressions):
        mapping_uris = []

        if not self.expansion_uri:
            return mapping_uris

        for expression in expressions:
            if is_concept(expression):
                mapping_uris += list(
                    self.expansion.mappings.filter(
                        from_concept__uri__icontains=drop_version(expression)).values_list('uri', flat=True)
                )

        return mapping_uris

    def cascade_children_to_expansion(self, expansion_data=None, index=True, sync=False):  # pylint: disable=arguments-differ
        if not expansion_data:
            expansion_data = {}
        should_auto_expand = self.should_auto_expand

        if should_auto_expand and not self.expansions.exists() and not get(expansion_data, 'mnemonic'):
            expansion_data['mnemonic'] = Expansion.get_auto_expand_mnemonic(self.version)
            expansion_data['is_processing'] = True
        if 'created_by_id' not in expansion_data:
            expansion_data['created_by_id'] = self.created_by_id
            expansion_data['updated_by_id'] = self.created_by_id
        expansion = Expansion.persist(index=index, collection_version=self, sync=sync, **expansion_data)

        if should_auto_expand and not self.expansion_uri:
            self.expansion_uri = expansion.uri
            self.save()

        return expansion

    def index_children(self):
        if self.expansion_uri:
            expansion = self.expansion
            if not expansion:
                return
            from core.concepts.documents import ConceptDocument
            from core.mappings.documents import MappingDocument

            self.batch_index(expansion.concepts, ConceptDocument)
            self.batch_index(expansion.mappings, MappingDocument)

    @property
    def expansion(self):
        if self.expansion_uri:
            return self.expansions.filter(uri=self.expansion_uri).first()

        return None

    @property
    def active_references(self):
        return self.references.count()

    @property
    def last_concept_update(self):
        updated_at = None
        if self.expansion_uri:
            updated_at = get(
                self.expansion.concepts.aggregate(max_updated_at=Max('updated_at')), 'max_updated_at', None)
        return updated_at

    @property
    def last_mapping_update(self):
        updated_at = None
        if self.expansion_uri:
            updated_at = get(
                self.expansion.mappings.aggregate(max_updated_at=Max('updated_at')), 'max_updated_at', None)
        return updated_at

    @property
    def expansions_url(self):
        return self.uri + 'expansions/'

    def get_concepts_queryset(self):
        expansion = self.expansion
        return expansion.concepts.filter() if expansion else Concept.objects.none()

    def get_mappings_queryset(self):
        expansion = self.expansion
        return expansion.mappings.filter() if expansion else Mapping.objects.none()

    @property
    def references_distribution(self):
        return {
            'include': self.references.filter(include=True).count(),
            'exclude': self.references.filter(include=False).count(),
            'concepts': self.references.filter(reference_type=CONCEPT_REFERENCE_TYPE).count(),
            'mappings': self.references.filter(reference_type=MAPPING_REFERENCE_TYPE).count(),
            'total': self.active_references,
        }

    @property
    def referenced_sources_distribution(self):
        from core.sources.serializers import SourceVersionMinimalSerializer
        result = {}
        for reference in self.references.filter(include=True):
            version = reference.resolve_system_version
            if version:
                _result = get(result, version.uri)
                if not _result:
                    _result = {
                        **SourceVersionMinimalSerializer(version).data,
                        'distribution': {'include_reference': True, 'concepts': 0, 'mappings': 0, 'references': 0},
                    }
                _result['distribution']['concepts'] += reference.concepts.count()
                _result['distribution']['mappings'] += reference.mappings.count()
                _result['distribution']['references'] += 1
                result[version.uri] = _result

        return sorted(result.values(), key=lambda summary: get(summary, 'distribution.references'), reverse=True)

    @property
    def referenced_collections_distribution(self):
        from core.collections.serializers import CollectionVersionMinimalSerializer
        result = {}
        for reference in self.references.filter(include=True):
            versions = reference.resolve_valueset_versions
            for version in versions:
                if version:
                    _result = get(result, version.uri)
                    if not _result:
                        _result = {
                            **CollectionVersionMinimalSerializer(version).data,
                            'distribution': {'include_reference': True, 'concepts': 0, 'mappings': 0, 'references': 0},
                        }
                    _result['distribution']['concepts'] += reference.concepts.count()
                    _result['distribution']['mappings'] += reference.mappings.count()
                    _result['distribution']['references'] += 1
                    result[version.uri] = _result

        return sorted(result.values(), key=lambda summary: get(summary, 'distribution.references'), reverse=True)

    def _get_resource_facet_filters(self, filters=None):
        _filters = {
            'collection': self.mnemonic,
            'collection_owner_url': to_owner_uri(self.uri),
            'expansion': self.expansion.mnemonic if self.expansion_uri else '_NON_EXISTING_EXPANSION_',
            'retired': False,
            'collection_version': self.version
        }

        return {**_filters, **(filters or {})}


class ReferencedConcept(models.Model):
    reference = models.ForeignKey('collections.CollectionReference', on_delete=models.CASCADE)
    concept = models.ForeignKey('concepts.Concept', on_delete=models.CASCADE)


class ReferencedMapping(models.Model):
    reference = models.ForeignKey('collections.CollectionReference', on_delete=models.CASCADE)
    mapping = models.ForeignKey('mappings.Mapping', on_delete=models.CASCADE)


class CollectionReference(models.Model):
    class Meta:
        db_table = 'collection_references'

    OPERATOR_EQUAL = '='
    OPERATOR_IN = 'in'
    ALLOWED_FILTER_OPS = [OPERATOR_EQUAL, OPERATOR_IN]

    _concepts = None
    _mappings = None
    original_expression = None

    # core
    id = models.BigAutoField(primary_key=True)
    expression = models.TextField()
    created_at = models.DateTimeField(auto_now_add=True)
    updated_at = models.DateTimeField(auto_now=True)
    last_resolved_at = models.DateTimeField(default=timezone.now, null=True)
    reference_type = models.CharField(choices=REFERENCE_TYPE_CHOICES, default=CONCEPT_REFERENCE_TYPE, max_length=10)
    created_by = models.ForeignKey('users.UserProfile', null=True, blank=True, on_delete=models.SET_NULL)

    # FHIR specs
    filter = models.JSONField(null=True, blank=True)
    display = models.TextField(null=True, blank=True)
    namespace = models.TextField(null=True, blank=True)
    code = models.CharField(null=True, blank=True, max_length=255)
    system = models.TextField(null=True, blank=True)
    version = models.CharField(null=True, blank=True, max_length=255)
    valueset = ArrayField(models.TextField(), null=True, blank=True)
    cascade = models.JSONField(null=True, blank=True)
    # Use transform set to TRANSFORM_TO_RESOURCE_VERSIONS to indicate using the latest version instead of HEAD
    # Applies to old style expression and FHIR ValueSets
    transform = models.CharField(null=True, blank=True, max_length=255)
    include = models.BooleanField(default=True)

    resource_version = models.CharField(null=True, blank=True, max_length=255)

    # associations
    concepts = models.ManyToManyField('concepts.Concept', related_name='references', through=ReferencedConcept)
    mappings = models.ManyToManyField('mappings.Mapping', related_name='references', through=ReferencedMapping)
    collection = models.ForeignKey('collections.Collection', related_name='references', on_delete=models.CASCADE)

    @staticmethod
    def get_static_references_criteria():
        return models.Q(
            models.Q(resource_version__isnull=False) |
            models.Q(resource_version__isnull=True, transform__isnull=False) |
            models.Q(resource_version__isnull=True, transform__isnull=True, code__isnull=False, version__isnull=False)
        )

    @property
    def resource_type(self):
        return COLLECTION_REFERENCE_TYPE

    @property
    def can_compute_against_other_system_version(self):
        return (not self.system or not self.version) and not self.resource_version

    def can_compute_against_system_version(self, system_version):
        result = False
        if self.can_compute_against_other_system_version and system_version:
            self_system_version = self.resolve_system_version
            if self_system_version:
                result = drop_version(self_system_version.uri) == drop_version(system_version.uri)
        return result

    def clone(self, **kwargs):
        return CollectionReference(
            expression=self.expression,
            reference_type=self.reference_type,
            created_by=self.created_by,
            filter=self.filter,
            display=self.display,
            namespace=self.namespace,
            code=self.code,
            system=self.system,
            version=self.version,
            valueset=self.valueset,
            cascade=self.cascade,
            transform=self.transform,
            include=self.include,
            resource_version=self.resource_version,
            **kwargs,
        )

    def build_expression(self):
        if self.expression:
            return self.expression

        expression = ''
        if self.system:
            is_canonical = is_canonical_uri(self.system)
            expression = self.system
            if self.version:
                expression += '|' + self.version if is_canonical else self.version
        elif self.valueset and isinstance(self.valueset, list):
            expression = self.valueset[0]  # pylint: disable=unsubscriptable-object

        is_canonical = is_canonical_uri(expression)
        if self.code or self.filter or not is_canonical:
            if self.is_concept:
                expression += 'concepts/' if expression.endswith('/') else '/concepts/'
            elif self.is_mapping:
                expression += 'mappings/' if expression.endswith('/') else '/mappings/'

            if expression:
                if self.code:
                    expression += self.code + '/'
                    if self.resource_version:
                        expression += self.resource_version + '/'
                elif self.filter:
                    querystring = self.filter_to_querystring()
                    if querystring:
                        expression += '?' + querystring
        return expression

    @property
    def concepts_count(self):
        return self.concepts.count()

    @property
    def mappings_count(self):
        return self.mappings.count()

    @cached_property
    def uri(self):
        return self.calculate_uri(self.collection)

    def calculate_uri(self, collection):
        uri = None
        if collection:
            uri = f'{collection.uri}references/{self.id}/'
        return uri

    def fetch_concepts(self, refetch=False):
        if not get(self, '_fetched') or refetch:
            self._concepts, self._mappings = self.get_concepts()
            self._fetched = True

    def fetch_mappings(self, refetch=False):
        if not get(self, '_fetched') or refetch:
            self._mappings = self.get_mappings()
            self._fetched = True

    def get_concepts(self, system_version=None):
        system_version = system_version or self.resolve_system_version
        queryset = self.get_resource_queryset_from_system_and_valueset('concepts', system_version)
        valueset_versions = self.resolve_valueset_versions
        mapping_queryset = Mapping.objects.none()
        if queryset is None:
            return Concept.objects.none(), mapping_queryset

        if self.code:
            queryset = queryset.filter(mnemonic=decode_string(self.code))
            if self.resource_version:
                queryset = queryset.filter(version=self.resource_version)
        if self.cascade:
            cascade_params = self.get_concept_cascade_params(system_version or valueset_versions[0])
            for concept in queryset:
                result = concept.cascade(**cascade_params)
                queryset = Concept.objects.filter(
                    id__in=list(queryset.union(result['concepts']).values_list('id', flat=True)))
                mapping_queryset = Mapping.objects.filter(
                    id__in=list(mapping_queryset.union(result['mappings']).values_list('id', flat=True)))

        if self.should_apply_filter():
            queryset = self.apply_filters(queryset, Concept)
        if self.should_transform_to_latest_version():
            queryset = self.transform_to_latest_version(queryset, Concept)
            if self.code:
                concept = queryset.first()
                if concept:
                    self.resource_version = concept.version
                    self.expression = concept.uri
            if mapping_queryset.exists():
                mapping_queryset = self.transform_to_latest_version(mapping_queryset, Mapping)
        return queryset, mapping_queryset

    def get_mappings(self, system_version=None):
        queryset = self.get_resource_queryset_from_system_and_valueset('mappings', system_version)
        if queryset is None:
            return Mapping.objects.none()

        if self.code:
            queryset = queryset.filter(mnemonic=self.code)
            if self.resource_version:
                queryset = queryset.filter(version=self.resource_version)

        if self.should_apply_filter():
            queryset = self.apply_filters(queryset, Mapping)

        if self.should_transform_to_latest_version():
            queryset = self.transform_to_latest_version(queryset, Mapping)
            if self.code:
                mapping = queryset.first()
                self.resource_version = mapping.version
                self.expression = mapping.uri
        return queryset

    @staticmethod
    def dedupe_by_expression(references):
        return list({reference.expression: reference for reference in references}.values())

    def generate_references(self):
        references = []
        if self.should_generate_multiple_references():
            concepts, mappings = self.get_concepts()
            for concept in concepts:
                references.append(CollectionReference(
                    expression=concept.uri,
                    reference_type='concepts',
                    code=encode_string(concept.mnemonic),
                    collection_id=self.collection_id,
                    created_by=self.created_by,
                    resource_version=concept.version,
                    system=self.system,
                    version=self.version
                ))
            for mapping in mappings:
                references.append(CollectionReference(
                    expression=mapping.uri,
                    reference_type='mappings',
                    code=mapping.mnemonic,
                    collection_id=self.collection_id,
                    created_by=self.created_by,
                    resource_version=mapping.version,
                    system=self.system,
                    version=self.version
                ))
        else:
            references.append(self)
        return references

    def should_generate_multiple_references(self):
        return self.include and self.cascade and self.transform

    @staticmethod
    def transform_to_latest_version(queryset, klass):
        ids = []
        resources = klass.objects.filter(id__in=queryset.values_list('id', flat=True))
        for resource in resources.filter(id=F('versioned_object_id')):
            ids.append(resource.get_latest_version().id)
        if ids:
            queryset = resources.exclude(id=F('versioned_object_id')) | klass.objects.filter(id__in=ids)

        return queryset

    def should_transform_to_latest_version(self):
        return not self.resource_version and self.transform

    def should_apply_filter(self):
        return not self.code and self.filter

    def get_concept_cascade_params(self, system_version=None):
        is_dict = isinstance(self.cascade, dict)
        method = get(self.cascade, 'method') if is_dict and 'method' in self.cascade else self.cascade or ''
        cascade_params = {
            'repo_version': get(self.cascade, 'source_version') or system_version or self.version or HEAD,
            'source_mappings': method.lower() == SOURCE_MAPPINGS,
            'source_to_concepts': method.lower() == SOURCE_TO_CONCEPTS,
            'cascade_levels': 1 if self.cascade == method else get(self.cascade, 'cascade_levels', ALL),
        }
        if is_dict:
            for attr in ['cascade_mappings', 'cascade_hierarchy', 'reverse', 'max_results', 'include_retired',
                         'reverse', 'omit_if_exists_in']:
                if attr in self.cascade:
                    cascade_params[attr] = get(self.cascade, attr)
            map_types = get(self.cascade, 'map_types', None)
            exclude_map_types = get(self.cascade, 'exclude_map_types', None)
            return_map_types = get(self.cascade, 'return_map_types', None)
            cascade_params['map_types'] = map_types
            cascade_params['exclude_map_types'] = exclude_map_types
            cascade_params['return_map_types'] = return_map_types
        if get(self, '_async'):
            cascade_params['max_results'] = None
        return cascade_params

    def has_param_in_filter(self, param, expected_values):
        return bool(next(
            (filter_def for filter_def in self.filter if  # pylint:disable=not-an-iterable
             filter_def['property'].lower() == param and filter_def['value'] in expected_values),
            False
        ))

    def _apply_search(self, search, val, document):
        include_wildcard = self.has_param_in_filter(EXCLUDE_WILDCARD_SEARCH_PARAM.lower(), FALSEY)
        include_fuzzy = self.has_param_in_filter(EXCLUDE_FUZZY_SEARCH_PARAM.lower(), FALSEY)
        exclude_search_map_codes = self.has_param_in_filter(SEARCH_MAP_CODES_PARAM.lower(), FALSEY)

        def clean_fields(_fields):
            if exclude_search_map_codes:
                return {key: value for key, value in _fields.items() if not key.endswith('map_codes')}
            return _fields

        search = search.query(CustomESSearch.get_exact_match_criterion(
            val, document.get_match_phrase_attrs(), clean_fields(document.get_exact_match_attrs())
        ))
        if include_wildcard or include_fuzzy:
            if include_wildcard:
                search = search.query(
                    CustomESSearch.get_wildcard_match_criterion(val, clean_fields(document.get_wildcard_search_attrs()))
                )
            if include_fuzzy:
                search = search.query(
                    CustomESSearch.get_fuzzy_match_criterion(val, document.get_fuzzy_search_attrs(), 10000, 2)
                )
        return search

    def apply_filters(self, queryset, resource_klass):
        if self.filter:
            pks = []
            document = resource_klass.get_search_document()
            search = document.search()
            for filter_def in self.filter:  # pylint: disable=not-an-iterable
                if to_snake_case(filter_def['property']) == 'exact_match' or filter_def['property'] in [
                    EXCLUDE_WILDCARD_SEARCH_PARAM, EXCLUDE_FUZZY_SEARCH_PARAM, SEARCH_MAP_CODES_PARAM,
                    INCLUDE_SEARCH_META_PARAM
                ]:
                    continue
                val = filter_def['value']
                if filter_def['property'] == 'q':
                    self._apply_search(search, val, document)
                else:
                    search = search.filter("match", **{to_snake_case(filter_def["property"]): filter_def["value"]})
            for _queryset in batch_qs(queryset.order_by('id'), 500):
                # iterating on queryset because ES has max_clause limit default to 1024
                search_within_queryset = es_id_in(search, list(_queryset.values_list('id', flat=True)))
                pks += es_to_pks(search_within_queryset.params(request_timeout=ES_REQUEST_TIMEOUT_ASYNC))
            if pks:
                resource_versions = resource_klass.objects.filter(id__in=set(pks))
                if self.version or self.valueset or self.transform:
                    return resource_versions
                return resource_klass.objects.filter(
                    id__in=resource_versions.values_list('versioned_object_id', flat=True))
            return resource_klass.objects.none()

        return queryset

    # returns intersection of system and valueset resources considering creator permissions
    def get_resource_queryset_from_system_and_valueset(self, resource_relation, system_version=None):
        system_version = system_version or self.resolve_system_version
        valueset_versions = self.resolve_valueset_versions
        queryset = None
        if system_version and system_version.can_view_all_content(self.created_by):
            queryset = get(system_version, resource_relation).filter()
            if system_version.is_head and not self.resource_version:
                queryset = queryset.filter(
                    is_latest_version=True
                ) if self.transform else queryset.filter(id=F('versioned_object_id'))

        if valueset_versions:
            for valueset in valueset_versions:
                if valueset.expansion_uri and valueset.can_view_all_content(self.created_by):
                    rel = get(valueset.expansion, resource_relation)
                    if queryset is None:
                        queryset = rel.all()
                    else:
                        queryset &= rel.all()

        return queryset

    @cached_property
    def resolve_system_version(self):
        if self.system:
            from core.sources.models import Source
            version, _ = Source.resolve_reference_expression(self.system, self.namespace, self.version)
            if version.id:
                return version
        return None

    @cached_property
    def resolve_valueset_versions(self):
        versions = []
        if isinstance(self.valueset, list):
            for valueset in self.valueset:  # pylint: disable=not-an-iterable
                if valueset:
                    version, _ = Collection.resolve_reference_expression(valueset, self.namespace)
                    if version.id:
                        versions.append(version)
        return versions

    def clean(self):
        if not self.is_valid_filter():
            raise ValidationError({'filter': ['Invalid filter schema.']})

        self.original_expression = str(self.expression)
        if self.transform and self.transform.lower() != TRANSFORM_TO_RESOURCE_VERSIONS:
            self.transform = None

        self.evaluate()
        is_resolved = bool((self._mappings and self._mappings.exists()) or (self._concepts and self._concepts.exists()))
        if not is_resolved:
            self.last_resolved_at = None
        if not self.reference_type:
            self.reference_type = MAPPING_REFERENCE_TYPE if self.is_mapping else CONCEPT_REFERENCE_TYPE

        if self.expression is None:
            self.expression = self.build_expression()

    def filter_to_querystring(self):
        if not self.is_valid_filter():
            return None
        filters = compact(self.filter)
        if filters:
            queries = []
            for filter_def in filters:  # pylint: disable=not-an-iterable
                value = ','.join(filter_def['value']) if isinstance(filter_def['value'], list) else filter_def['value']
                queries.append(f'{filter_def["property"]}={value}')
            return '&'.join(queries)
        return None

    def is_valid_filter(self):
        if not self.filter:
            return True

        if not isinstance(self.filter, list):
            return False
        if len(self.filter) != len(compact(self.filter)):
            return False

        return all(map(self.__is_valid_filter_schema, self.filter))

    def get_allowed_filter_properties(self):
        common = ['q', 'exact_match', 'exclude_wildcard', 'exclude_fuzzy', 'search_map_codes', 'include_search_meta']
        if self.is_concept:
            common = [*Concept.es_fields.keys(), *common]
        elif self.is_mapping:
            common = [*Mapping.es_fields.keys(), *common]
        return common

    def __is_valid_filter_schema(self, filter_def):
        return isinstance(filter_def, dict) and \
               sorted(filter_def.keys()) == sorted(['property', 'op', 'value']) and \
               {type(val) for val in filter_def.values()} == {str} and \
               to_snake_case(filter_def['property']) in self.get_allowed_filter_properties()

    def save(self, force_insert=False, force_update=False, using=None,
             update_fields=None):
        super().save(force_insert=force_insert, force_update=force_update, using=using, update_fields=update_fields)

        if self.id and get(self, '_fetched'):
            if self._concepts is not None and self._concepts.exists():
                self.concepts.set(self._concepts)
            if self._mappings is not None and self._mappings.exists():
                self.mappings.set(self._mappings)

    @property
    def is_concept(self):
        return self.reference_type == 'concepts' or is_concept(self.expression)

    @property
    def is_mapping(self):
        return self.reference_type == 'mappings' or is_mapping(self.expression)

    def evaluate(self):
        if self.is_concept:
            self.fetch_concepts()
        elif self.is_mapping:
            self.fetch_mappings()

        self._fetched = True

    def get_related_uris(self):
        self.fetch_concepts()
        return [*set(self._concepts.values_list('uri', flat=True)), *set(self._mappings.values_list('uri', flat=True))]

    @property
    def translation(self):
        return CollectionReferenceTranslator(self).translate()


def default_expansion_parameters():
    return {
        "filter": "",
        "date": "",
        "count": 0,
        "offset": 0,
        "includeDesignations": True,
        "activeOnly": False,
        "includeDefinition": False,
        "excludeNested": True,
        "excludeNotForUI": True,
        "excludePostCoordinated": True,
        "exclude-system": "",
        "system-version": "",
        "check-system-version": "",
        "force-system-version": ""
    }


class Expansion(BaseResourceModel):
    class Meta:
        db_table = 'collection_expansions'
        indexes = [
                      models.Index(fields=['uri']),
                      models.Index(name="expansion_mnemonic_like", fields=["mnemonic"], opclasses=["text_pattern_ops"])
                  ] + BaseResourceModel.Meta.indexes

    parameters = models.JSONField(default=default_expansion_parameters)
    canonical_url = models.URLField(null=True, blank=True)
    text = models.TextField(null=True, blank=True)
    concepts = models.ManyToManyField('concepts.Concept', blank=True, related_name='expansion_set')
    mappings = models.ManyToManyField('mappings.Mapping', blank=True, related_name='expansion_set')
    collection_version = models.ForeignKey(
        'collections.Collection', related_name='expansions', on_delete=models.CASCADE)
    is_processing = models.BooleanField(default=False)
    resolved_collection_versions = models.ManyToManyField(
        'collections.Collection', related_name='expansions_resolved_collection_versions_set')
    resolved_source_versions = models.ManyToManyField(
        'sources.Source', related_name='expansions_resolved_source_versions_set')

    @property
    def is_auto_generated(self):
        return self.mnemonic == self.auto_generated_mnemonic

    @property
    def auto_generated_mnemonic(self):
        return self.get_auto_expand_mnemonic(get(self, 'collection_version.version'))

    @staticmethod
    def get_auto_expand_mnemonic(version):
        return f"autoexpand-{version}"

    @staticmethod
    def get_resource_url_kwarg():
        return Expansion.get_url_kwarg()

    @staticmethod
    def get_url_kwarg():
        return 'expansion'

    @property
    def is_default(self):
        return self.uri == self.collection_version.expansion_uri

    @property
    def expansion(self):
        return self.mnemonic

    @property
    def active_concepts(self):
        return self.concepts.count()

    @property
    def active_mappings(self):
        return self.mappings.count()

    @property
    def owner_url(self):
        return to_owner_uri(self.uri)

    def apply_parameters(self, queryset, is_concept_queryset):
        parameters = ExpansionParameters(self.parameters, is_concept_queryset)
        return parameters.apply(queryset)

    def index_concepts(self):
        if self.concepts.exists():
            if get(settings, 'TEST_MODE', False):
                index_expansion_concepts(self.id)
            else:
                task = None
                try:
                    task = Task.make_new(
                        queue='indexing', user=get_current_authorized_user() or self.updated_by,
                        name=index_expansion_concepts.__name__
                    )
                    index_expansion_concepts.apply_async((self.id, ), task_id=task.id, queue=task.queue)
                except AlreadyQueued:
                    if task:
                        task.delete()

    def index_mappings(self):
        if self.mappings.exists():
            if get(settings, 'TEST_MODE', False):
                index_expansion_mappings(self.id)
            else:
                task = None
                try:
                    task = Task.make_new(
                        queue='indexing', user=get_current_authorized_user() or self.updated_by,
                        name=index_expansion_mappings.__name__
                    )
                    index_expansion_mappings.apply_async((self.id, ), task_id=task.id, queue=task.queue)
                except AlreadyQueued:
                    if task:
                        task.delete()

    @staticmethod
    def to_ref_list(references):
        if isinstance(references, CollectionReference):
            return [references]
        if isinstance(references, list):
            return references
        return references.all()

    @classmethod
    def to_ref_list_separated(cls, references):
        refs = cls.to_ref_list(references)
        if isinstance(refs, QuerySet):
            return refs.filter(include=True), refs.exclude(include=True)
        return split_list_by_condition(refs, lambda ref: ref.include)

    def delete_references(self, references):
        refs, _ = self.to_ref_list_separated(references)

        index_concepts = False
        index_mappings = False
        any_ref_with_resources = False
        for reference in refs:
            concepts = reference.concepts
            if concepts.exists():
                any_ref_with_resources = True
                index_concepts = True
                filters = {'versioned_object_id__in': list(concepts.values_list('versioned_object_id', flat=True))}
                self.concepts.set(self.concepts.exclude(**filters))
                batch_index_resources.apply_async(('concept', filters), queue='indexing', permanent=False)
            mappings = reference.mappings
            if mappings.exists():
                any_ref_with_resources = True
                index_mappings = True
                filters = {'versioned_object_id__in': list(mappings.values_list('versioned_object_id', flat=True))}
                self.mappings.set(self.mappings.exclude(**filters))
                batch_index_resources.apply_async(('mapping', filters), queue='indexing', permanent=False)

        if index_concepts:
            self.index_concepts()
        if index_mappings:
            self.index_mappings()

        if any_ref_with_resources:
            removed_reference_ids = [ref.id for ref in self.to_ref_list(references)]
            readd_task = readd_references_to_expansion_on_references_removal
            if get(settings, 'TEST_MODE', False):
                readd_task(self.id, removed_reference_ids)
            else:
<<<<<<< HEAD
                readd_task.apply_async((self.id, removed_reference_ids), queue='default')
=======
                readd_task.apply_async((self.id, removed_reference_ids), queue='default', permanent=False)
>>>>>>> bc4d56c8

    def delete_expressions(self, expressions):  # Deprecated: Old way, must use delete_references instead
        concepts_filters = None
        mappings_filters = None
        if expressions == ALL:
            if self.concepts.exists():
                concepts_filters = {'id__in': list(self.concepts.values_list('id', flat=True))}
                self.concepts.clear()
            if self.mappings.exists():
                mappings_filters = {'id__in': list(self.mappings.values_list('id', flat=True))}
                self.mappings.clear()
        else:
            concepts_filters = mappings_filters = {'uri__in': expressions}
            self.concepts.set(self.concepts.exclude(**concepts_filters))
            self.mappings.set(self.mappings.exclude(**mappings_filters))

        if not get(settings, 'TEST_MODE', False):
            batch_index_resources.apply_async(('concept', concepts_filters), queue='indexing', permanent=False)
            batch_index_resources.apply_async(('mapping', mappings_filters), queue='indexing', permanent=False)

    def add_references(self, references, index=True, is_adding_all=False, attempt_reevaluate=True):  # pylint: disable=too-many-locals,too-many-statements
        include_refs, exclude_refs = self.to_ref_list_separated(references)
        resolved_valueset_versions = []
        resolved_system_versions = []
        _system_version_cache = {}

        if not is_adding_all:
            existing_exclude_refs = self.collection_version.references.exclude(
                include=True).exclude(id__in=[ref.id for ref in exclude_refs])
            if isinstance(exclude_refs, QuerySet):
                exclude_refs |= existing_exclude_refs
            else:
                exclude_refs += [*existing_exclude_refs.all()]

        index_concepts = index_mappings = False

        # attempt_reevaluate is False for delete reference(s)
        should_reevaluate = attempt_reevaluate and not self.is_auto_generated

        include_system_versions = []
        system_versions = self.parameters.get(ExpansionParameters.INCLUDE_SYSTEM)
        if should_reevaluate and system_versions:
            for system_version in compact(system_versions.split(',')):
                _system = system_version.strip()
                _cache_key = f"NONE-{_system}-NONE"
                version, _ = ConceptContainerModel.resolve_reference_expression(_system)
                _system_version_cache[_cache_key] = version
                if version.id:
                    include_system_versions.append(version)

        def get_ref_system_version(ref):
            if ref.system:
                __cache_key = f"{ref.namespace or 'NONE'}-{ref.system}-{ref.version or 'NONE'}"
                if __cache_key not in _system_version_cache:
                    _system_version_cache[__cache_key] = ref.resolve_system_version
                return _system_version_cache[__cache_key]
            return None

        def get_ref_results(ref):
            nonlocal resolved_valueset_versions
            nonlocal resolved_system_versions
            resolved_valueset_versions += ref.resolve_valueset_versions
            ref_system_versions = []
            should_use_ref_system_version = True
            for _system_version in include_system_versions:
                if ref.can_compute_against_system_version(_system_version):
                    ref_system_versions.append(_system_version)
                    should_use_ref_system_version = False

            if should_use_ref_system_version:
                _system_version = get_ref_system_version(ref)
                if _system_version:
                    ref_system_versions.append(_system_version)
            if ref_system_versions:
                ref_system_versions = list(set(ref_system_versions))

            _concepts = Concept.objects.none()
            _mappings = Mapping.objects.none()

            if should_reevaluate:
                for _system_version in ref_system_versions:
                    if ref.is_mapping:
                        _mappings = _mappings.union(ref.get_mappings(_system_version))
                    else:
                        __concepts, __mappings = ref.get_concepts(_system_version)
                        _concepts = Concept.objects.filter(
                            id__in=_concepts.union(__concepts).values_list('id', flat=True)
                        )
                        _mappings = _mappings.union(__mappings)
                    _mappings = Mapping.objects.filter(id__in=_mappings.values_list('id', flat=True))
            else:
                _concepts = ref.concepts.filter()
                _mappings = ref.mappings.filter()
            resolved_system_versions += ref_system_versions
            return _concepts, _mappings

        for reference in include_refs:
            concepts, mappings = get_ref_results(reference)
            index_concepts = self.__include_resources(self.concepts, concepts, True)
            index_mappings = self.__include_resources(self.mappings, mappings, False)

        for reference in exclude_refs:
            concepts, mappings = get_ref_results(reference)
            index_concepts = self.__exclude_resources(reference, self.concepts, concepts)
            index_mappings = self.__exclude_resources(reference, self.mappings, mappings)

        self.resolved_collection_versions.add(*compact(resolved_valueset_versions))
        self.resolved_source_versions.add(*compact(resolved_system_versions))
        self.dedupe_resources()
        if index:
            self.index_resources(index_concepts, index_mappings)

    def dedupe_resources(self):
        self.__dedupe_concepts()
        self.__dedupe_mappings()

    def __dedupe_concepts(self):
        self.concepts.set(self.concepts.distinct('versioned_object_id'))

    def __dedupe_mappings(self):
        self.mappings.set(self.mappings.distinct('versioned_object_id'))

    def __include_resources(self, rel, resources, is_concept_queryset):
        should_index = resources.exists()
        if should_index:
            rel.add(*self.apply_parameters(resources, is_concept_queryset))
        return should_index

    @staticmethod
    def __exclude_resources(ref, rel, resources):
        should_index = resources.exists()
        if should_index:
            if ref.resource_version:
                rel.remove(*resources)
            else:
                rel.set(rel.exclude(versioned_object_id__in=resources.values_list('versioned_object_id', flat=True)))
        return should_index

    def index_resources(self, concepts, mappings):
        if concepts:
            self.index_concepts()
        if mappings:
            self.index_mappings()

    def seed_children(self, index=True):
        return self.add_references(self.collection_version.references, index, True)

    def wait_until_processed(self):  # pragma: no cover
        processing = self.is_processing
        while processing:
            print("Expansion is still processing, sleeping for 5 secs...")
            time.sleep(5)
            self.refresh_from_db()
            processing = self.is_processing
            if not processing:
                print("Expansion processed, waking up...")

    def calculate_uri(self):
        version = self.collection_version
        if version.is_head:
            return self.collection_version.uri + f'HEAD/expansions/{self.mnemonic}/'
        return self.collection_version.uri + f'expansions/{self.mnemonic}/'

    def clean(self):
        if not self.parameters:
            self.parameters = default_expansion_parameters()

        super().clean()

    @classmethod
    def persist(cls, index, **kwargs):
        sync = kwargs.pop('sync', False)
        expansion = cls(**kwargs)
        temp_version = not bool(expansion.mnemonic)
        if temp_version:
            expansion.mnemonic = generate_temp_version()
        expansion.clean()
        expansion.full_clean()
        expansion.save()
        if temp_version and expansion.id:
            expansion.mnemonic = expansion.id
            expansion.save()

        if get(settings, 'TEST_MODE', False) or sync:
            seed_children_to_expansion(expansion.id, index)
        else:
            seed_children_to_expansion.apply_async((expansion.id, index), queue='indexing', permanent=False)

        return expansion

    def get_mappings_for_concept(self, concept, include_indirect=False):
        concept_criteria = [concept.uri, drop_version(concept.uri)]
        criteria = models.Q(from_concept__uri__in=concept_criteria)
        if include_indirect:
            criteria |= models.Q(to_concept__uri__in=concept_criteria)
        return self.mappings.filter(criteria)

    @staticmethod
    def get_should_link_repo_versions_criteria():
        return models.Q(
            resolved_source_versions__isnull=True, resolved_collection_versions__isnull=True,
        ) & models.Q(models.Q(concepts__isnull=False) | models.Q(mappings__isnull=False))

    def link_repo_versions(self):
        from core.sources.models import Source
        concept_source_ids = set(self.concepts.values_list('parent_id', flat=True))
        mapping_source_ids = set(self.mappings.values_list('parent_id', flat=True))
        sources = Source.objects.filter(id__in=[*concept_source_ids, *mapping_source_ids])
        for source in sources:
            version = source.get_latest_released_version() or source.get_latest_version() or source
            if version:
                self.resolved_source_versions.add(version)


class ExpansionParameters:
    ACTIVE = 'activeOnly'
    TEXT_FILTER = 'filter'
    EXCLUDE_SYSTEM = 'exclude-system'
    INCLUDE_SYSTEM = 'system-version'
    DATE = 'date'

    def __init__(self, parameters, is_concept_queryset=True):
        self.parameters = parameters
        self.parameter_classes = {}
        self.before_filters = {}
        self.is_concept_queryset = is_concept_queryset
        self.to_parameter_classes()

    def to_parameter_classes(self):
        for parameter, value in self.parameters.items():
            parameter = parameter.replace(' ', '')
            if parameter == self.ACTIVE:
                self.parameter_classes[parameter] = ExpansionActiveParameter(value=value)
            elif parameter == self.TEXT_FILTER:
                self.parameter_classes[parameter] = ExpansionTextFilterParameter(value=value)
            elif parameter == self.EXCLUDE_SYSTEM:
                self.parameter_classes[parameter] = ExpansionExcludeSystemParameter(value=value)
            elif parameter == self.DATE:
                self.parameter_classes[parameter] = ExpansionDateParameter(value=value)

    def apply(self, queryset):
        queryset = self.apply_before_filters(queryset)
        queryset = self.apply_after_filters(queryset)
        return queryset

    def apply_before_filters(self, queryset):
        self.make_before_filters()
        return queryset.filter(**self.before_filters)

    def apply_after_filters(self, queryset):
        # order of parameters matters here
        for parameter in [self.DATE, self.EXCLUDE_SYSTEM, self.TEXT_FILTER]:
            klass = get(self.parameter_classes, parameter)
            if klass and klass.after_filter:
                queryset = klass.apply(queryset, self.is_concept_queryset)
        return queryset

    def make_before_filters(self):
        for _, klass in self.parameter_classes.items():
            if klass.before_filter:
                self.before_filters = {**self.before_filters, **klass.filters}


class ExpansionParameter:
    before_filter = False   # returns db criterion, they can only be applied on DB queries
    after_filter = False   # takes queryset to run custom code or anything after

    def __init__(self, value):
        self.value = value

    def is_valid_string(self):
        return self.value and isinstance(self.value, str)


class ExpansionActiveParameter(ExpansionParameter):
    before_filter = True
    default_filters = {'is_active': True, 'retired': False}

    @property
    def filters(self):
        if self.value is True:
            return self.default_filters
        return {}


class ExpansionTextFilterParameter(ExpansionParameter):
    after_filter = True

    def apply(self, queryset, is_concept_queryset):
        if self.is_valid_string():
            pks = []
            klass = get_resource_class_from_resource_name('concept' if is_concept_queryset else 'mapping')
            document = klass.get_search_document()
            search = document.search()
            search = search.query(
                CustomESSearch.get_exact_match_criterion(
                    self.value, document.get_match_phrase_attrs(), document.get_exact_match_attrs())
            )
            for _queryset in batch_qs(queryset.order_by('id'), 500):
                new_search = es_id_in(search, list(_queryset.values_list('id', flat=True)))
                pks += es_to_pks(new_search.params(request_timeout=ES_REQUEST_TIMEOUT))
            queryset = klass.objects.filter(id__in=set(pks)) if pks else klass.objects.none()

        return queryset


class ExpansionSystemParameter(ExpansionParameter):
    after_filter = True

    def get_criterion(self):
        criterion = models.Q()
        for system in self.value.split(','):
            canonical_url = system
            version = None
            if '|' in system:
                canonical_url, version = system.split('|')
            filters = {'canonical_url': canonical_url}
            if version:
                filters['version'] = version
            criterion |= models.Q(**filters)

        return criterion

    def get_code_systems(self):
        from core.sources.models import Source
        return Source.objects.filter(self.get_criterion())

    def get_value_sets(self):
        return Collection.objects.filter(self.get_criterion())

    @staticmethod
    def filter_queryset(queryset, code_systems, value_sets):
        raise NotImplementedError

    def apply(self, queryset, _=None):
        if self.is_valid_string():
            queryset = self.filter_queryset(queryset, self.get_code_systems(), self.get_value_sets())
        return queryset


class ExpansionExcludeSystemParameter(ExpansionSystemParameter):
    @staticmethod
    def filter_queryset(queryset, code_systems, value_sets):
        criteria = models.Q()

        if code_systems.exists():
            criteria |= models.Q(sources__in=code_systems)
        if value_sets.exists():
            criteria |= models.Q(expansion_set__collection_version__in=value_sets)
        return queryset.exclude(criteria)


class ExpansionIncludeSystemParameter(ExpansionSystemParameter):
    @staticmethod
    def filter_queryset(queryset, code_systems, value_sets):
        return queryset.filter(
            models.Q(sources__in=code_systems) |
            models.Q(expansion_set__collection_version__in=value_sets)
        )


class ExpansionDateParameter(ExpansionIncludeSystemParameter):
    @staticmethod
    def get_date_filter(date):
        if date.count('-') >= 3 or date.count(":"):
            return {'revision_date': date}
        parts = date.split('-')
        filters = {'revision_date__year': parts[0]}
        if len(parts) > 1:
            filters['revision_date__month'] = parts[1]
        if len(parts) > 2:
            filters['revision_date__day'] = parts[2]

        return filters

    def get_criterion(self):
        criterion = models.Q()
        for date in self.value.split(','):
            criterion |= models.Q(**self.get_date_filter(date))

        return criterion<|MERGE_RESOLUTION|>--- conflicted
+++ resolved
@@ -26,11 +26,7 @@
 from core.common.models import ConceptContainerModel, BaseResourceModel
 from core.common.search import CustomESSearch
 from core.common.tasks import seed_children_to_expansion, batch_index_resources, index_expansion_concepts, \
-<<<<<<< HEAD
     index_expansion_mappings, readd_references_to_expansion_on_references_removal, resolve_url_registry_entries
-=======
-    index_expansion_mappings, readd_references_to_expansion_on_references_removal
->>>>>>> bc4d56c8
 from core.common.utils import drop_version, to_owner_uri, generate_temp_version, es_id_in, \
     get_resource_class_from_resource_name, to_snake_case, \
     es_to_pks, batch_qs, split_list_by_condition, decode_string, is_canonical_uri, encode_string, \
@@ -199,7 +195,7 @@
         super().save(force_insert=force_insert, force_update=force_update, using=using, update_fields=update_fields)
 
         if self.id and 'canonical_url' in dirty_fields and self.active_url_registry_entries.exists():
-            resolve_url_registry_entries.apply_async((self.id, self.resource_type), queue='default')
+            resolve_url_registry_entries.apply_async((self.id, self.resource_type), queue='default', permanent=False)
 
     def post_create_actions(self):
         if self.should_auto_expand:
@@ -1111,11 +1107,7 @@
             if get(settings, 'TEST_MODE', False):
                 readd_task(self.id, removed_reference_ids)
             else:
-<<<<<<< HEAD
-                readd_task.apply_async((self.id, removed_reference_ids), queue='default')
-=======
                 readd_task.apply_async((self.id, removed_reference_ids), queue='default', permanent=False)
->>>>>>> bc4d56c8
 
     def delete_expressions(self, expressions):  # Deprecated: Old way, must use delete_references instead
         concepts_filters = None

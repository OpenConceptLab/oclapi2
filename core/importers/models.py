import json
import time
from collections import deque
from datetime import datetime

from celery import group
from celery.utils.log import get_task_logger
from django.conf import settings
from django.core.exceptions import ValidationError
from django.db.models import F
from ocldev.oclfleximporter import OclFlexImporter
from pydash import compact, get

from core.celery import app
from core.collections.models import Collection
from core.common.constants import HEAD
<<<<<<< HEAD
from core.services.storages.redis import RedisService
=======
>>>>>>> bc4d56c8
from core.common.tasks import bulk_import_parts_inline, delete_organization, batch_index_resources, \
    post_import_update_resource_counts
from core.common.utils import drop_version, is_url_encoded_string, encode_string, to_parent_uri, chunks
from core.concepts.models import Concept
from core.mappings.models import Mapping
from core.orgs.models import Organization
from core.sources.models import Source
from core.tasks.models import Task
from core.users.models import UserProfile

logger = get_task_logger(__name__)


class ImportResults:
    def __init__(self, importer):
        self.json = json.loads(importer.import_results.to_json())
        self.detailed_summary = importer.import_results.get_detailed_summary()
        self.report = importer.import_results.display_report()

    def to_dict(self):
        return {
            'json': self.json,
            'detailed_summary': self.detailed_summary,
            'report': self.report
        }


class BaseImporter:
    def __init__(
            self, content, username, update_if_exists, user=None, parse_data=True, set_user=True
    ):  # pylint: disable=too-many-arguments
        self.task = None
        self.input_list = []
        self.user = None
        self.result = None
        self.importer = None
        self.content = content
        self.username = username
        self.update_if_exists = update_if_exists
        if parse_data:
            self.populate_input_list()

        if set_user:
            self.set_user()
        if user:
            self.user = user

    def populate_input_list(self):
        if isinstance(self.content, list):
            self.input_list = self.content
        else:
            for line in self.content.splitlines():
                self.input_list.append(json.loads(line))

    def set_user(self):
        self.user = UserProfile.objects.get(username=self.username)

    def run(self):
        raise NotImplementedError()


class BulkImport(BaseImporter):
    def __init__(self, content, username, update_if_exists):
        super().__init__(content, username, update_if_exists)
        self.initialize_importer()

    def initialize_importer(self):
        self.importer = OclFlexImporter(
            input_list=self.input_list,
            api_url_root=settings.API_BASE_URL,
            api_token=self.user.get_token(),
            do_update_if_exists=self.update_if_exists
        )

    def run(self):
        self.importer.process()
        self.result = ImportResults(self.importer)

        return self.result.to_dict()


CREATED = 1
UPDATED = 2
FAILED = 3
DELETED = 4
NOT_FOUND = 5
PERMISSION_DENIED = 6
UNCHANGED = 7


class BaseResourceImporter:
    mandatory_fields = set()
    allowed_fields = []

    def __init__(self, data, user, update_if_exists=False):
        self.user = user
        self.data = data
        self.update_if_exists = update_if_exists
        self.queryset = None

    def get(self, attr, default_value=None):
        return self.data.get(attr, default_value)

    def parse(self):
        self.data = self.get_filter_allowed_fields()
        self.data['created_by'] = self.data['updated_by'] = self.user

    def get_filter_allowed_fields(self):
        return {k: v for k, v in self.data.items() if k in self.allowed_fields}

    def is_valid(self):
        return self.mandatory_fields.issubset(self.data.keys())

    def get_owner_type(self):
        return self.get('owner_type', '').lower()

    def is_user_owner(self):
        return self.get_owner_type() == 'user'

    def is_org_owner(self):
        return self.get_owner_type() == 'organization'

    def get_owner_type_filter(self):
        if self.is_user_owner():
            return 'user__username'

        return 'organization__mnemonic'

    def get_owner(self):
        owner = self.get('owner')

        if self.is_org_owner():
            return Organization.objects.filter(mnemonic=owner).first()

        return UserProfile.objects.filter(username=owner).first()

    def exists(self):
        return False

    def clean(self):
        if not self.is_valid():
            return False
        if self.exists():
            return None

        self.parse()
        return True

    def run(self):
        is_clean = self.clean()
        if not is_clean:
            return is_clean

        return self.process()

    def process(self):
        raise NotImplementedError()


class OrganizationImporter(BaseResourceImporter):
    mandatory_fields = {'id', 'name'}
    allowed_fields = ["id", "company", "extras", "location", "name", "public_access", "website"]

    def exists(self):
        return self.get_queryset().exists()

    def get_queryset(self):
        return Organization.objects.filter(mnemonic=self.get('id'))

    def parse(self):
        super().parse()
        self.data['mnemonic'] = self.data.pop('id')

    def process(self):
        if not self.exists():
            org = Organization.objects.create(**self.data)
            org.members.add(org.created_by)
            if org:
                return CREATED
            return FAILED
        return None

    def delete(self):
        if self.exists():
            org = self.get_queryset().first()
            if self.user and (self.user.is_staff or org.is_member(self.user)):
                delete_organization(org.id)
                return DELETED
            return PERMISSION_DENIED
        return NOT_FOUND


class SourceImporter(BaseResourceImporter):
    mandatory_fields = {'id', 'name', 'owner_type', 'owner'}
    allowed_fields = [
        "id", "short_code", "name", "full_name", "description", "source_type", "custom_validation_schema",
        "public_access", "default_locale", "supported_locales", "website", "extras", "external_id",
        'canonical_url', 'identifier', 'contact', 'jurisdiction', 'publisher', 'purpose', 'copyright',
        'revision_date', 'text', 'content_type', 'experimental', 'case_sensitive', 'collection_reference',
        'hierarchy_meaning', 'compositional', 'version_needed', 'meta',
    ]

    def exists(self):
        return self.get_queryset().exists()

    def get_queryset(self):
        return Source.objects.filter(
            **{self.get_owner_type_filter(): self.get('owner'), 'mnemonic': self.get('id')}
        )

    def parse(self):
        owner_type = self.get('owner_type').lower()
        owner = self.get_owner()

        super().parse()

        self.data['mnemonic'] = self.data.pop('id')
        self.data[owner_type] = owner
        self.data['version'] = HEAD

        supported_locales = self.get('supported_locales')
        if isinstance(supported_locales, str):
            self.data['supported_locales'] = supported_locales.split(',')

        self.data.pop('short_code', None)

    def process(self):
        source = Source(**self.data)
        if source.has_parent_edit_access(self.user):
            errors = Source.persist_new(source, self.user)
            return errors or CREATED
        return PERMISSION_DENIED

    def delete(self):
        if self.exists():
            source = self.get_queryset().first()
            try:
                if source.has_parent_edit_access(self.user):
                    source.delete()
                    return DELETED
                return PERMISSION_DENIED
            except Exception as ex:
                return {'errors': ex.args}

        return NOT_FOUND


class SourceVersionImporter(BaseResourceImporter):
    mandatory_fields = {"id"}
    allowed_fields = ["id", "external_id", "description", "released"]

    def exists(self):
        return Source.objects.filter(
            **{self.get_owner_type_filter(): self.get('owner'),
               'mnemonic': self.get('source'), 'version': self.get('id')}
        ).exists()

    def parse(self):
        owner_type = self.get('owner_type').lower()
        owner = self.get_owner()
        source = self.get('source')

        super().parse()

        self.data['version'] = self.data.pop('id')
        self.data['mnemonic'] = source
        self.data[owner_type] = owner

    def process(self):
        source = Source(**self.data)
        if source.has_parent_edit_access(self.user):
            errors = Source.persist_new_version(source, self.user)
            return errors or CREATED
        return PERMISSION_DENIED


class CollectionImporter(BaseResourceImporter):
    mandatory_fields = {'id', 'name', 'owner_type', 'owner'}
    allowed_fields = [
        "id", "short_code", "name", "full_name", "description", "collection_type", "custom_validation_schema",
        "public_access", "default_locale", "supported_locales", "website", "extras", "external_id",
        'canonical_url', 'identifier', 'contact', 'jurisdiction', 'publisher', 'purpose', 'copyright',
        'revision_date', 'text', 'immutable', 'experimental', 'locked_date', 'meta',
    ]

    def exists(self):
        return self.get_queryset().exists()

    def get_queryset(self):
        return Collection.objects.filter(
            **{self.get_owner_type_filter(): self.get('owner'), 'mnemonic': self.get('id')}
        )

    def parse(self):
        owner_type = self.get('owner_type').lower()
        owner = self.get_owner()

        super().parse()

        self.data['mnemonic'] = self.data.pop('id')
        self.data[owner_type] = owner
        self.data['version'] = HEAD

        supported_locales = self.get('supported_locales')
        if isinstance(supported_locales, str):
            self.data['supported_locales'] = supported_locales.split(',')

        self.data.pop('short_code', None)

    def process(self):
        coll = Collection(**self.data)
        if coll.has_parent_edit_access(self.user):
            errors = Collection.persist_new(coll, self.user)
            return errors or CREATED
        return PERMISSION_DENIED

    def delete(self):
        if self.exists():
            collection = self.get_queryset().first()
            try:
                if collection.has_parent_edit_access(self.user):
                    collection.delete()
                    return DELETED
                return PERMISSION_DENIED
            except Exception as ex:
                return {'errors': ex.args}

        return NOT_FOUND


class CollectionVersionImporter(BaseResourceImporter):
    mandatory_fields = {"id"}
    allowed_fields = ["id", "external_id", "description", "released"]

    def exists(self):
        return Collection.objects.filter(
            **{self.get_owner_type_filter(): self.get('owner'),
               'mnemonic': self.get('collection'), 'version': self.get('id')}
        ).exists()

    def parse(self):
        owner_type = self.get('owner_type').lower()
        owner = self.get_owner()
        collection = self.get('collection')

        super().parse()

        self.data['version'] = self.data.pop('id')
        self.data['mnemonic'] = collection
        self.data[owner_type] = owner

    def process(self):
        coll = Collection(**self.data)
        if coll.has_parent_edit_access(self.user):
            errors = Collection.persist_new_version(obj=coll, user=self.user, sync=True)
            return errors or CREATED
        return PERMISSION_DENIED


class ConceptImporter(BaseResourceImporter):
    mandatory_fields = {"concept_class"}
    allowed_fields = [
        "id", "external_id", "concept_class", "datatype", "names", "descriptions", "retired", "extras",
        "parent_concept_urls", 'update_comment', 'comment'
    ]

    def __init__(self, data, user, update_if_exists):
        super().__init__(data, user, update_if_exists)
        self.version = False
        self.instance = None

    def exists(self):
        return self.get_queryset().exists()

    def get_queryset(self):
        if self.queryset:
            return self.queryset

        parent_uri = f'/{"users" if self.is_user_owner() else "orgs"}/{self.get("owner")}/sources/{self.get("source")}/'
        self.queryset = Concept.objects.filter(
            parent__uri=parent_uri, mnemonic=self.get('id'), id=F('versioned_object_id')
        )
        return self.queryset

    def parse(self):
        source = Source.objects.filter(
            **{self.get_owner_type_filter(): self.get('owner')}, mnemonic=self.get('source'), version=HEAD
        ).first()
        super().parse()
        self.data['parent'] = source
        self.data['mnemonic'] = str(self.data.pop('id', ''))
        if not is_url_encoded_string(self.data['mnemonic']):
            self.data['mnemonic'] = encode_string(self.data['mnemonic'])

    def clean(self):
        if not self.is_valid():
            return False
        if self.exists() and self.update_if_exists:
            self.version = True

        self.parse()
        return True

    def process(self):
        parent = self.data.get('parent')
        if not parent:
            return FAILED
        if parent.has_edit_access(self.user):
            if self.version:
                self.instance = self.get_queryset().first().clone()
                self.instance._counted = None  # pylint: disable=protected-access
                self.instance._index = False  # pylint: disable=protected-access
                errors = Concept.create_new_version_for(
                    instance=self.instance, data=self.data, user=self.user, create_parent_version=False,
                    add_prev_version_children=False
                )
                if errors and Concept.is_standard_checksum_error(errors):
                    return UNCHANGED
                return errors or UPDATED

            if 'update_comment' in self.data:
                self.data['comment'] = self.data['update_comment']
                self.data.pop('update_comment')
            self.instance = Concept.persist_new(
                data={**self.data, '_counted': None, '_index': False}, user=self.user, create_parent_version=False)
            if self.instance.id:
                return CREATED
            return self.instance.errors or FAILED

        return PERMISSION_DENIED

    def delete(self):
        is_clean = self.clean()
        if not is_clean:
            return is_clean
        if self.exists():
            parent = self.data.get('parent')
            try:
                if parent.has_edit_access(self.user):
                    concept = self.get_queryset().first()
                    concept.retire(self.user)
                    return DELETED
                return PERMISSION_DENIED
            except Exception as ex:
                return {'errors': ex.args}

        return NOT_FOUND


class MappingImporter(BaseResourceImporter):
    mandatory_fields = {"map_type", "from_concept_url"}
    allowed_fields = [
        "id", "map_type", "from_concept_url", "to_source_url", "to_concept_url", "to_concept_code",
        "to_concept_name", "extras", "external_id", "retired", 'update_comment', 'comment', 'sort_weight'
    ]

    def __init__(self, data, user, update_if_exists):
        super().__init__(data, user, update_if_exists)
        self.version = False
        self.instance = None

    def exists(self):
        return self.get_queryset().exists()

    def get_queryset(self):  # pylint: disable=too-many-branches
        if self.queryset:
            return self.queryset

        from_concept_url = self.get('from_concept_url')
        to_concept_url = self.get('to_concept_url')
        to_concept_code = self.get('to_concept_code')
        from_concept_code = self.get('from_concept_code')
        to_source_url = self.get('to_source_url')
        parent_uri = f'/{"users" if self.is_user_owner() else "orgs"}/{self.get("owner")}/sources/{self.get("source")}/'
        filters = {
            'parent__uri': parent_uri,
            'id': F('versioned_object_id'),
            'map_type': self.get('map_type'),
        }
        if from_concept_code:
            filters['from_concept_code'] = [
                *Concept.get_mnemonic_variations_for_filter(from_concept_code), from_concept_code.replace(' ', '+')
            ]

        versionless_from_concept_url = drop_version(from_concept_url)
        from_concept = Concept.objects.filter(id=F('versioned_object_id'), uri=versionless_from_concept_url).first()
        if from_concept:
            filters['from_concept__versioned_object_id'] = from_concept.versioned_object_id
        elif not from_concept_code:
            filters['from_concept_code'] = compact(versionless_from_concept_url.split('/'))[-1]
        if to_concept_url:
            versionless_to_concept_url = drop_version(to_concept_url)
            to_concept = Concept.objects.filter(id=F('versioned_object_id'), uri=versionless_to_concept_url).first()
            if to_concept:
                filters['to_concept__versioned_object_id'] = to_concept.versioned_object_id
            else:
                filters['to_concept_code'] = compact(versionless_to_concept_url.split('/'))[-1]
                if not to_source_url:
                    to_source_uri = to_parent_uri(versionless_to_concept_url)
                    if Source.objects.filter(uri=drop_version(to_source_uri)).exists():
                        filters['to_source__uri'] = to_source_uri

        if self.get('id'):
            filters['mnemonic'] = self.get('id')

        if to_source_url:
            to_source_uri = drop_version(to_source_url)
            filters['to_source_url'] = to_source_uri

        if to_concept_code:
            filters['to_concept_code__in'] = [
                *Concept.get_mnemonic_variations_for_filter(to_concept_code), to_concept_code.replace(' ', '+')]

        self.queryset = Mapping.objects.filter(**filters)

        return self.queryset

    def parse(self):
        source = Source.objects.filter(
            **{self.get_owner_type_filter(): self.get('owner')}, mnemonic=self.get('source'), version=HEAD
        ).first()
        self.data = self.get_filter_allowed_fields()
        self.data['parent'] = source

        if self.get('id'):
            self.data['mnemonic'] = self.data.pop('id')

        from_concept_code = self.data.get('from_concept_code')
        to_concept_code = self.data.get('to_concept_code')
        if from_concept_code and not is_url_encoded_string(from_concept_code):
            self.data['from_concept_code'] = encode_string(from_concept_code, safe='')
        if to_concept_code and not is_url_encoded_string(to_concept_code):
            self.data['to_concept_code'] = encode_string(to_concept_code, safe='')

    def clean(self):
        if not self.is_valid():
            return False
        if self.exists() and self.update_if_exists:
            self.version = True

        self.parse()
        return True

    def process(self):
        parent = self.data.get('parent')
        if not parent:
            return FAILED
        if parent.has_edit_access(self.user):
            if self.version:
                queryset = self.get_queryset()
                if queryset.count() > 1:
                    queryset = queryset.filter(retired=False)
                self.instance = queryset.first().clone()
                self.instance._counted = None  # pylint: disable=protected-access
                self.instance._index = False  # pylint: disable=protected-access
                errors = Mapping.create_new_version_for(self.instance, self.data, self.user)
                if errors and Mapping.is_standard_checksum_error(errors):
                    return UNCHANGED
                return errors or UPDATED
            if 'update_comment' in self.data:
                self.data['comment'] = self.data['update_comment']
                self.data.pop('update_comment')
            self.instance = Mapping.persist_new({**self.data, '_counted': None, '_index': False}, self.user)
            if self.instance.id:
                return CREATED
            return self.instance.errors or FAILED

        return PERMISSION_DENIED

    def delete(self):
        is_clean = self.clean()
        if not is_clean:
            return is_clean
        if self.exists():
            parent = self.data.get('parent')
            try:
                if parent.has_edit_access(self.user):
                    mapping = self.get_queryset().first()
                    mapping.retire(self.user)
                    return DELETED
                return PERMISSION_DENIED
            except Exception as ex:
                return {'errors': ex.args}

        return NOT_FOUND


class ReferenceImporter(BaseResourceImporter):
    mandatory_fields = {"data"}
    allowed_fields = ["data", "collection", "owner", "owner_type", "__cascade", "collection_url"]

    def exists(self):
        return False

    def get_queryset(self):
        if self.queryset:
            return self.queryset

        if self.get('collection', None):
            self.queryset = Collection.objects.filter(
                **{self.get_owner_type_filter(): self.get('owner')}, mnemonic=self.get('collection'), version=HEAD
            )
        elif self.get('collection_url', None):
            self.queryset = Collection.objects.filter(uri=self.get('collection_url'))

        return self.queryset

    def process(self):
        collection = self.get_queryset().first()

        if collection:
            if collection.has_edit_access(self.user):
                (added_references, _) = collection.add_expressions(
                    self.get('data'), self.user, self.get('__cascade', False)
                )
                if not get(settings, 'TEST_MODE', False):  # pragma: no cover
                    concept_ids = []
                    mapping_ids = []
                    for ref in added_references:
                        concept_ids += list(ref.concepts.values_list('id', flat=True))
                        mapping_ids += list(ref.mappings.values_list('id', flat=True))

                    if concept_ids:
                        batch_index_resources.apply_async(
                            ('concept', {'id__in': concept_ids}), queue='indexing', permanent=False)
                    if mapping_ids:
                        batch_index_resources.apply_async(
                            ('mapping', {'id__in': mapping_ids}), queue='indexing', permanent=False)

                return CREATED
            return PERMISSION_DENIED
        return FAILED


class BulkImportInline(BaseImporter):
    def __init__(  # pylint: disable=too-many-arguments
            self, content, username, update_if_exists=False, input_list=None, user=None, set_user=True,
            self_task_id=None
    ):
        super().__init__(content, username, update_if_exists, user, not bool(input_list), set_user)
        self.self_task_id = self_task_id
        self.set_task()
        if input_list:
            self.input_list = input_list
        self.unknown = []
        self.invalid = []
        self.exists = []
        self.created = []
        self.updated = []
        self.deleted = []
        self.not_found = []
        self.failed = []
        self.exception = []
        self.permission_denied = []
        self.unchanged = []
        self.others = []
        self.processed = 0
        self.total = len(self.input_list)
        self.start_time = time.time()
        self.elapsed_seconds = 0

    def set_task(self):
        self.task = Task.objects.filter(id=self.self_task_id).first()

    def handle_item_import_result(self, result, item):  # pylint: disable=too-many-return-statements
        if result is None:
            self.exists.append(item)
            return
        if result is False:
            self.invalid.append(item)
            return
        if result == FAILED:
            self.failed.append(item)
            return
        if result == DELETED:
            self.deleted.append(item)
            return
        if result == NOT_FOUND:
            self.not_found.append(item)
            return
        if isinstance(result, dict):
            item['errors'] = result
            self.failed.append(item)
            return
        if result == CREATED:
            self.created.append(item)
            return
        if result == UPDATED:
            self.updated.append(item)
            return
        if result == PERMISSION_DENIED:
            self.permission_denied.append(item)
            return
        if result == UNCHANGED:
            self.unchanged.append(item)
            return

        print("****Unexpected Result****", result)
        self.others.append(item)

    def notify_progress(self):
        if self.task:  # pragma: no cover
            self.task.summary = {'processed': self.processed, 'total': self.total}
            self.task.save()

    def run(self):  # pylint: disable=too-many-branches,too-many-statements,too-many-locals
        if self.self_task_id:  # pragma: no cover
            print("****STARTED SUBPROCESS****")
            print(f"TASK ID: {self.self_task_id}")
            print("***************")
        new_concept_ids = set()
        new_mapping_ids = set()
        for original_item in self.input_list:
            self.processed += 1
            logger.info('Processing %s of %s', str(self.processed), str(self.total))
            self.notify_progress()
            item = original_item.copy()
            item_type = item.pop('type', '').lower()
            action = item.pop('__action', '').lower()
            if not item_type:
                self.unknown.append(original_item)
            if item_type == 'organization':
                org_importer = OrganizationImporter(item, self.user, self.update_if_exists)
                self.handle_item_import_result(
                    org_importer.delete() if action == 'delete' else org_importer.run(), original_item
                )
                continue
            if item_type == 'source':
                source_importer = SourceImporter(item, self.user, self.update_if_exists)
                self.handle_item_import_result(
                    source_importer.delete() if action == 'delete' else source_importer.run(), original_item
                )
                continue
            if item_type == 'source version':
                self.handle_item_import_result(
                    SourceVersionImporter(item, self.user, self.update_if_exists).run(), original_item
                )
                continue
            if item_type == 'collection':
                collection_importer = CollectionImporter(item, self.user, self.update_if_exists)
                self.handle_item_import_result(
                    collection_importer.delete() if action == 'delete' else collection_importer.run(), original_item
                )
                continue
            if item_type == 'collection version':
                self.handle_item_import_result(
                    CollectionVersionImporter(item, self.user, self.update_if_exists).run(), original_item
                )
                continue
            if item_type == 'concept':
                concept_importer = ConceptImporter(item, self.user, self.update_if_exists)
                _result = concept_importer.delete() if action == 'delete' else concept_importer.run()
                if get(concept_importer.instance, 'id'):
                    new_concept_ids.update(set(compact(
                        [
                            concept_importer.instance.versioned_object_id,
                            get(concept_importer.instance, 'prev_latest_version_id'),
                            get(concept_importer.instance, 'latest_version_id'),
                            concept_importer.instance.id,
                        ]
                    )))
                self.handle_item_import_result(_result, original_item)
                continue
            if item_type == 'mapping':
                mapping_importer = MappingImporter(item, self.user, self.update_if_exists)
                _result = mapping_importer.delete() if action == 'delete' else mapping_importer.run()
                if get(mapping_importer.instance, 'id'):
                    new_mapping_ids.update(set(compact(
                        [
                            mapping_importer.instance.versioned_object_id,
                            get(mapping_importer.instance, 'prev_latest_version_id'),
                            get(mapping_importer.instance, 'latest_version_id'),
                            mapping_importer.instance.id,
                        ]
                    )))
                self.handle_item_import_result(_result, original_item)
                continue
            if item_type == 'reference':
                self.handle_item_import_result(
                    ReferenceImporter(item, self.user, self.update_if_exists).run(), original_item
                )
                continue

        if new_concept_ids:
            for chunk in chunks(list(set(new_concept_ids)), 5000):
                batch_index_resources.apply_async(
<<<<<<< HEAD
                    ('concept', {'id__in': chunk}, True), queue='indexing')
        if new_mapping_ids:
            for chunk in chunks(list(set(new_mapping_ids)), 5000):
                batch_index_resources.apply_async(
                    ('mapping', {'id__in': chunk}, True), queue='indexing')
=======
                    ('concept', {'id__in': chunk}, True), queue='indexing', permanent=False)
        if new_mapping_ids:
            for chunk in chunks(list(set(new_mapping_ids)), 5000):
                batch_index_resources.apply_async(
                    ('mapping', {'id__in': chunk}, True), queue='indexing', permanent=False)
>>>>>>> bc4d56c8

        self.elapsed_seconds = time.time() - self.start_time

        self.make_result()

        return self.result

    @property
    def detailed_summary(self):
        return f"Processed: {self.processed}/{self.total} | Created: {len(self.created)} | " \
            f"Updated: {len(self.updated)} | DELETED: {len(self.deleted)} | Existing: {len(self.exists)} | " \
            f"Permission Denied: {len(self.permission_denied)} | Failed: {len(self.failed)} | " \
<<<<<<< HEAD
            f"Unchanged (standard checksum): {len(self.unchanged)} | " \
=======
>>>>>>> bc4d56c8
            f"Time: {self.elapsed_seconds}secs"

    @property
    def json_result(self):
        return {
            'total': self.total,
            'processed': self.processed,
            'created': self.created,
            'updated': self.updated,
            'invalid': self.invalid,
            'exists': self.exists,
            'failed': self.failed,
            'deleted': self.deleted,
            'not_found': self.not_found,
            'exception': self.exception,
            'permission_denied': self.permission_denied,
            'unchanged': self.unchanged,
            'others': self.others,
            'unknown': self.unknown,
            'elapsed_seconds': self.elapsed_seconds
        }

    @property
    def report(self):
        return {
            k: len(v) if isinstance(v, list) else v for k, v in self.json_result.items()
        }

    def make_result(self):
        self.result = {
            'json': self.json_result,
            'detailed_summary': self.detailed_summary,
            'report': self.report
        }


class BulkImportParallelRunner(BaseImporter):  # pragma: no cover
    def __init__(
            self, content, username, update_if_exists, parallel=None, self_task_id=None
    ):  # pylint: disable=too-many-arguments
        super().__init__(content, username, update_if_exists, None, False)
        self.start_time = time.time()
        self.self_task_id = self_task_id
        self.set_task()
        self.username = username
        self.total = 0
        self.resource_distribution = {}
        self.parallel = int(parallel) if parallel else 5
        self.tasks = []
        self.groups = []
        self.results = []
        self.elapsed_seconds = 0
        self.resource_wise_time = {}
        self.parts = deque([])
        self.result = None
        self._json_result = None
        if self.content:
            self.input_list = self.content if isinstance(self.content, list) else self.content.splitlines()
            self.total = len(self.input_list)
        self.make_resource_distribution()
        self.make_parts()
        self.content = None  # memory optimization
        self.input_list = []  # memory optimization

    def set_task(self):
        self.task = Task.objects.filter(id=self.self_task_id).first()

    def make_resource_distribution(self):
        for line in self.input_list:
            data = line if isinstance(line, dict) else json.loads(line)
            data_type = data.get('type', None)
            if not data_type or data_type.lower() not in ['organization', 'source', 'collection']:
                continue
            if data_type not in self.resource_distribution:
                self.resource_distribution[data_type] = []
            self.resource_distribution[data_type].append(data)

    def make_parts(self):
        prev_line = None
        orgs = self.resource_distribution.pop('Organization', None)
        sources = self.resource_distribution.pop('Source', None)
        collections = self.resource_distribution.pop('Collection', None)
        if orgs:
            self.parts = deque([orgs])
        if sources:
            self.parts.append(sources)
        if collections:
            self.parts.append(collections)

        self.parts.append([])

        for data in self.input_list:
            line = data if isinstance(data, dict) else json.loads(data)
            data_type = line.get('type', '').lower()
            if not data_type:
                raise ValidationError('"type" should be present in each line')
            if data_type not in ['organization', 'source', 'collection']:
                if prev_line:
                    prev_type = prev_line.get('type').lower()
                    children_data_types = ['concept', 'mapping', 'reference']
                    if prev_type == data_type or (
                            data_type not in children_data_types and prev_type not in children_data_types
                    ):
                        self.parts[-1].append(line)
                    else:
                        self.parts.append([line])
                else:
                    self.parts[-1].append(line)
                prev_line = line

    @staticmethod
    def chunker_list(seq, size, is_child):  # pylint: disable=too-many-locals
        """
            1. returns n number of sequential chunks from l.
            2. makes sure concept versions are grouped in single list
        """
        sorted_seq = seq
        is_source_child = False
        if is_child:
            part_type = get(seq, '0.type', '').lower()
            is_source_child = part_type in ['concept']
            if is_source_child:
                sorted_seq = sorted(seq, key=lambda x: x['id'])
        quotient, remainder = divmod(len(sorted_seq), size)
        result = []
        for i in range(size):
            si = (quotient+1)*(i if i < remainder else remainder) + quotient*(0 if i < remainder else i - remainder)
            current = list(sorted_seq[si:si + (quotient + 1 if i < remainder else quotient)])
            if not is_source_child or not get(result, '-1', None):
                if current:
                    result.append(current)
                continue
            prev = get(result, '-1', None)
            prev_last_id = get(prev, '-1.id', '').lower()
            current_first_id = get(current, '0.id', '').lower()
            shift = 0
            if prev_last_id == current_first_id:
                for resource in current:
                    if resource['id'].lower() == prev_last_id:
                        shift += 1
                        result[-1].append(resource)
                    else:
                        break
            if shift:
                current = current[shift:]
            if current:
                result.append(current)
        return result

    def is_any_process_alive(self):
        if not self.groups:
            return False

        result = False

        try:
            for grp in self.groups:
                if result:
                    return result
                if grp.ready():  # all tasks in that group are done
                    result = False
                else:
                    workers = list(set(compact([task.worker for task in self.tasks if task.status == 'STARTED'])))
                    workers_status = app.control.ping(destination=workers)  # check if workers are up
                    result = len(workers_status) != 0
        except:  # pylint: disable=bare-except
            result = True

        return result

    def get_sub_tasks(self):
        if self.tasks:
            return Task.objects.filter(id__in=[task.task_id for task in self.tasks])
        return Task.objects.none()

    def get_overall_tasks_progress(self):
        return sum(compact(self.get_sub_tasks().values_list('summary__processed', flat=True)))

    def get_details_to_notify(self):
        summary = f"Started: {self.start_time_formatted} | " \
            f"Processed: {self.get_overall_tasks_progress()}/{self.total} | " \
            f"Time: {self.elapsed_seconds}secs"

        return {'summary': summary}

    def notify_progress(self):
        if self.task:
            self.task.summary = {'processed': self.get_overall_tasks_progress(), 'total': self.total}
            self.task.save()

    def wait_till_tasks_alive(self):
        while self.is_any_process_alive():
            time.sleep(5)
            self.update_elapsed_seconds()
            self.notify_progress()

    def run(self):
        if self.self_task_id:
            print("****STARTED MAIN****")
            print(f"TASK ID: {self.self_task_id}")
            print("***************")
        while len(self.parts) > 0:
            part_list = self.parts.popleft()
            if part_list:
                part_type = get(part_list, '0.type', '').lower()
                if part_type:
                    is_child = part_type in ['concept', 'mapping', 'reference']
                    start_time = time.time()
                    self.queue_tasks(part_list, is_child)
                    self.wait_till_tasks_alive()
                    if is_child:
                        if part_type not in self.resource_wise_time:
                            self.resource_wise_time[part_type] = 0
                        self.resource_wise_time[part_type] += (time.time() - start_time)

        post_import_update_resource_counts.apply_async(queue='default', permanent=False)

        self.update_elapsed_seconds()

        self.make_result()

        return self.result

    def update_elapsed_seconds(self):
        self.elapsed_seconds = time.time() - self.start_time

    @property
    def detailed_summary(self):
        result = self.json_result
        return f"Started: {self.start_time_formatted} | Processed: {result.get('processed')}/{result.get('total')} | " \
            f"Created: {len(result.get('created'))} | Updated: {len(result.get('updated'))} | " \
            f"Deleted: {len(result.get('deleted'))} | Existing: {len(result.get('exists'))} | " \
            f"Permission Denied: {len(result.get('permission_denied'))} | " \
            f"Unchanged: {len(result.get('unchanged'))} | " \
            f"Time: {self.elapsed_seconds}secs"

    @property
    def start_time_formatted(self):
        return datetime.fromtimestamp(self.start_time)

    @property
    def json_result(self):
        if self._json_result:
            return self._json_result

        total_result = {
            'total': 0,
            'processed': 0,
            'created': [],
            'updated': [],
            'invalid': [],
            'exists': [],
            'failed': [],
            'exception': [],
            'deleted': [],
            'others': [],
            'unknown': [],
            'permission_denied': [],
            'unchanged': [],
            'elapsed_seconds': self.elapsed_seconds
        }
        for task in self.tasks:
            if task.result:
                try:
                    result = task.result.get('json')
                    for key in total_result:
                        if result:
                            total_result[key] += result.get(key)
                except:  # pylint: disable=bare-except
                    pass

        total_result['start_time'] = self.start_time_formatted
        total_result['elapsed_seconds'] = self.elapsed_seconds
        total_result['child_resource_time_distribution'] = self.resource_wise_time
        self._json_result = total_result
        return self._json_result

    @property
    def report(self):
        data = {
            k: len(v) if isinstance(v, list) else v for k, v in self.json_result.items()
        }

        data['child_resource_time_distribution'] = self.resource_wise_time

        return data

    def make_result(self):
        self.result = {
            'json': self.json_result,
            'detailed_summary': self.detailed_summary,
            'report': self.report
        }

    def queue_tasks(self, part_list, is_child):
        has_delete_action = not is_child and any(line.get('__action') == 'DELETE' for line in part_list)
        chunked_lists = [part_list] if has_delete_action else compact(
            self.chunker_list(part_list, self.parallel, is_child))
        jobs = group(bulk_import_parts_inline.s(_list, self.username, self.update_if_exists) for _list in chunked_lists)
        group_result = jobs.apply_async(queue='concurrent')
        self.groups.append(group_result)
        self.tasks += group_result.results
        self.task.children += list({task.task_id for task in self.tasks})
        self.task.children = list(set(self.task.children))
        self.task.save()<|MERGE_RESOLUTION|>--- conflicted
+++ resolved
@@ -14,10 +14,6 @@
 from core.celery import app
 from core.collections.models import Collection
 from core.common.constants import HEAD
-<<<<<<< HEAD
-from core.services.storages.redis import RedisService
-=======
->>>>>>> bc4d56c8
 from core.common.tasks import bulk_import_parts_inline, delete_organization, batch_index_resources, \
     post_import_update_resource_counts
 from core.common.utils import drop_version, is_url_encoded_string, encode_string, to_parent_uri, chunks
@@ -804,19 +800,11 @@
         if new_concept_ids:
             for chunk in chunks(list(set(new_concept_ids)), 5000):
                 batch_index_resources.apply_async(
-<<<<<<< HEAD
-                    ('concept', {'id__in': chunk}, True), queue='indexing')
-        if new_mapping_ids:
-            for chunk in chunks(list(set(new_mapping_ids)), 5000):
-                batch_index_resources.apply_async(
-                    ('mapping', {'id__in': chunk}, True), queue='indexing')
-=======
                     ('concept', {'id__in': chunk}, True), queue='indexing', permanent=False)
         if new_mapping_ids:
             for chunk in chunks(list(set(new_mapping_ids)), 5000):
                 batch_index_resources.apply_async(
                     ('mapping', {'id__in': chunk}, True), queue='indexing', permanent=False)
->>>>>>> bc4d56c8
 
         self.elapsed_seconds = time.time() - self.start_time
 
@@ -829,10 +817,7 @@
         return f"Processed: {self.processed}/{self.total} | Created: {len(self.created)} | " \
             f"Updated: {len(self.updated)} | DELETED: {len(self.deleted)} | Existing: {len(self.exists)} | " \
             f"Permission Denied: {len(self.permission_denied)} | Failed: {len(self.failed)} | " \
-<<<<<<< HEAD
             f"Unchanged (standard checksum): {len(self.unchanged)} | " \
-=======
->>>>>>> bc4d56c8
             f"Time: {self.elapsed_seconds}secs"
 
     @property

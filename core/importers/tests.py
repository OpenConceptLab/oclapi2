--- conflicted
+++ resolved
@@ -274,18 +274,11 @@
         concept = Concept.objects.filter(mnemonic='Food', id=F('versioned_object_id')).first()
         self.assertEqual(concept.versions.count(), 1)
         self.assertTrue(Concept.objects.filter(mnemonic='Food', is_latest_version=True).exists())
-<<<<<<< HEAD
-        batch_index_resources_mock.apply_async.assert_called_with(('concept', {'id__in': ANY}, True), queue='indexing')
-=======
         batch_index_resources_mock.apply_async.assert_called_with(
             ('concept', {'id__in': ANY}, True), queue='indexing', permanent=False)
->>>>>>> bc4d56c8
-        self.assertEqual(
-            sorted(batch_index_resources_mock.apply_async.mock_calls[0][1][0][1]['id__in']),
-            sorted([concept.id, concept.get_latest_version().id])
-        )
-<<<<<<< HEAD
-=======
+        self.assertEqual(
+            Concept.objects.filter(mnemonic='Food', id=F('versioned_object_id')).first().versions.count(), 1
+        )
         self.assertTrue(Concept.objects.filter(mnemonic='Food', is_latest_version=True).exists())
         batch_index_resources_mock.apply_async.assert_called_with(
             ('concept', {'id__in': ANY}, True), queue='indexing', permanent=False)
@@ -293,7 +286,6 @@
             sorted(batch_index_resources_mock.apply_async.mock_calls[0][1][0][1]['id__in']),
             sorted([concept.id, concept.get_latest_version().id])
         )
->>>>>>> bc4d56c8
 
         data = {
             "type": "Concept", "id": "Food", "concept_class": "Root",
@@ -314,12 +306,8 @@
         concept = Concept.objects.filter(mnemonic='Food', id=F('versioned_object_id')).first()
         self.assertEqual(concept.versions.count(), 2)
         self.assertTrue(Concept.objects.filter(mnemonic='Food', is_latest_version=True, datatype='Rule').exists())
-<<<<<<< HEAD
-        batch_index_resources_mock.apply_async.assert_called_with(('concept', {'id__in': ANY}, True), queue='indexing')
-=======
         batch_index_resources_mock.apply_async.assert_called_with(
             ('concept', {'id__in': ANY}, True), queue='indexing', permanent=False)
->>>>>>> bc4d56c8
         self.assertEqual(
             sorted(batch_index_resources_mock.apply_async.mock_calls[1][1][0][1]['id__in']),
             sorted([concept.id, concept.get_latest_version().prev_version.id, concept.get_latest_version().id])
@@ -344,12 +332,8 @@
         concept = Concept.objects.filter(mnemonic='Food', id=F('versioned_object_id')).first()
         self.assertEqual(concept.versions.count(), 3)
         self.assertTrue(Concept.objects.filter(mnemonic='Food', is_latest_version=True, datatype='Foo').exists())
-<<<<<<< HEAD
-        batch_index_resources_mock.apply_async.assert_called_with(('concept', {'id__in': ANY}, True), queue='indexing')
-=======
         batch_index_resources_mock.apply_async.assert_called_with(
             ('concept', {'id__in': ANY}, True), queue='indexing', permanent=False)
->>>>>>> bc4d56c8
         self.assertEqual(
             sorted(batch_index_resources_mock.apply_async.mock_calls[2][1][0][1]['id__in']),
             sorted([concept.id, concept.get_latest_version().prev_version.id, concept.get_latest_version().id])
@@ -465,18 +449,11 @@
         mapping = Mapping.objects.filter(map_type='Has Child', id=F('versioned_object_id')).first()
         self.assertEqual(mapping.versions.count(), 1)
         self.assertTrue(Mapping.objects.filter(map_type='Has Child', is_latest_version=True).exists())
-<<<<<<< HEAD
-        batch_index_resources_mock.apply_async.assert_called_with(('mapping', {'id__in': ANY}, True), queue='indexing')
-=======
         batch_index_resources_mock.apply_async.assert_called_with(
             ('mapping', {'id__in': ANY}, True), queue='indexing', permanent=False)
->>>>>>> bc4d56c8
-        self.assertEqual(
-            sorted(batch_index_resources_mock.apply_async.mock_calls[0][1][0][1]['id__in']),
-            sorted([mapping.id, mapping.get_latest_version().id])
-        )
-<<<<<<< HEAD
-=======
+        self.assertEqual(
+            Mapping.objects.filter(map_type='Has Child', id=F('versioned_object_id')).first().versions.count(), 1
+        )
         self.assertTrue(Mapping.objects.filter(map_type='Has Child', is_latest_version=True).exists())
         batch_index_resources_mock.apply_async.assert_called_with(
             ('mapping', {'id__in': ANY}, True), queue='indexing', permanent=False)
@@ -484,7 +461,6 @@
             sorted(batch_index_resources_mock.apply_async.mock_calls[0][1][0][1]['id__in']),
             sorted([mapping.id, mapping.get_latest_version().id])
         )
->>>>>>> bc4d56c8
 
         self.assertEqual(importer.processed, 1)
         self.assertEqual(len(importer.created), 1)
@@ -504,12 +480,8 @@
 
         mapping = Mapping.objects.filter(map_type='Has Child', id=F('versioned_object_id')).first()
         self.assertEqual(mapping.versions.count(), 2)
-<<<<<<< HEAD
-        batch_index_resources_mock.apply_async.assert_called_with(('mapping', {'id__in': ANY}, True), queue='indexing')
-=======
         batch_index_resources_mock.apply_async.assert_called_with(
             ('mapping', {'id__in': ANY}, True), queue='indexing', permanent=False)
->>>>>>> bc4d56c8
         self.assertEqual(
             sorted(batch_index_resources_mock.apply_async.mock_calls[1][1][0][1]['id__in']),
             sorted([mapping.id, mapping.get_latest_version().prev_version.id, mapping.get_latest_version().id])
@@ -591,12 +563,8 @@
         self.assertEqual(len(importer.created), 2)
         self.assertEqual(len(importer.exists), 3)
         self.assertEqual(len(importer.updated), 0)
-<<<<<<< HEAD
         self.assertEqual(len(importer.failed), 0)
         self.assertEqual(len(importer.unchanged), 4)  # due to same concept checksum
-=======
-        self.assertEqual(len(importer.failed), 4)  # due to same concept checksum
->>>>>>> bc4d56c8
         self.assertEqual(len(importer.invalid), 0)
         self.assertEqual(len(importer.others), 0)
         self.assertEqual(len(importer.permission_denied), 0)
@@ -623,12 +591,8 @@
         self.assertEqual(len(importer.created), 49)
         self.assertEqual(len(importer.exists), 3)
         self.assertEqual(len(importer.updated), 1)  # last 11 rows are duplicate rows
-<<<<<<< HEAD
         self.assertEqual(len(importer.failed), 0)
         self.assertEqual(len(importer.unchanged), 11)
-=======
-        self.assertEqual(len(importer.failed), 11)
->>>>>>> bc4d56c8
         self.assertEqual(len(importer.deleted), 0)
         self.assertEqual(len(importer.invalid), 0)
         self.assertEqual(len(importer.others), 0)
